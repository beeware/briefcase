--- conflicted
+++ resolved
@@ -240,16 +240,9 @@
     "ASYNC",  # flake8-async
     "C4",     # flake8-comprehensions
     "I",      # isort
-<<<<<<< HEAD
-    "SIM",    # flake8-simplify
-=======
     "RUF",    # ruff-specific rules
     "PT",     # flake8-pytest-style
-    # The SIM rules are *very* opinionated, and don't necessarily make for better code.
-    # They may be worth occasionally turning on just to see if something could actually
-    # use improvement.
-    # "SIM",    # flake8-simplify
->>>>>>> 638f3362
+    "SIM",    # flake8-simplify
 ]
 
 # Below is a list of ignored rules.  Many (if not all) of these have been disabled
