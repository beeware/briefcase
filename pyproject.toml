[build-system]
requires = [
    # keep versions in sync with automation/pyproject.toml
    "setuptools==80.4.0",
    "setuptools_scm==8.3.1",
]
build-backend = "setuptools.build_meta"

[project]
dynamic = ["version"]
name = "briefcase"
description = "Tools to support converting a Python project into a standalone native application."
readme = "README.rst"
<<<<<<< HEAD
requires-python = ">= 3.10"
license.text = "New BSD"
=======
requires-python = ">= 3.9"
license = "BSD-3-Clause"
license-files = [
    "LICENSE",
]
>>>>>>> 3991028b
authors = [
    {name="Russell Keith-Magee", email="russell@keith-magee.com"},
]
maintainers = [
    {name="BeeWare Team", email="team@beeware.org"},
]
keywords = [
    "app",
    "packaging",
    "installer",
    "macOS",
    "iOS",
    "android",
    "mobile",
    "windows",
    "linux",
    "flatpak",
    "appimage",
    "deb",
    "rpm",
    "pkg",
    "tvOS",
    "watch",
    "watchOS",
    "wearos",
    "web",
    "pyscript",
    "pyodide",
]
classifiers = [
    "Development Status :: 4 - Beta",
    "Intended Audience :: Developers",
    "Operating System :: OS Independent",
    "Programming Language :: Python :: 3",
    "Programming Language :: Python :: 3.9",
    "Programming Language :: Python :: 3.10",
    "Programming Language :: Python :: 3.11",
    "Programming Language :: Python :: 3.12",
    "Programming Language :: Python :: 3.13",
    "Programming Language :: Python :: 3 :: Only",
    "Topic :: Software Development",
    "Topic :: Utilities",
]
dependencies = [
    # Dependencies required at runtime are set as ranges to ensure maximum
    # compatibility with the end-user's development environment.
    #
    # Any dependency that is part of the "core python toolchain" (e.g. pip, wheel)
    # specify a minimum version, but no maximum, because we always want the most
    # recent version.
    #
    # limited to <=3.9 for the `group` argument for `entry_points()`
    "importlib_metadata >= 4.4; python_version <= '3.9'",
    "packaging >= 24.2",
    "pip >= 24.3",
    "setuptools >= 60",
    "wheel >= 0.37",
    "build >= 0.10",
    #
    # For the remaining packages: We set the lower version limit to the lowest possible
    # version that satisfies our API needs. If the package uses semver, we set a limit
    # to prevent the next major version (which will potentially cause API breakages).
    # If the package uses calver, we don't pin the upper version, as the upper version
    # provides no basis for determining API stability.
    #
    "cookiecutter >= 2.6.0, < 3.0",
    "dmgbuild >= 1.6.4, < 2.0; sys_platform == 'darwin'",
    "GitPython >= 3.1, < 4.0",
    "platformdirs >= 2.6, < 5.0",
    "psutil >= 5.9, < 8.0",
    "python-dateutil >= 2.9.0.post0",  # transitive dependency (beeware/briefcase#1428)
    "httpx >= 0.20, < 1.0",
    "rich >= 12.6, < 15.0",
    "tomli >= 2.0, < 3.0; python_version <= '3.10'",
    "tomli_w >= 1.0, < 2.0",
]

[project.optional-dependencies]
# Extras used by developers *of* briefcase are pinned to specific versions to
# ensure environment consistency.
dev = [
    "coverage[toml] == 7.8.0",
    "coverage-conditional-plugin == 0.9.0",
    "pre-commit == 4.2.0",
    "pytest == 8.3.5",
    "pytest-xdist == 3.6.1",
    "setuptools_scm == 8.3.1",
    "tox == 4.25.0",
]
# Docs are always built on a specific Python version; see RTD and tox config files,
# and the docs contribution guide.
docs = [
    "furo == 2024.8.6",
    "pyenchant == 3.2.2",
    "sphinx == 8.2.3",
    "sphinx_tabs == 3.4.7",
    "sphinx-autobuild == 2024.10.3",
    "sphinx-copybutton == 0.5.2",
    "sphinxcontrib-spelling == 8.0.1",
]

[project.urls]
Homepage = "https://beeware.org/briefcase"
Funding = "https://beeware.org/contributing/membership/"
Documentation = "https://briefcase.readthedocs.io/en/latest/"
Tracker = "https://github.com/beeware/briefcase/issues"
Source = "https://github.com/beeware/briefcase"

[project.scripts]
briefcase = "briefcase.__main__:main"

[project.entry-points."briefcase.bootstraps"]
None = "briefcase.bootstraps.empty:EmptyBootstrap"
Toga = "briefcase.bootstraps.toga:TogaGuiBootstrap"
Console = "briefcase.bootstraps.console:ConsoleBootstrap"
PySide6 = "briefcase.bootstraps.pyside6:PySide6GuiBootstrap"
Pygame = "briefcase.bootstraps.pygame:PygameGuiBootstrap"

[project.entry-points."briefcase.platforms"]
android = "briefcase.platforms.android"
iOS = "briefcase.platforms.iOS"
linux = "briefcase.platforms.linux"
macOS = "briefcase.platforms.macOS"
# tvOS = "briefcase.platforms.tvOS"
# watchOS = "briefcase.platforms.watchOS"
# wearos = "briefcase.platforms.wearos"
web = "briefcase.platforms.web"
windows = "briefcase.platforms.windows"

[project.entry-points."briefcase.formats.android"]
gradle = "briefcase.platforms.android.gradle"

[project.entry-points."briefcase.formats.iOS"]
xcode = "briefcase.platforms.iOS.xcode"

[project.entry-points."briefcase.formats.linux"]
appimage = "briefcase.platforms.linux.appimage"
flatpak = "briefcase.platforms.linux.flatpak"
system = "briefcase.platforms.linux.system"
# snap = "briefcase.platforms.linux.snap"

[project.entry-points."briefcase.formats.macOS"]
app = "briefcase.platforms.macOS.app"
xcode = "briefcase.platforms.macOS.xcode"

# [project.entry-points."briefcase.formats.tvOS"]
# xcode = "briefcase.platforms.tvOS.xcode"

# [project.entry-points."briefcase.formats.watchOS"]
# xcode = "briefcase.platforms.watchOS.xcode"

# [project.entry-points."briefcase.formats.wearos"]
# gradle = "briefcase.platforms.wearos.gradle"

[project.entry-points."briefcase.formats.web"]
static = "briefcase.platforms.web.static"

[project.entry-points."briefcase.formats.windows"]
app = "briefcase.platforms.windows.app"
visualstudio = "briefcase.platforms.windows.visualstudio"

[tool.coverage.run]
plugins = ["coverage_conditional_plugin"]
parallel = true
branch = true
relative_files = true
source_pkgs = ["briefcase"]

[tool.coverage.paths]
source = [
    "src",
    "**/site-packages",
]

[tool.coverage.report]
show_missing = true
skip_covered = true
skip_empty = true
precision = 1
exclude_lines = [
    "pragma: no cover",
    "@(abc\\.)?abstractmethod",
    "NotImplementedError\\(\\)",
    "if TYPE_CHECKING:",
]

[tool.coverage.coverage_conditional_plugin.rules]
no-cover-if-missing-setuptools_scm = "not is_installed('setuptools_scm')"
no-cover-if-not-linux = "'linux' != os_environ.get('COVERAGE_PLATFORM', sys_platform) and os_environ.get('COVERAGE_EXCLUDE_PLATFORM') != 'disable'"
no-cover-if-is-macos = "'darwin' == os_environ.get('COVERAGE_PLATFORM', sys_platform) and os_environ.get('COVERAGE_EXCLUDE_PLATFORM') != 'disable'"
no-cover-if-not-macos = "'darwin' != os_environ.get('COVERAGE_PLATFORM', sys_platform) and os_environ.get('COVERAGE_EXCLUDE_PLATFORM') != 'disable'"
no-cover-if-is-windows = "'win32' == os_environ.get('COVERAGE_PLATFORM', sys_platform) and os_environ.get('COVERAGE_EXCLUDE_PLATFORM') != 'disable'"
no-cover-if-not-windows = "'win32' != os_environ.get('COVERAGE_PLATFORM', sys_platform) and os_environ.get('COVERAGE_EXCLUDE_PLATFORM') != 'disable'"
no-cover-if-gte-py312 = "sys_version_info > (3, 12) and os_environ.get('COVERAGE_EXCLUDE_PYTHON_VERSION') != 'disable'"
no-cover-if-is-py312 = "python_version == '3.12' and os_environ.get('COVERAGE_EXCLUDE_PYTHON_VERSION') != 'disable'"
no-cover-if-lt-py312 = "sys_version_info < (3, 12) and os_environ.get('COVERAGE_EXCLUDE_PYTHON_VERSION') != 'disable'"
no-cover-if-lt-py311 = "sys_version_info < (3, 11) and os_environ.get('COVERAGE_EXCLUDE_PYTHON_VERSION') != 'disable'"
no-cover-if-gte-py311 = "sys_version_info > (3, 11) and os_environ.get('COVERAGE_EXCLUDE_PYTHON_VERSION') != 'disable'"
no-cover-if-is-py310 = "python_version == '3.10' and os_environ.get('COVERAGE_EXCLUDE_PYTHON_VERSION') != 'disable'"
no-cover-if-lt-py310 = "sys_version_info < (3, 10) and os_environ.get('COVERAGE_EXCLUDE_PYTHON_VERSION') != 'disable'"
no-cover-if-gte-py310 = "sys_version_info > (3, 10) and os_environ.get('COVERAGE_EXCLUDE_PYTHON_VERSION') != 'disable'"

[tool.isort]
profile = "black"
skip_glob = [
    "docs/conf.py",
    "venv*",
    "local",
]
multi_line_output = 3

[tool.pytest.ini_options]
testpaths = ["tests"]
filterwarnings = [
    "error",
]

# need to ensure build directories aren't excluded from recursion
norecursedirs = []

[tool.setuptools_scm]
# To enable SCM versioning, we need an empty tool configuration for setuptools_scm

[tool.towncrier]
directory = "changes"
package = "briefcase"
package_dir = "src"
filename = "docs/background/releases.rst"
title_format = "{version} ({project_date})"
issue_format = "`#{issue} <https://github.com/beeware/briefcase/issues/{issue}>`__"
template = "changes/template.rst"
type = [
    { directory = "feature", name = "Features", showcontent = true },
    { directory = "bugfix", name = "Bugfixes", showcontent = true },
    { directory = "removal", name = "Backward Incompatible Changes", showcontent = true },
    { directory = "doc", name = "Documentation", showcontent = true },
    { directory = "misc", name = "Misc", showcontent = false },
]

[tool.codespell]
skip = '.git,*.pdf,*.svg'
# the way to make case sensitive skips of words etc
ignore-regex = '\bNd\b'
# case insensitive
# ignore-words-list = ''<|MERGE_RESOLUTION|>--- conflicted
+++ resolved
@@ -11,16 +11,11 @@
 name = "briefcase"
 description = "Tools to support converting a Python project into a standalone native application."
 readme = "README.rst"
-<<<<<<< HEAD
-requires-python = ">= 3.10"
-license.text = "New BSD"
-=======
 requires-python = ">= 3.9"
 license = "BSD-3-Clause"
 license-files = [
     "LICENSE",
 ]
->>>>>>> 3991028b
 authors = [
     {name="Russell Keith-Magee", email="russell@keith-magee.com"},
 ]
