--- conflicted
+++ resolved
@@ -258,12 +258,6 @@
 # for future fixes throughout the project.
 ignore = [
     "E501",    # line length
-<<<<<<< HEAD
-    "B019",    # memory leaks from functools.lru_cache / functools.cache
-=======
-    "B007",    # loop control variable not used
-    "B018",    # useless expression
->>>>>>> 6e5ccef2
     "B024",    # abstract base class without abstract methods / properties
     "B027",    # empty method in abstract base class
     "B904",    # use raise ... from ...
