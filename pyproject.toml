[build-system]
requires = [
    # keep versions in sync with automation/pyproject.toml
    "setuptools==80.9.0",
    "setuptools_scm==8.3.1",
]
build-backend = "setuptools.build_meta"

[project]
dynamic = ["version"]
name = "briefcase"
description = "Tools to support converting a Python project into a standalone native application."
readme = "README.rst"
requires-python = ">= 3.9"
license = "BSD-3-Clause"
license-files = [
    "LICENSE",
]
authors = [
    {name="Russell Keith-Magee", email="russell@keith-magee.com"},
]
maintainers = [
    {name="BeeWare Team", email="team@beeware.org"},
]
keywords = [
    "app",
    "packaging",
    "installer",
    "macOS",
    "iOS",
    "android",
    "mobile",
    "windows",
    "linux",
    "flatpak",
    "appimage",
    "deb",
    "rpm",
    "pkg",
    "tvOS",
    "watch",
    "watchOS",
    "wearos",
    "web",
    "pyscript",
    "pyodide",
]
classifiers = [
    "Development Status :: 4 - Beta",
    "Intended Audience :: Developers",
    "Operating System :: OS Independent",
    "Programming Language :: Python :: 3",
    "Programming Language :: Python :: 3.9",
    "Programming Language :: Python :: 3.10",
    "Programming Language :: Python :: 3.11",
    "Programming Language :: Python :: 3.12",
    "Programming Language :: Python :: 3.13",
    "Programming Language :: Python :: 3 :: Only",
    "Topic :: Software Development",
    "Topic :: Utilities",
]
dependencies = [
    # Dependencies required at runtime are set as ranges to ensure maximum
    # compatibility with the end-user's development environment.
    #
    # Any dependency that is part of the "core python toolchain" (e.g. pip, wheel)
    # specify a minimum version, but no maximum, because we always want the most
    # recent version.
    #
    # limited to <=3.9 for the `group` argument for `entry_points()`
    "importlib_metadata >= 4.4; python_version <= '3.9'",
    "packaging >= 24.2",
    "pip >= 24.3",
    "setuptools >= 60",
    "wheel >= 0.37",
    "build >= 0.10",
    # truststore is only available on 3.10+
    "truststore >= 0.10.1; python_version >= '3.10'",
    #
    # For the remaining packages: We set the lower version limit to the lowest possible
    # version that satisfies our API needs. If the package uses semver, we set a limit
    # to prevent the next major version (which will potentially cause API breakages).
    # If the package uses calver, we don't pin the upper version, as the upper version
    # provides no basis for determining API stability.
    #
    "cookiecutter >= 2.6.0, < 3.0",
    "dmgbuild >= 1.6.4, < 2.0; sys_platform == 'darwin'",
    "GitPython >= 3.1, < 4.0",
    "platformdirs >= 2.6, < 5.0",
    "psutil >= 5.9, < 8.0",
    "python-dateutil >= 2.9.0.post0",  # transitive dependency (beeware/briefcase#1428)
    "httpx >= 0.20, < 1.0",
    "rich >= 12.6, < 15.0",
    "tomli >= 2.0, < 3.0; python_version <= '3.10'",
    "tomli_w >= 1.0, < 2.0",
]

[project.optional-dependencies]
# Extras used by developers *of* briefcase are pinned to specific versions to
# ensure environment consistency.
dev = [
    "coverage[toml] == 7.9.2",
    "coverage-conditional-plugin == 0.9.0",
    "pre-commit == 4.2.0",
    "pytest == 8.4.1",
    "pytest-xdist == 3.8.0",
    "setuptools_scm == 8.3.1",
    "tox == 4.27.0",
]
# Docs are always built on a specific Python version; see RTD and tox config files,
# and the docs contribution guide.
docs = [
    # Docs requirements are *mostly* handled by the `docs` extra; but we can't include
    # the theme that way, so the theme is installed using a requirements.txt file,
    # independent of the docs extra. Ideally, we'd use dependency groups for docs
    # dependencies, but RTD doesn't support them yet. In addition to these dependencies,
    # you should also run `pip install -r ../requirements-docs.txt`
    "furo == 2024.8.6",
    "pyenchant == 3.2.2",
    "sphinx == 8.2.3",
    "sphinx_tabs == 3.4.7",
    "sphinx-autobuild == 2024.10.3",
    "sphinx-copybutton == 0.5.2",
    "sphinxcontrib-spelling == 8.0.1",
]

[project.urls]
Homepage = "https://beeware.org/briefcase"
Funding = "https://beeware.org/contributing/membership/"
Documentation = "https://briefcase.readthedocs.io/en/latest/"
Tracker = "https://github.com/beeware/briefcase/issues"
Source = "https://github.com/beeware/briefcase"

[project.scripts]
briefcase = "briefcase.__main__:main"

[project.entry-points."briefcase.bootstraps"]
None = "briefcase.bootstraps.empty:EmptyBootstrap"
Toga = "briefcase.bootstraps.toga:TogaGuiBootstrap"
Console = "briefcase.bootstraps.console:ConsoleBootstrap"
PySide6 = "briefcase.bootstraps.pyside6:PySide6GuiBootstrap"
Pygame = "briefcase.bootstraps.pygame:PygameGuiBootstrap"

[project.entry-points."briefcase.platforms"]
android = "briefcase.platforms.android"
iOS = "briefcase.platforms.iOS"
linux = "briefcase.platforms.linux"
macOS = "briefcase.platforms.macOS"
# tvOS = "briefcase.platforms.tvOS"
# watchOS = "briefcase.platforms.watchOS"
# wearos = "briefcase.platforms.wearos"
web = "briefcase.platforms.web"
windows = "briefcase.platforms.windows"

[project.entry-points."briefcase.formats.android"]
gradle = "briefcase.platforms.android.gradle"

[project.entry-points."briefcase.formats.iOS"]
xcode = "briefcase.platforms.iOS.xcode"

[project.entry-points."briefcase.formats.linux"]
appimage = "briefcase.platforms.linux.appimage"
flatpak = "briefcase.platforms.linux.flatpak"
system = "briefcase.platforms.linux.system"
# snap = "briefcase.platforms.linux.snap"

[project.entry-points."briefcase.formats.macOS"]
app = "briefcase.platforms.macOS.app"
xcode = "briefcase.platforms.macOS.xcode"

# [project.entry-points."briefcase.formats.tvOS"]
# xcode = "briefcase.platforms.tvOS.xcode"

# [project.entry-points."briefcase.formats.watchOS"]
# xcode = "briefcase.platforms.watchOS.xcode"

# [project.entry-points."briefcase.formats.wearos"]
# gradle = "briefcase.platforms.wearos.gradle"

[project.entry-points."briefcase.formats.web"]
static = "briefcase.platforms.web.static"

[project.entry-points."briefcase.formats.windows"]
app = "briefcase.platforms.windows.app"
visualstudio = "briefcase.platforms.windows.visualstudio"

[tool.coverage.run]
plugins = ["coverage_conditional_plugin"]
parallel = true
branch = true
relative_files = true
source_pkgs = ["briefcase"]

[tool.coverage.paths]
source = [
    "src",
    "**/site-packages",
]

[tool.coverage.report]
show_missing = true
skip_covered = true
skip_empty = true
precision = 1
exclude_lines = [
    "pragma: no cover",
    "@(abc\\.)?abstractmethod",
    "NotImplementedError\\(\\)",
    "if TYPE_CHECKING:",
]

[tool.coverage.coverage_conditional_plugin.rules]
no-cover-if-missing-setuptools_scm = "not is_installed('setuptools_scm')"
no-cover-if-not-linux = "'linux' != os_environ.get('COVERAGE_PLATFORM', sys_platform) and os_environ.get('COVERAGE_EXCLUDE_PLATFORM') != 'disable'"
no-cover-if-is-macos = "'darwin' == os_environ.get('COVERAGE_PLATFORM', sys_platform) and os_environ.get('COVERAGE_EXCLUDE_PLATFORM') != 'disable'"
no-cover-if-not-macos = "'darwin' != os_environ.get('COVERAGE_PLATFORM', sys_platform) and os_environ.get('COVERAGE_EXCLUDE_PLATFORM') != 'disable'"
no-cover-if-is-windows = "'win32' == os_environ.get('COVERAGE_PLATFORM', sys_platform) and os_environ.get('COVERAGE_EXCLUDE_PLATFORM') != 'disable'"
no-cover-if-not-windows = "'win32' != os_environ.get('COVERAGE_PLATFORM', sys_platform) and os_environ.get('COVERAGE_EXCLUDE_PLATFORM') != 'disable'"
no-cover-if-gte-py312 = "sys_version_info > (3, 12) and os_environ.get('COVERAGE_EXCLUDE_PYTHON_VERSION') != 'disable'"
no-cover-if-is-py312 = "python_version == '3.12' and os_environ.get('COVERAGE_EXCLUDE_PYTHON_VERSION') != 'disable'"
no-cover-if-lt-py312 = "sys_version_info < (3, 12) and os_environ.get('COVERAGE_EXCLUDE_PYTHON_VERSION') != 'disable'"
no-cover-if-lt-py311 = "sys_version_info < (3, 11) and os_environ.get('COVERAGE_EXCLUDE_PYTHON_VERSION') != 'disable'"
no-cover-if-gte-py311 = "sys_version_info > (3, 11) and os_environ.get('COVERAGE_EXCLUDE_PYTHON_VERSION') != 'disable'"
no-cover-if-is-py310 = "python_version == '3.10' and os_environ.get('COVERAGE_EXCLUDE_PYTHON_VERSION') != 'disable'"
no-cover-if-lt-py310 = "sys_version_info < (3, 10) and os_environ.get('COVERAGE_EXCLUDE_PYTHON_VERSION') != 'disable'"
no-cover-if-gte-py310 = "sys_version_info > (3, 10) and os_environ.get('COVERAGE_EXCLUDE_PYTHON_VERSION') != 'disable'"

[tool.pytest.ini_options]
testpaths = ["tests"]
filterwarnings = [
    "error",
]

# need to ensure build directories aren't excluded from recursion
norecursedirs = []

[tool.ruff.lint]
# In addition to the default rules, these additional rules will be used:
extend-select = [
    "E",      # pycodestyle
    "W",      # pycodestyle
    "F",      # pyflakes
    "UP",     # pyupgrade
    "B",      # flake8-bugbear
    "YTT",    # flake8-2020
    "ASYNC",  # flake8-async
    "C4",     # flake8-comprehensions
    "I",      # isort
    # The SIM rules are *very* opinionated, and don't necessarily make for better code.
    # They may be worth occasionally turning on just to see if something could actually
    # use improvement.
    # "SIM",    # flake8-simplify
]

# Below is a list of ignored rules.  Many (if not all) of these have been disabled
# to facilitate a smooth transition from tools like black and isort to ruff, where
# instances of these errors were caught.  Many if not all of these are candidates
# for future fixes throughout the project.
ignore = [
    "E501",    # line length
<<<<<<< HEAD
    "B018",    # useless expression
=======
    "B007",    # loop control variable not used
>>>>>>> f4298dff
    "B019",    # memory leaks from functools.lru_cache / functools.cache
    "B024",    # abstract base class without abstract methods / properties
    "B027",    # empty method in abstract base class
    "B904",    # use raise ... from ...
    "C400",    # unnecessary generator
    "C408",    # use dict literal instead of dict()
    "C414",    # unnecessary list() use within sorted()
    "C416",    # unnecessary list comprehension
]


[tool.setuptools_scm]
# To enable SCM versioning, we need an empty tool configuration for setuptools_scm

[tool.towncrier]
directory = "changes"
package = "briefcase"
package_dir = "src"
filename = "docs/about/releases.rst"
title_format = "{version} ({project_date})"
issue_format = "`#{issue} <https://github.com/beeware/briefcase/issues/{issue}>`__"
template = "changes/template.rst"
type = [
    { directory = "feature", name = "Features", showcontent = true },
    { directory = "bugfix", name = "Bugfixes", showcontent = true },
    { directory = "removal", name = "Backward Incompatible Changes", showcontent = true },
    { directory = "doc", name = "Documentation", showcontent = true },
    { directory = "misc", name = "Misc", showcontent = false },
]

[tool.codespell]
skip = '.git,*.pdf,*.svg'
# the way to make case sensitive skips of words etc
ignore-regex = '\bNd\b'
# case insensitive
# ignore-words-list = ''<|MERGE_RESOLUTION|>--- conflicted
+++ resolved
@@ -258,11 +258,6 @@
 # for future fixes throughout the project.
 ignore = [
     "E501",    # line length
-<<<<<<< HEAD
-    "B018",    # useless expression
-=======
-    "B007",    # loop control variable not used
->>>>>>> f4298dff
     "B019",    # memory leaks from functools.lru_cache / functools.cache
     "B024",    # abstract base class without abstract methods / properties
     "B027",    # empty method in abstract base class
