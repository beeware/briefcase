--- conflicted
+++ resolved
@@ -113,21 +113,12 @@
 dev = [
     "coverage[toml] == 7.10.7",
     "coverage-conditional-plugin == 0.9.0",
-<<<<<<< HEAD
-    "httpx-retries == 0.4.2",
+    "httpx-retries == 0.4.3",
     "pytest == 8.4.2",
     "pytest-xdist == 3.8.0",
     {include-group = "pre-commit"},
     {include-group = "setuptools-scm"},
     {include-group = "tox-uv"},
-=======
-    "httpx-retries == 0.4.3",
-    "pre-commit == 4.3.0",
-    "pytest == 8.4.2",
-    "pytest-xdist == 3.8.0",
-    "setuptools_scm == 9.2.0",
-    "tox == 4.31.0",
->>>>>>> 2728a891
 ]
 # Docs are always built on a specific Python version; see RTD and tox config files,
 # and the docs contribution guide.
