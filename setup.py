--- conflicted
+++ resolved
@@ -45,11 +45,7 @@
         'pip >= 18.0',
         'cookiecutter >= 1.0',
         'voc >= 0.1.1',
-<<<<<<< HEAD
-        'setuptools >= 36.0.1',
-=======
         'setuptools >= 40.0',
->>>>>>> 27ddb322
         'requests < 3.0',
         'boto3 >= 1.4.4',
     ],
