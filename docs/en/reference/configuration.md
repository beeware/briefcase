# Project configuration options

Briefcase is a [PEP518](https://peps.python.org/pep-0518/)-compliant build tool. It uses a `pyproject.toml` file, in the root directory of your project, to provide build instructions for the packaged file.

If you have an application called "My App", with source code in the `src/myapp` directory, the simplest possible `pyproject.toml` Briefcase configuration file would be:

```toml
[tool.briefcase]
project_name = "My Project"
bundle = "com.example"
version = "0.1"

[tool.briefcase.app.myapp]
formal_name = "My App"
description = "My first Briefcase App"
sources = ['src/myapp']
```

The configuration sections are tool specific, and start with the prefix `tool.briefcase`.

The location of the `pyproject.toml` file is treated as the root of the project definition. Briefcase should be invoked in a directory that contains a `pyproject.toml` file, and all relative file path references contained in the `pyproject.toml` file will be interpreted relative to the directory that contains the `pyproject.toml` file.

Changes to these options will not take effect until you run the appropriate `briefcase` command:

- For [`sources`][], run `briefcase update`, or pass the `-u` option to `briefcase build` or `briefcase run`.
- For [`requires`][], run `briefcase update -r`, or pass the `-r` option to `briefcase build` or `briefcase run`.
- For [`icon`][] (including an [`document_type_id.icon`][icon] definition in a document type), run `briefcase update --update-resources`, or pass the `--update-resources` option to `briefcase build` or `briefcase run`.
- For any other options, you'll need to re-run `briefcase create`.

## Configuration sections

A project that is packaged by Briefcase can declare multiple *applications*. Each application is a distributable product of the build process. A simple project will only have a single application. However, a complex project may contain multiple applications with shared code.

Each setting can be specified:

- At the level of an output format (e.g., settings specific to building macOS DMGs);
- At the level of a platform for an app (e.g., macOS specific settings);
- At the level of an individual app; or
- Globally, for all applications in the project.

When building an application in a particular output format, Briefcase will look for settings in the same order. For example, if you're building a macOS DMG for an application called `myapp`, Briefcase will look for macOS DMG settings for `myapp`, then for macOS settings for `myapp`, then for `myapp` settings, then for project-level settings.

### `[tool.briefcase]`

The base `[tool.briefcase]` section declares settings that project specific, or are common to all applications in this repository.

### `[tool.briefcase.app.<app name>]` {: #app_name }

Configuration options for a specific application.

`<app name>` must adhere to a valid Python distribution name as specified in [PEP508](https://peps.python.org/pep-0508/#names). The app name must also *not* be a reserved word in Python, Java or JavaScript (i.e., app names like `switch` or `pass` would not be valid); and it may not include any of the [filenames prohibited by Windows](https://learn.microsoft.com/en-us/windows/win32/fileio/naming-a-file#naming-conventions) (i.e., `CON`, `PRN`, or `LPT1`).

### `[tool.briefcase.app.<app name>.<platform>]`

Configuration options for an application that are platform specific. The platform must match a name for a platform supported by Briefcase (e.g., `macOS` or `windows`). A list of the platforms supported by Briefcase can be obtained by running `briefcase -h`, and inspecting the help for the `platform` option

### `[tool.briefcase.app.<app name>.<platform>.<output format>]`

Configuration options that are specific to a particular output format. For example, macOS applications can be generated in `app` or `dmg` format.

This section can contain additional layers. for example, an app targeting the Linux `system` backend can define a `tool.briefcase.app.<app name>.linux.system.ubuntu.jammy` section to provide configurations specific to Ubuntu 22.04 "Jammy" deployments. See the documentation for each backend for more details.

## Project configuration

### Required values

#### `bundle`

A reverse-domain name that can be used to identify resources for the application e.g., `com.example`. The bundle identifier will be combined with the app name to produce a unique application identifier - e.g., if the bundle identifier is `com.example` and the app name is `myapp`, the application will be identified as `com.example.myapp`.

#### `project_name`

The project is the collection of all applications that are described by the briefcase configuration. For projects with a single app, this may be the same as the formal name of the solitary packaged app.

#### `version`

A [PEP440](https://peps.python.org/pep-0440/) compliant version string.

Examples of valid version strings:

- `1.0`
- `1.2.3`
- `1.2.3.dev4` - A development release
- `1.2.3a5` - An alpha pre-release
- `1.2.3b6` - A Beta pre-release
- `1.2.3rc7` - A release candidate
- `1.2.3.post8` - A post-release

### Optional values

#### `author`

The person or organization responsible for the project.

#### `author_email`

The contact email address for the person or organization responsible for the project.

#### `url`

A URL where more details about the project can be found.

## Application configuration

### Required

#### `description`

A short, one-line description of the purpose of the application.

#### `sources`

A list of paths, relative to the `pyproject.toml` file, where source code for the application can be found. The contents of any named files or folders will be copied into the application bundle. Parent directories in any named path will not be included. For example, if you specify `src/myapp` as a source, the contents of the `myapp` folder will be copied into the application bundle; the `src` directory will not be reproduced.

Unlike most other keys in a configuration file, [`sources`][] is a *cumulative* setting. If an application defines sources at the global level, application level, *and* platform level, the final set of sources will be the *concatenation* of sources from all levels, starting from least to most specific.

The only time `sources` is *not* required is if you are is [packaging an external application][packaging-external-apps]. If you are packaging an external application, `external_package_path` must be defined, and `sources` *must not* be defined.

### Optional values

#### `accent_color`

A hexadecimal RGB color value (e.g., `#D81B60`) for a subtle secondary color to be used throughout an application to call attention to key elements. This setting is only used if the platform allows color modification, otherwise it is ignored.

#### `build`

A build identifier. An integer, used in addition to the version specifier, to identify a specific compiled version of an application.

#### `cleanup_paths`

A list of strings describing paths that will be *removed* from the project after the installation of the support package and app code. The paths provided will be interpreted relative to the platform-specific build folder generated for the app (e.g., the `build/my-app/macOS/app` folder in the case of a macOS app).

Paths can be:

- An explicit reference to a single file
- An explicit reference to a single directory
- Any file system glob accepted by [`pathlib.glob`][pathlib.Path.glob]

Paths are treated as format strings prior to glob expansion. You can use Python string formatting to include references to configuration properties of the app (e.g., `app.formal_name`, `app.version`, etc).

For example, the following [`cleanup_paths`][] specification:

```python
cleanup_paths = [
    "path/to/unneeded_file.txt",
    "path/to/unneeded_directory",
    "path/**/*.exe",
    "{app.formal_name}/content/extra.doc"
]
```

on an app with a formal name of "My App" would remove:

1.  The file `path/to/unneeded_file.txt`
2.  The directory `path/to/unneeded_directory`
3.  Any `.exe` file in `path` or its subdirectories.
4.  The file `My App/content/extra.doc`.

#### `console_app`

A Boolean describing if the app is a console app, or a GUI app. Defaults to `False` (producing a GUI app). This setting has no effect on platforms that do not support a console mode (e.g., web or mobile platforms). On platforms that do support console apps, the resulting app will write output directly to `stdout`/`stderr` (rather than writing to a system log), creating a terminal window to display this output (if the platform allows).

#### `exit_regex`

A regular expression that will be executed against the console output generated by an application. If/when the regular expression find match, the application will be terminated; the line matching the regular expression will *not* be output to the console. Used by Briefcase to monitor test suites; however, the filter will also be honored on normal `run` invocations.

The regular expression should capture a single group named `returncode`, capturing the integer exit status that should be reported for the process. The default value for this regular expression is `^>>>>>>>>>> EXIT (?P<returncode>.*) <<<<<<<<<<$` The regex will be compiled with the `re.MULTILINE` flag enabled.

#### `external_package_path`

/// admonition | Only for external apps

This setting is only required if you're using Briefcase to [package an external application][packaging-external-apps]. It is not required if you are using Briefcase for the entire app creation process.


///

The value of `external_package_path` defines the path to the root of a folder that will be packaged as an application. The contents of `external_package_path` is what will be shipped to the end user as the installed app.

If `external_package_path` is defined, `sources` must *not* be defined.

#### `external_package_executable_path`

/// admonition | Only for external apps

This setting is only allowed if you're using Briefcase to [package an external application][packaging-external-apps]. It is not allowed if you are using Briefcase for the entire app creation process.


///

The path, relative to [`external_package_path`][], to the executable that will be used by the [application launcher][install_launcher] and [document types][].

This setting is only used on Windows.

#### `formal_name`

The application name as it should be displayed to humans. This name may contain capitalization and punctuation. If it is not specified, the `name` will be used.

#### `icon`

A path, relative to the directory where the `pyproject.toml` file is located, to an image to use as the icon for the application. The path should *exclude* the extension; Briefcase will append a platform appropriate extension when configuring the application. For example, an icon specification of `icon = "resources/icon"` will use `resources/icon.icns` on macOS, and `resources/icon.ico` on Windows.

Some platforms require multiple icons, at different sizes; these will be handled by appending the required size to the provided icon name. For example, iOS requires multiple icon sizes (ranging from 20px to 1024px); Briefcase will look for `resources/icon-20.png`, `resources/icon-1024.png`, and so on. The sizes that are required are determined by the platform template.

<<<<<<< HEAD
### `install_launcher`

Whether the installer should add the app to the system's applications menu. Defaults to `True`, unless the app is a [console app][cli-apps].

This setting is only used on Windows.

### `installer_icon`
=======
#### `installer_icon`
>>>>>>> f2a213e1

A path, relative to the directory where the `pyproject.toml` file is located, to an image to use as the icon for the installer. As with [`icon`][], the path should *exclude* the extension, and a platform-appropriate extension will be appended when the application is built.

#### `installer_background`

A path, relative to the directory where the `pyproject.toml` file is located, to an image to use as the background for the installer. The path should *exclude* the extension, and a platform-appropriate extension will be appended when the application is built.

#### `long_description`

A longer description of the purpose of the application. This description can be multiple paragraphs, if necessary. The long description *must not* be a copy of the [`description`][], or include the [`description`][] as the first line of the [`long_description`][].

A string describing the minimum OS version that the generated app will support. This value is only used on platforms that have a clear mechanism for specifying OS version compatibility; on the platforms where it *is* used, the interpretation of the value is platform specific. Refer to individual platform guides for details on how the provided value is interpreted.

#### `requirement_installer_args`

A list of strings of arguments to pass to the requirement installer when building the app.

Strings will be automatically transformed to absolute paths if they appear to be relative paths (i.e., starting with `./` or `../`) and resolve to an existing path relative to the app's configuration file. This is done to support build targets where the requirement installer command does not run with the same working directory as the configuration file.

If you encounter a false-positive and need to prevent this transformation, you may do so by using a single string for the argument name and the value. Arguments starting with `-` will never be transformed, even if they happen to resolve to an existing path relative to the configuration file.

The following examples will have the relative path transformed to an absolute one when Briefcase runs the requirement installation command if the path `wheels` exists relative to the configuration file:

```toml
requirement_installer_args = ["--find-links", "./wheels"]

requirement_installer_args = ["-f", "../wheels"]
```

On the other hand, the next two examples avoid it because the string starts with `-`, does not start with a relative path indication (`./` or `../`), or do not resolve to an existing path:

```toml
requirement_installer_args = ["-f./wheels"]

requirement_installer_args = ["--find-links=./wheels"]

requirement_installer_args = ["-f", "wheels"]

requirement_installer_args = ["-f", "./this/path/does/not/exist"]
```

/// admonition | Supported arguments

The arguments supported in [`requirement_installer_args`][] depend on the requirement installer backend.

The only currently supported requirement installer is `pip`. As such, the list should only contain valid arguments to the `pip install` command.

Briefcase does not validate the inputs to this configuration, and will only report errors directly indicated by the requirement installer backend.

///

#### `primary_color`

A hexadecimal RGB color value (e.g., `#008577`) to use as the primary color for the application. This setting is only used if the platform allows color modification, otherwise it is ignored.

#### `primary_color_dark`

A hexadecimal RGB color value (e.g., `#008577`) used alongside the primary color. This setting is only used if the platform allows color modification, otherwise it is ignored.

#### `requires`

A list of packages that must be packaged with this application.

Unlike most other keys in a configuration file, [`requires`][] is a *cumulative* setting. If an application defines requirements at the global level, application level, *and* platform level, the final set of requirements will be the *concatenation* of requirements from all levels, starting from least to most specific.

Any PEP 508 version specifier is legal. For example:

- Bare package name:
  ```python
  requires = ["pillow"]
  ```

- Package name with version specifier:
  ```python
  requires = ["pillow==9.1.0"]
  ```

- Install from source using the `--no-binary` entry:
  ```python
  requires = [
      "pillow==9.1.0",
      "--no-binary", "pillow",
  ]
  ```

- Git repository:
  ```python
  requires=["git+https://github.com/beeware/briefcase.git"]
  ```

- Local directory:
  ```python
  requires=["mysrc/myapp"]
  ```

- Local wheel file:
  ```python
  requires=["fullpath/wheelfile.whl"]
  ```

#### `revision`

An identifier used to differentiate specific builds of the same version of an app. Defaults to `1` if not provided.

#### `splash_background_color`

A hexadecimal RGB color value (e.g., `#6495ED`) to use as the background color for splash screens.

If the platform output format does not use a splash screen, this setting is ignored.

#### `stub_binary`

A file path or URL pointing at a pre-compiled binary (or a zip/tarball of a binary) that can be used as an entry point for a bundled application.

If this setting is not provided, and a stub binary is required by the platform, Briefcase will use the default stub binary for the platform.

#### `stub_binary_revision`

The specific revision of the stub binary that should be used. By default, Briefcase will use the stub binary revision nominated by the application template. If you specify a stub binary revision, that will override the revision nominated by the application template.

If you specify an explicit stub binary (using the [`stub_binary`][] setting), this argument is ignored.

#### `support_package`

A file path or URL pointing at a tarball containing a Python support package. (i.e., a precompiled, embeddable Python interpreter for the platform)

If this setting is not provided, Briefcase will use the default support package for the platform.

#### `support_revision`

The specific revision of a support package that should be used. By default, Briefcase will use the support package revision nominated by the application template. If you specify a support revision, that will override the revision nominated by the application template.

If you specify an explicit support package (either as a URL or a file path), this argument is ignored.

#### `supported`

Indicates that the platform is not supported. For example, if you know that the app cannot be deployed to Android for some reason, you can explicitly prevent deployment by setting `supported=False` in the Android section of the app configuration file.

If [`supported`][] is set to `false`, the create command will fail, advising the user of the limitation.

#### `template`

A file path or URL pointing at a [Cookiecutter](https://github.com/cookiecutter/cookiecutter) template for the output format.

If this setting is not provided, Briefcase will use a default template for the output format and Python version.

#### `template_branch`

The branch of the project template to use when generating the app. If the template is a local file, this attribute will be ignored. If not specified, Briefcase will use a branch matching the version of Briefcase that is being used (i.e., if you're using Briefcase 0.3.9, Briefcase will use the `v0.3.9` template branch when generating the app). If you're using a development version of Briefcase, Briefcase will use the `main` branch of the template.

#### `test_requires`

A list of packages that are required for the test suite to run.

Unlike most other keys in a configuration file, [`test_requires`][] is a *cumulative* setting. If an application defines requirements at the global level, application level, *and* platform level, the final set of requirements will be the *concatenation* of requirements from all levels, starting from least to most specific.

See [`requires`][] for examples.

#### `test_sources`

A list of paths, relative to the `pyproject.toml` file, where test code for the application can be found. The contents of any named files or folders will be copied into the application bundle. Parent directories in any named path will not be included. For example, if you specify `src/myapp` as a source, the contents of the `myapp` folder will be copied into the application bundle; the `src` directory will not be reproduced.

As with [`sources`][], [`test_sources`][] is a *cumulative* setting. If an application defines sources at the global level, application level, *and* platform level, the final set of sources will be the *concatenation* of test sources from all levels, starting from least to most specific.

## Permissions

Applications may also need to declare the permissions they require. Permissions are specified as sub-attributes of a `permission` property, defined at the level of an project, app, or platform. Permission declarations are *cumulative*; if an application defines permissions at the global level, application level, *and* platform level, the final set of permissions will be the *merged* set of all permissions from all levels, starting from least to most specific, with the most specific taking priority.

Briefcase maintains a set of cross-platform permissions:

#### `permission.camera`

Permission to access the camera to take photos or video.

#### `permission.microphone`

Permission to access the microphone.

#### `permission.coarse_location`

Permission to determine a rough GPS location.

#### `permission.fine_location`

Permission to determine a precise GPS location.

#### `permission.background_location`

Permission to track GPS location while in the background.

#### `permission.photo_library`

Permission to access the user's photo library.

If a cross-platform permission is used, it will be mapped to platform-specific values in whatever files are used to define permissions on that platform.

Permissions can also be configured by adding platform-specific configuration items. See the documentation for the platform backends to see the available options.

The value for each permission is a short description of why that permission is required. If the platform requires, the value may be displayed to the user as part of an authorization dialog. This description should describe *why* the app requires the permission, rather than a generic description of the permission being requested.

The use of permissions may also imply other settings in your app. See the individual platform backends for details on how cross-platform permissions are mapped.

## Document types

Applications in a project can register themselves with the operating system as handlers for specific document types by adding a `document_type` configuration section for each document type the application can support. This section follows the format:

> `[tool.briefcase.app.<app name>.document_type.<document type id>]`

or, for a platform-specific definition:

> `[tool.briefcase.app.<app name>.<platform>.document_type.<document type id>]`

The `document type id` is an identifier, in alphanumeric format.

The document type declaration requires the following settings:

#### `description`

A short, one-line description of the document format.

#### `extension`

The file extension to register, without a leading dot.

#### `icon`

A path, relative to the directory where the `pyproject.toml` file is located, to an image for an icon to register for use with documents of this type. The path should *exclude* the extension; Briefcase will append a platform-appropriate extension when configuring the application. For example, an icon specification of:

```python
icon = "resources/icon"
```


will use `resources/icon.icns` on macOS, and `resources/icon.ico` on Windows.

Some platforms also require different *variants* (e.g., both square and round icons). These variants can be specified by qualifying the icon specification:

```python
icon.round = "resource/round-icon"
icon.square = "resource/square-icon"
```

Some platforms require multiple icons, at different sizes; these will be handled by appending the required size to the provided icon name. For example, iOS requires multiple icon sizes (ranging from 20px to 1024px); Briefcase will look for `resources/icon-20.png`, `resources/icon-1024.png`, and so on. The sizes that are required are determined by the platform template.

If a platform requires both different sizes *and* variants, the variant handling and size handling will be combined. For example, Android requires round and square icons, in sizes ranging from 48px to 192px; Briefcase will look for `resource/round-icon-42.png`, `resource/square-icon-42.png`, `resource/round-icon-192.png`, and so on.

#### `mime_type`

A MIME type for the document format. This is used to register the document type with the operating system. For example, `image/png` for PNG image files, or `application/pdf` for PDF files. A list of common MIME types is found in [Mozilla's list](https://developer.mozilla.org/en-US/docs/Web/HTTP/Guides/MIME_types/Common_types). A full list is available at [IANA](https://www.iana.org/assignments/media-types/media-types.xhtml). Where platforms allow, this MIME type will be used to determine other details about the document type.

If you do not specify a MIME type, Briefcase will generate a default MIME type of the *unregistered* type `application/x-<app name>-<document type id>`, e.g. `application/x-myapp-data`. The `x-` prefix is specified by [RFC 2046](https://www.rfc-editor.org/rfc/rfc2046.html) for "private" MIME types. If you are not using a formally registered mime type, you *must* use the `x-` prefix, or [formally apply to IANA](https://www.iana.org/form/media-types) for a new registered MIME type.

#### `url`

A URL for help related to the document format.

### Platform support

Some platforms have specific configuration options that are only relevant to that platform. In particular, Apple platforms (macOS, iOS) have a more elaborate system for document types, and require additional configuration to use document types. If you want to support document types on these platforms, you will need to read the macOS [document types][macOS-document-types] section for more information.

## PEP621 compatibility

Many of the keys that exist in Briefcase's configuration have analogous settings in [PEP621 project metadata](https://packaging.python.org/en/latest/specifications/pyproject-toml/). If your `pyproject.toml` defines a `[project]` section, Briefcase will honor those settings as a top level definition. Any `[tool.briefcase]` definitions will override those in the `[project]` section.

The following PEP621 project metadata keys will be used by Briefcase if they are available:

- `version` maps to the same key in Briefcase.
- `authors` The `email` and `name` keys of the first value in the `authors` setting map to [`author`][] and [`author_email`][].
- `dependencies` maps to the Briefcase [`requires`][] setting. This is a cumulative setting; any packages defined in the [`requires`][] setting at the `[tool.briefcase]` level will be appended to the packages defined with `dependencies` at the `[project]` level.
- `description` maps to the same key in Briefcase.
- `test` in an `[project.optional-dependencies]` section maps to [`test_requires`][]., As with `dependencies`/[`requires`][], this is a cumulative setting.
- `text` in a `[project.license]` section will be mapped to [`license`][].
- `homepage` in a `[project.urls]` section will be mapped to [`url`][].
- `requires-python` will be used to validate the running Python interpreter's version against the requirement.<|MERGE_RESOLUTION|>--- conflicted
+++ resolved
@@ -202,17 +202,13 @@
 
 Some platforms require multiple icons, at different sizes; these will be handled by appending the required size to the provided icon name. For example, iOS requires multiple icon sizes (ranging from 20px to 1024px); Briefcase will look for `resources/icon-20.png`, `resources/icon-1024.png`, and so on. The sizes that are required are determined by the platform template.
 
-<<<<<<< HEAD
-### `install_launcher`
+#### `install_launcher`
 
 Whether the installer should add the app to the system's applications menu. Defaults to `True`, unless the app is a [console app][cli-apps].
 
 This setting is only used on Windows.
 
-### `installer_icon`
-=======
 #### `installer_icon`
->>>>>>> f2a213e1
 
 A path, relative to the directory where the `pyproject.toml` file is located, to an image to use as the icon for the installer. As with [`icon`][], the path should *exclude* the extension, and a platform-appropriate extension will be appended when the application is built.
 
