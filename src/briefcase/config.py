--- conflicted
+++ resolved
@@ -445,21 +445,17 @@
                 paths.append(path)
         return paths
 
-<<<<<<< HEAD
-    def all_sources(self, test_mode: bool) -> list[str]:
+    def all_sources(self) -> list[str]:
         """Get all sources of the application that should be copied to the app.
-        :param test_mode: Is the test mode enabled?
+
         :returns: The Path to the dist-info folder.
         """
         sources = self.sources.copy() if self.sources else []
-        if test_mode and self.test_sources:
+        if self.test_mode and self.test_sources:
             sources.extend(self.test_sources)
         return sources
 
-    def main_module(self, test_mode: bool):
-=======
     def main_module(self):
->>>>>>> 7d2ed52c
         """The path to the main module for the app.
 
         In normal operation, this is ``app.module_name``; however,
