--- conflicted
+++ resolved
@@ -493,14 +493,10 @@
         return paths
 
     def all_sources(self) -> list[str]:
-<<<<<<< HEAD
-        """Get all sources of the application that should be copied to the app."""
-=======
         """Get all sources of the application that should be copied to the app.
 
         :returns: The Path to the dist-info folder.
         """
->>>>>>> e80edff9
         sources = self.sources.copy() if self.sources else []
         if self.test_mode and self.test_sources:
             sources.extend(self.test_sources)
