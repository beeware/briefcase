import errno
import subprocess
import sys
import webbrowser
from http.server import SimpleHTTPRequestHandler, ThreadingHTTPServer
from pathlib import Path
from typing import Any
from zipfile import ZipFile

from briefcase.console import Console
from briefcase.exceptions import (
    BriefcaseCommandError,
    BriefcaseConfigError,
    UnsupportedCommandError,
)

if sys.version_info >= (3, 11):  # pragma: no-cover-if-lt-py311
    import tomllib
else:  # pragma: no-cover-if-gte-py311
    import tomli as tomllib

import tomli_w

from briefcase.commands import (
    BuildCommand,
    CreateCommand,
    DevCommand,
    OpenCommand,
    PackageCommand,
    PublishCommand,
    RunCommand,
    UpdateCommand,
)
from briefcase.config import AppConfig


class StaticWebMixin:
    output_format = "static"
    platform = "web"
    platform_target_version = "0.3.21"

    def project_path(self, app):
        return self.bundle_path(app) / "www"

    def binary_path(self, app):
        return self.bundle_path(app) / "www/index.html"

    def wheel_path(self, app):
        return self.project_path(app) / "static/wheels"

    def distribution_path(self, app):
        return self.dist_path / f"{app.formal_name}-{app.version}.web.zip"


class StaticWebCreateCommand(StaticWebMixin, CreateCommand):
    description = "Create and populate a static web project."

    def output_format_template_context(self, app: AppConfig):
        """Add style framework details to the app template."""
        return {
            "style_framework": getattr(app, "style_framework", "None"),
        }


class StaticWebUpdateCommand(StaticWebCreateCommand, UpdateCommand):
    description = "Update an existing static web project."


class StaticWebOpenCommand(StaticWebMixin, OpenCommand):
    description = "Open the folder containing an existing static web project."


class StaticWebBuildCommand(StaticWebMixin, BuildCommand):
    description = "Build a static web project."

    def _trim_file(self, path, sentinel):
        """Re-write a file to strip any content after a sentinel line.

        The file is stored in-memory, so it shouldn't be used on files with a *lot* of
        content before the sentinel.

        :param path: The path to the file to be trimmed
        :param sentinel: The content of the sentinel line. This will become the last
            line in the trimmed file.
        """
        content = []
        with path.open("r", encoding="utf-8") as f:
            for line in f:
                if line.rstrip("\n") == sentinel:
                    content.append(line)
                    break
                else:
                    content.append(line)

        with path.open("w", encoding="utf-8") as f:
            for line in content:
                f.write(line)

    def _process_wheel(self, wheelfile, css_file):
        """Process a wheel, extracting any content that needs to be compiled into the
        final project.

        :param wheelfile: The path to the wheel file to be processed.
        :param css_file: A file handle, opened for write/append, to which any extracted
            CSS content will be appended.
        """
        package = " ".join(wheelfile.name.split("-")[:2])
        with ZipFile(wheelfile) as wheel:
            for filename in wheel.namelist():
                path = Path(filename)
                # Any CSS file in a `static` folder is appended
                if (
                    len(path.parts) > 1
                    and path.parts[1] == "static"
                    and path.suffix == ".css"
                ):
                    self.console.info(f"    Found {filename}")
                    css_file.write(
                        "\n/*******************************************************\n"
                    )
                    css_file.write(f" * {package}::{'/'.join(path.parts[2:])}\n")
                    css_file.write(
                        " *******************************************************/\n\n"
                    )
                    css_file.write(wheel.read(filename).decode("utf-8"))

    def build_app(self, app: AppConfig, **kwargs):
        """Build the static web deployment for the application.

        :param app: The application to build
        """
        self.console.info("Building web project...", prefix=app.app_name)

        if self.wheel_path(app).exists():
            with self.console.wait_bar("Removing old wheels..."):
                self.tools.shutil.rmtree(self.wheel_path(app))

        self.wheel_path(app).mkdir(parents=True)

        with self.console.wait_bar("Building app wheel..."):
            try:
                self.tools.subprocess.run(
                    [
                        sys.executable,
                        "-u",
                        "-X",
                        "utf8",
                        "-m",
                        "wheel",
                        "pack",
                        self.app_path(app),
                        "--dest-dir",
                        self.wheel_path(app),
                    ],
                    check=True,
                    encoding="UTF-8",
                )
            except subprocess.CalledProcessError as e:
                raise BriefcaseCommandError(
                    f"Unable to build wheel for app {app.app_name!r}"
                ) from e

        with self.console.wait_bar("Installing wheels for requirements..."):
            try:
                self.tools.subprocess.run(
                    [
                        sys.executable,
                        "-u",
                        "-X",
                        "utf8",
                        "-m",
                        "pip",
                        "wheel",
                        "--wheel-dir",
                        self.wheel_path(app),
                        "-r",
                        self.bundle_path(app) / "requirements.txt",
                    ]
                    + (["-vv"] if self.console.is_deep_debug else []),
                    check=True,
                    encoding="UTF-8",
                )
            except subprocess.CalledProcessError as e:
                raise BriefcaseCommandError(
                    f"Unable to install requirements for app {app.app_name!r}"
                ) from e

        with self.console.wait_bar("Writing Pyscript configuration file..."):
            # Load any pre-existing pyscript.toml provided by the template. If the file
            # doesn't exist, assume an empty pyscript.toml as a starting point.
            try:
                with (self.project_path(app) / "pyscript.toml").open("rb") as f:
                    config = tomllib.load(f)
            except tomllib.TOMLDecodeError as e:
                raise BriefcaseConfigError(
                    f"pyscript.toml content isn't valid TOML: {e}"
                ) from e
            except FileNotFoundError:
                config = {}

            # Add the packages declaration to the existing pyscript.toml.
            # Ensure that we're using Unix path separators, as the content
            # will be parsed by pyscript in the browser.
            config["packages"] = [
                f"/{'/'.join(wheel.relative_to(self.project_path(app)).parts)}"
                for wheel in sorted(self.wheel_path(app).glob("*.whl"))
            ]

            # Parse any additional pyscript.toml content, and merge it into
            # the overall content
            try:
                extra = tomllib.loads(app.extra_pyscript_toml_content)
                config.update(extra)
            except tomllib.TOMLDecodeError as e:
                raise BriefcaseConfigError(
                    f"Extra pyscript.toml content isn't valid TOML: {e}"
                ) from e
            except AttributeError:
                pass

            # Write the final configuration.
            with (self.project_path(app) / "pyscript.toml").open("wb") as f:
                tomli_w.dump(config, f)

        self.console.info("Compile static web content from wheels")
        with self.console.wait_bar("Compiling static web content from wheels..."):
            # Trim previously compiled content out of briefcase.css
            briefcase_css_path = self.project_path(app) / "static/css/briefcase.css"
            self._trim_file(
                briefcase_css_path,
                sentinel=" ******************* Wheel contributed styles **********************/",
            )

            # Extract static resources from packaged wheels
            for wheelfile in sorted(self.wheel_path(app).glob("*.whl")):
                self.console.info(f"  Processing {wheelfile.name}...")
                with briefcase_css_path.open("a", encoding="utf-8") as css_file:
                    self._process_wheel(wheelfile, css_file=css_file)

        return {}


class HTTPHandler(SimpleHTTPRequestHandler):
    """Convert any HTTP request into a path request on the static content folder."""

    server: "LocalHTTPServer"

    def translate_path(self, path):
        return str(self.server.base_path / path[1:])

    def end_headers(self):
        self.send_header("Cache-Control", "no-cache, no-store, must-revalidate")
        self.send_header("Pragma", "no-cache")
        self.send_header("Expires", "0")
        super().end_headers()

    # Strip out ANSI escape sequences from messages. This was added in security releases
    # before Python 3.12.
    _control_char_table = str.maketrans(
        {c: rf"\x{c:02x}" for c in [*range(0x20), *range(0x7F, 0xA0)]}
    )
    _control_char_table[ord("\\")] = r"\\"

    def log_message(self, format: str, *args: Any) -> None:
        message = (format % args).translate(self._control_char_table)
        self.server.logger.info(
            f"{self.address_string()} - - [{self.log_date_time_string()}] {message}"
        )


class LocalHTTPServer(ThreadingHTTPServer):
    """An HTTP server that serves local static content."""

    def __init__(
        self,
        base_path,
        host,
        port,
        RequestHandlerClass=HTTPHandler,
        *,
        logger: Console,
    ):
        self.base_path = base_path
        self.logger = logger
        super().__init__((host, port), RequestHandlerClass)


class StaticWebRunCommand(StaticWebMixin, RunCommand):
    description = "Run a static web project."

    def add_options(self, parser):
        super().add_options(parser)
        parser.add_argument(
            "--host",
            default="localhost",
            help="The host on which to run the server (default: localhost)",
            required=False,
        )
        parser.add_argument(
            "-p",
            "--port",
            default=8080,
            type=int,
            help="The port on which to run the server (default: 8080)",
            required=False,
        )
        parser.add_argument(
            "--no-browser",
            action="store_false",
            dest="open_browser",
            help="Don't open a web browser on the newly opened server",
            required=False,
        )

    def run_app(
        self,
        app: AppConfig,
        passthrough: list[str],
        host,
        port,
        open_browser,
        **kwargs,
    ):
        """Start the application.

        :param app: The config object for the app
        :param passthrough: The list of arguments to pass to the app
        :param host: The host on which to run the server
        :param port: The port on which to run the server
        :param open_browser: Should a browser be opened on the newly started server.
        """
        if app.test_mode:
            raise BriefcaseCommandError("Briefcase can't run web apps in test mode.")

        self.console.info("Starting web server...", prefix=app.app_name)

        # At least for now, there's no easy way to pass arguments to a web app.
        if passthrough:
            self.console.warning(f"Ignoring passthrough arguments: {passthrough}")

        httpd = None
        try:
            # Create a local HTTP server
            try:
                httpd = LocalHTTPServer(
                    self.project_path(app),
                    host=host,
                    port=port,
                    logger=self.console,
                )
            except OSError as e:
                if e.errno in (errno.EADDRINUSE, errno.ENOSR):
                    self.console.warning(
                        f"Using a system-allocated port since port {port} is already in use. "
                        "Use -p/--port to manually specify a port."
                    )
                    httpd = LocalHTTPServer(
                        self.project_path(app),
                        host=host,
                        port=0,
                        logger=self.console,
                    )
                else:
                    raise

            # Extract the host and port from the server. This is needed
            # because specifying a port of 0 lets the server pick a port.
            host, port = httpd.socket.getsockname()
            url = f"http://{host}:{port}"

            self.console.info(f"Web server open on {url}")
            # If requested, open a browser tab on the newly opened server.
            if open_browser:
                webbrowser.open_new_tab(url)

            self.console.info(
                "Web server log output (type CTRL-C to stop log)...",
                prefix=app.app_name,
            )
            self.console.info("=" * 75)

            # Run the server.
            httpd.serve_forever()
        except PermissionError as e:
            if port < 1024:
                raise BriefcaseCommandError(
                    "Unable to start web server; Permission denied. Try using a port > 1023."
                ) from e
            else:
                raise BriefcaseCommandError(
                    "Unable to start web server; Permission denied. Did you specify a valid host and port?"
                ) from e
        except OSError as e:
            if e.errno in (errno.EADDRNOTAVAIL, errno.ENOSTR):
                raise BriefcaseCommandError(
                    f"Unable to start web server. {host} is not a valid hostname."
                ) from e
            else:
                raise BriefcaseCommandError(f"Unable to start web server. {e}") from e
        except OverflowError as e:
            raise BriefcaseCommandError(
                "Unable to start web server. Port must be in the range 0-65535."
            ) from e
        except KeyboardInterrupt:
            # CTRL-C is the accepted way to stop the server.
            httpd.shutdown()
        finally:
            if httpd:
                with self.console.wait_bar("Shutting down server..."):
                    httpd.server_close()

            # Not sure why, but this is needed to mollify coverage for the
            # "test_cleanup_server_error" case. Without this pass, a missing branch
            # is reported for the "if httpd: -> exit" branch
            pass

        return {}


class StaticWebPackageCommand(StaticWebMixin, PackageCommand):
    description = "Package a static web app."

    @property
    def packaging_formats(self):
        return ["zip"]

    @property
    def default_packaging_format(self):
        return "zip"

    def package_app(self, app: AppConfig, **kwargs):
        """Package an app for distribution.

        :param app: The app to package.
        """
        self.console.info(
            "Packaging web app for distribution...",
            prefix=app.app_name,
        )

        with self.console.wait_bar("Building archive..."):
            self.tools.shutil.make_archive(
                self.distribution_path(app).with_suffix(""),
                format="zip",
                root_dir=self.project_path(app),
            )


class StaticWebPublishCommand(StaticWebMixin, PublishCommand):
    description = "Publish a static web app."
    publication_channels = ["s3"]
    default_publication_channel = "s3"


class StaticWebDevCommand(StaticWebMixin, DevCommand):
    description = "Run a static web project in development mode. (Work in progress)"

    def run_dev_app(self, app: AppConfig, env, passthrough=None, **kwargs):
<<<<<<< HEAD
        """Web-specific dev mode (WIP)."""
        venv_path = self.base_path / ".briefcase" / f"dev-web-venv-{app.app_name}"
        pyvenv_cfg = venv_path / "pyvenv.cfg"

        if pyvenv_cfg.exists():
            self.console.info("Virtual environment for web development already exists.")

            # implement logic to check if -r flag is given
            # implement logic to carry out the -r flag functionality to refresh or recreate the venv
        else:
            try:
                self.console.info("No virtual environment was found.")
                self.console.info("Creating virtual environment....")

                # Create the virtual environment
                venv_path.parent.mkdir(parents=True, exist_ok=True)
                subprocess.run(
                    [sys.executable, "-m", "venv", str(venv_path)], check=True
                )
                self.console.info(
                    "Virtual environment was successfully created for web development."
                )
            except Exception as e:
                raise BriefcaseCommandError(
                    "Failed to create virtual environment for web development."
                ) from e

            raise UnsupportedCommandError(
                platform="",
                output_format="Web",
                command="Dev",
            )
=======
        raise UnsupportedCommandError(
            platform="",
            output_format="Web",
            command="Dev",
        )
>>>>>>> 68c5945b

    # implement logic to run the web server in development mode


# Declare the briefcase command bindings
create = StaticWebCreateCommand
update = StaticWebUpdateCommand
open = StaticWebOpenCommand
build = StaticWebBuildCommand
run = StaticWebRunCommand
package = StaticWebPackageCommand
publish = StaticWebPublishCommand
dev = StaticWebDevCommand<|MERGE_RESOLUTION|>--- conflicted
+++ resolved
@@ -456,7 +456,6 @@
     description = "Run a static web project in development mode. (Work in progress)"
 
     def run_dev_app(self, app: AppConfig, env, passthrough=None, **kwargs):
-<<<<<<< HEAD
         """Web-specific dev mode (WIP)."""
         venv_path = self.base_path / ".briefcase" / f"dev-web-venv-{app.app_name}"
         pyvenv_cfg = venv_path / "pyvenv.cfg"
@@ -489,13 +488,11 @@
                 output_format="Web",
                 command="Dev",
             )
-=======
         raise UnsupportedCommandError(
             platform="",
             output_format="Web",
             command="Dev",
         )
->>>>>>> 68c5945b
 
     # implement logic to run the web server in development mode
 
