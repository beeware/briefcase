import errno
import subprocess
import sys
import webbrowser
from http.server import SimpleHTTPRequestHandler, ThreadingHTTPServer
from pathlib import Path
from typing import Any
from zipfile import ZipFile

from briefcase.console import Console

if sys.version_info >= (3, 11):  # pragma: no-cover-if-lt-py311
    import tomllib
else:  # pragma: no-cover-if-gte-py311
    import tomli as tomllib

import tomli_w

from briefcase.commands import (
    BuildCommand,
    CreateCommand,
    DevCommand,
    OpenCommand,
    PackageCommand,
    PublishCommand,
    RunCommand,
    UpdateCommand,
)
from briefcase.config import AppConfig
from briefcase.exceptions import (
    BriefcaseCommandError,
    BriefcaseConfigError,
    UnsupportedCommandError,
)


class StaticWebMixin:
    output_format = "static"
    platform = "web"
    platform_target_version = "0.3.21"

    def project_path(self, app):
        return self.bundle_path(app) / "www"

    def binary_path(self, app):
        return self.bundle_path(app) / "www/index.html"

    def wheel_path(self, app):
        return self.project_path(app) / "static/wheels"

    def distribution_path(self, app):
        return self.dist_path / f"{app.formal_name}-{app.version}.web.zip"


class StaticWebCreateCommand(StaticWebMixin, CreateCommand):
    description = "Create and populate a static web project."

    def output_format_template_context(self, app: AppConfig):
        """Add style framework details to the app template."""
        return {
            "style_framework": getattr(app, "style_framework", "None"),
        }


class StaticWebUpdateCommand(StaticWebCreateCommand, UpdateCommand):
    description = "Update an existing static web project."


class StaticWebOpenCommand(StaticWebMixin, OpenCommand):
    description = "Open the folder containing an existing static web project."


class StaticWebBuildCommand(StaticWebMixin, BuildCommand):
    description = "Build a static web project."

    def _trim_file(self, path, sentinel):
        """Re-write a file to strip any content after a sentinel line.

        The file is stored in-memory, so it shouldn't be used on files with a *lot* of
        content before the sentinel.

        :param path: The path to the file to be trimmed
        :param sentinel: The content of the sentinel line. This will become the last
            line in the trimmed file.
        """
        content = []
        with path.open("r", encoding="utf-8") as f:
            for line in f:
                if line.rstrip("\n") == sentinel:
                    content.append(line)
                    break
                else:
                    content.append(line)

        with path.open("w", encoding="utf-8") as f:
            for line in content:
                f.write(line)

    def _process_wheel(self, wheelfile, css_file):
        """Process a wheel, extracting any content that needs to be compiled into the
        final project.

        :param wheelfile: The path to the wheel file to be processed.
        :param css_file: A file handle, opened for write/append, to which any extracted
            CSS content will be appended.
        """
        package = " ".join(wheelfile.name.split("-")[:2])
        with ZipFile(wheelfile) as wheel:
            for filename in wheel.namelist():
                path = Path(filename)
                # Any CSS file in a `static` folder is appended
                if (
                    len(path.parts) > 1
                    and path.parts[1] == "static"
                    and path.suffix == ".css"
                ):
                    self.console.info(f"    Found {filename}")
                    css_file.write(
                        "\n/*******************************************************\n"
                    )
                    css_file.write(f" * {package}::{'/'.join(path.parts[2:])}\n")
                    css_file.write(
                        " *******************************************************/\n\n"
                    )
                    css_file.write(wheel.read(filename).decode("utf-8"))

    def build_app(self, app: AppConfig, **kwargs):
        """Build the static web deployment for the application.

        :param app: The application to build
        """
        self.console.info("Building web project...", prefix=app.app_name)

        if self.wheel_path(app).exists():
            with self.console.wait_bar("Removing old wheels..."):
                self.tools.shutil.rmtree(self.wheel_path(app))

        self.wheel_path(app).mkdir(parents=True)

        with self.console.wait_bar("Building app wheel..."):
            try:
                self.tools.subprocess.run(
                    [
                        sys.executable,
                        "-u",
                        "-X",
                        "utf8",
                        "-m",
                        "wheel",
                        "pack",
                        self.app_path(app),
                        "--dest-dir",
                        self.wheel_path(app),
                    ],
                    check=True,
                    encoding="UTF-8",
                )
            except subprocess.CalledProcessError as e:
                raise BriefcaseCommandError(
                    f"Unable to build wheel for app {app.app_name!r}"
                ) from e

        with self.console.wait_bar("Installing wheels for requirements..."):
            try:
                self.tools.subprocess.run(
                    [
                        sys.executable,
                        "-u",
                        "-X",
                        "utf8",
                        "-m",
                        "pip",
                        "wheel",
                        "--wheel-dir",
                        self.wheel_path(app),
                        "-r",
                        self.bundle_path(app) / "requirements.txt",
                    ]
                    + (["-vv"] if self.console.is_deep_debug else []),
                    check=True,
                    encoding="UTF-8",
                )
            except subprocess.CalledProcessError as e:
                raise BriefcaseCommandError(
                    f"Unable to install requirements for app {app.app_name!r}"
                ) from e

        with self.console.wait_bar("Writing Pyscript configuration file..."):
            # Load any pre-existing pyscript.toml provided by the template. If the file
            # doesn't exist, assume an empty pyscript.toml as a starting point.
            try:
                with (self.project_path(app) / "pyscript.toml").open("rb") as f:
                    config = tomllib.load(f)
            except tomllib.TOMLDecodeError as e:
                raise BriefcaseConfigError(
                    f"pyscript.toml content isn't valid TOML: {e}"
                ) from e
            except FileNotFoundError:
                config = {}

            # Add the packages declaration to the existing pyscript.toml.
            # Ensure that we're using Unix path separators, as the content
            # will be parsed by pyscript in the browser.
            config["packages"] = [
                f"/{'/'.join(wheel.relative_to(self.project_path(app)).parts)}"
                for wheel in sorted(self.wheel_path(app).glob("*.whl"))
            ]

            # Parse any additional pyscript.toml content, and merge it into
            # the overall content
            try:
                extra = tomllib.loads(app.extra_pyscript_toml_content)
                config.update(extra)
            except tomllib.TOMLDecodeError as e:
                raise BriefcaseConfigError(
                    f"Extra pyscript.toml content isn't valid TOML: {e}"
                ) from e
            except AttributeError:
                pass

            # Write the final configuration.
            with (self.project_path(app) / "pyscript.toml").open("wb") as f:
                tomli_w.dump(config, f)

        self.console.info("Compile static web content from wheels")
        with self.console.wait_bar("Compiling static web content from wheels..."):
            # Trim previously compiled content out of briefcase.css
            briefcase_css_path = self.project_path(app) / "static/css/briefcase.css"
            self._trim_file(
                briefcase_css_path,
                sentinel=" ******************* Wheel contributed styles **********************/",
            )

            # Extract static resources from packaged wheels
            for wheelfile in sorted(self.wheel_path(app).glob("*.whl")):
                self.console.info(f"  Processing {wheelfile.name}...")
                with briefcase_css_path.open("a", encoding="utf-8") as css_file:
                    self._process_wheel(wheelfile, css_file=css_file)

        return {}


class HTTPHandler(SimpleHTTPRequestHandler):
    """Convert any HTTP request into a path request on the static content folder."""

    server: "LocalHTTPServer"

    def translate_path(self, path):
        return str(self.server.base_path / path[1:])

    def end_headers(self):
        self.send_header("Cache-Control", "no-cache, no-store, must-revalidate")
        self.send_header("Pragma", "no-cache")
        self.send_header("Expires", "0")
        super().end_headers()

    # Strip out ANSI escape sequences from messages. This was added in security releases
    # before Python 3.12.
    _control_char_table = str.maketrans(
        {c: rf"\x{c:02x}" for c in [*range(0x20), *range(0x7F, 0xA0)]}
    )
    _control_char_table[ord("\\")] = r"\\"

    def log_message(self, format: str, *args: Any) -> None:
        message = (format % args).translate(self._control_char_table)
        self.server.logger.info(
            f"{self.address_string()} - - [{self.log_date_time_string()}] {message}"
        )


class LocalHTTPServer(ThreadingHTTPServer):
    """An HTTP server that serves local static content."""

    def __init__(
        self,
        base_path,
        host,
        port,
        RequestHandlerClass=HTTPHandler,
        *,
        logger: Console,
    ):
        self.base_path = base_path
        self.logger = logger
        super().__init__((host, port), RequestHandlerClass)


class StaticWebRunCommand(StaticWebMixin, RunCommand):
    description = "Run a static web project."

    def add_options(self, parser):
        super().add_options(parser)
        parser.add_argument(
            "--host",
            default="localhost",
            help="The host on which to run the server (default: localhost)",
            required=False,
        )
        parser.add_argument(
            "-p",
            "--port",
            default=8080,
            type=int,
            help="The port on which to run the server (default: 8080)",
            required=False,
        )
        parser.add_argument(
            "--no-browser",
            action="store_false",
            dest="open_browser",
            help="Don't open a web browser on the newly opened server",
            required=False,
        )

    def run_app(
        self,
        app: AppConfig,
        passthrough: list[str],
        host,
        port,
        open_browser,
        **kwargs,
    ):
        """Start the application.

        :param app: The config object for the app
        :param passthrough: The list of arguments to pass to the app
        :param host: The host on which to run the server
        :param port: The port on which to run the server
        :param open_browser: Should a browser be opened on the newly started server.
        """
        if app.test_mode:
            raise BriefcaseCommandError("Briefcase can't run web apps in test mode.")

        self.console.info("Starting web server...", prefix=app.app_name)

        # At least for now, there's no easy way to pass arguments to a web app.
        if passthrough:
            self.console.warning(f"Ignoring passthrough arguments: {passthrough}")

        httpd = None
        try:
            # Create a local HTTP server
            try:
                httpd = LocalHTTPServer(
                    self.project_path(app),
                    host=host,
                    port=port,
                    logger=self.console,
                )
            except OSError as e:
                if e.errno in (errno.EADDRINUSE, errno.ENOSR):
                    self.console.warning(
                        f"Using a system-allocated port since port {port} is already in use. "
                        "Use -p/--port to manually specify a port."
                    )
                    httpd = LocalHTTPServer(
                        self.project_path(app),
                        host=host,
                        port=0,
                        logger=self.console,
                    )
                else:
                    raise

            # Extract the host and port from the server. This is needed
            # because specifying a port of 0 lets the server pick a port.
            host, port = httpd.socket.getsockname()
            url = f"http://{host}:{port}"

            self.console.info(f"Web server open on {url}")
            # If requested, open a browser tab on the newly opened server.
            if open_browser:
                webbrowser.open_new_tab(url)

            self.console.info(
                "Web server log output (type CTRL-C to stop log)...",
                prefix=app.app_name,
            )
            self.console.info("=" * 75)

            # Run the server.
            httpd.serve_forever()
        except PermissionError as e:
            if port < 1024:
                raise BriefcaseCommandError(
                    "Unable to start web server; Permission denied. Try using a port > 1023."
                ) from e
            else:
                raise BriefcaseCommandError(
                    "Unable to start web server; Permission denied. Did you specify a valid host and port?"
                ) from e
        except OSError as e:
            if e.errno in (errno.EADDRNOTAVAIL, errno.ENOSTR):
                raise BriefcaseCommandError(
                    f"Unable to start web server. {host} is not a valid hostname."
                ) from e
            else:
                raise BriefcaseCommandError(f"Unable to start web server. {e}") from e
        except OverflowError as e:
            raise BriefcaseCommandError(
                "Unable to start web server. Port must be in the range 0-65535."
            ) from e
        except KeyboardInterrupt:
            # CTRL-C is the accepted way to stop the server.
            httpd.shutdown()
        finally:
            if httpd:
                with self.console.wait_bar("Shutting down server..."):
                    httpd.server_close()

            # Not sure why, but this is needed to mollify coverage for the
            # "test_cleanup_server_error" case. Without this pass, a missing branch
            # is reported for the "if httpd: -> exit" branch
            pass

        return {}


class StaticWebPackageCommand(StaticWebMixin, PackageCommand):
    description = "Package a static web app."

    @property
    def packaging_formats(self):
        return ["zip"]

    @property
    def default_packaging_format(self):
        return "zip"

    def package_app(self, app: AppConfig, **kwargs):
        """Package an app for distribution.

        :param app: The app to package.
        """
        self.console.info(
            "Packaging web app for distribution...",
            prefix=app.app_name,
        )

        with self.console.wait_bar("Building archive..."):
            self.tools.shutil.make_archive(
                self.distribution_path(app).with_suffix(""),
                format="zip",
                root_dir=self.project_path(app),
            )


class StaticWebPublishCommand(StaticWebMixin, PublishCommand):
    description = "Publish a static web app."
    publication_channels = ["s3"]
    default_publication_channel = "s3"


class StaticWebDevCommand(StaticWebMixin, DevCommand):
    description = "Run a static web project in development mode. (Work in progress)"

    def run_dev_app(self, app: AppConfig, env, passthrough=None, **kwargs):
        """Web-specific dev mode (WIP)."""
<<<<<<< HEAD
        
        if self.check_venv_exists():
            self.console.info(
                "Virtual environment for web development already exists."
            )
        else:
            try:
                self.console.info("No virtual environent was found.")
                self.create_venv()
                self.console.info(
                "Virtual environment was successfully created for web developement."
                )
            except:
                raise BriefcaseCommandError(
                    "Failed to create virtual environment for web development."
                )

        
    def create_venv(self):
        """
        Create a virtual environment for the web development server.

        Raises:
            subprocess.CalledProcessError: If the venv creation fails.
        """
        venv_path = self.base_path / ".briefcase" / "dev-web-venv"
        if not venv_path.exists():
            venv_path.parent.mkdir(parents=True, exist_ok=True)  
            subprocess.run([sys.executable, "-m", "venv", str(venv_path)], check=True)
            
         
    def check_venv_exists(self):
        """Check if the virtual environment for the web development server exists.
        
        Returns:
            bool: True if the virtual environment exists, False otherwise.
        """
        venv_path = self.base_path / ".briefcase" / "dev-web-venv"
        pyvenv_cfg = venv_path / "pyvenv.cfg"
        if pyvenv_cfg.exists():
            return True
        else:
            return False
    
=======
        raise UnsupportedCommandError(
            platform="",
            output_format="Web",
            command="Dev",
        )
>>>>>>> 53f6816b


# Declare the briefcase command bindings
create = StaticWebCreateCommand
update = StaticWebUpdateCommand
open = StaticWebOpenCommand
build = StaticWebBuildCommand
run = StaticWebRunCommand
package = StaticWebPackageCommand
publish = StaticWebPublishCommand
dev = StaticWebDevCommand<|MERGE_RESOLUTION|>--- conflicted
+++ resolved
@@ -457,7 +457,6 @@
 
     def run_dev_app(self, app: AppConfig, env, passthrough=None, **kwargs):
         """Web-specific dev mode (WIP)."""
-<<<<<<< HEAD
         
         if self.check_venv_exists():
             self.console.info(
@@ -474,6 +473,12 @@
                 raise BriefcaseCommandError(
                     "Failed to create virtual environment for web development."
                 )
+                
+        raise UnsupportedCommandError(
+            platform="",
+            output_format="Web",
+            command="Dev",
+        )
 
         
     def create_venv(self):
@@ -502,13 +507,7 @@
         else:
             return False
     
-=======
-        raise UnsupportedCommandError(
-            platform="",
-            output_format="Web",
-            command="Dev",
-        )
->>>>>>> 53f6816b
+
 
 
 # Declare the briefcase command bindings
