--- conflicted
+++ resolved
@@ -638,8 +638,8 @@
 class LinuxSystemCreateCommand(LinuxSystemMixin, LocalRequirementsMixin, CreateCommand):
     description = "Create and populate a Linux system project."
 
-    def output_format_template_context(self, app: AppConfig, debug_mode: bool = False):
-        context = super().output_format_template_context(app, debug_mode)
+    def output_format_template_context(self, app: AppConfig):
+        context = super().output_format_template_context(app)
 
         # Linux system templates use the target codename, rather than
         # the format "system" as the leaf of the bundle path
@@ -838,22 +838,14 @@
     def run_app(
         self,
         app: AppConfig,
-<<<<<<< HEAD
-        test_mode: bool,
-        debug_mode: bool,
         debugger_host: str | None,
         debugger_port: int | None,
-=======
->>>>>>> 7d2ed52c
         passthrough: list[str],
         **kwargs,
     ):
         """Start the application.
 
         :param app: The config object for the app
-<<<<<<< HEAD
-        :param test_mode: Boolean; Is the app running in test mode?
-        :param debug_mode: Boolean; Is the app running in debug mode?
         :param debugger_host: The host to use for the debugger
         :param debugger_port: The port to use for the debugger
         :param passthrough: The list of arguments to pass to the app
@@ -861,17 +853,9 @@
         # Set up the log stream
         kwargs = self._prepare_app_kwargs(
             app=app,
-            test_mode=test_mode,
-            debug_mode=debug_mode,
             debugger_host=debugger_host,
             debugger_port=debugger_port,
         )
-=======
-        :param passthrough: The list of arguments to pass to the app
-        """
-        # Set up the log stream
-        kwargs = self._prepare_app_kwargs(app=app)
->>>>>>> 7d2ed52c
 
         with self.tools[app].app_context.run_app_context(kwargs) as kwargs:
             # Console apps must operate in non-streaming mode so that console input can
