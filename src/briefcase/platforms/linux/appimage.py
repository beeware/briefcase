--- conflicted
+++ resolved
@@ -229,14 +229,12 @@
                 for plugin in plugins:
                     additional_args.extend(["--plugin", plugin])
 
-<<<<<<< HEAD
-                # Build the app image. We use `--appimage-extract-and-run`
-                # because AppImages won't run natively inside Docker.
+                # Build the app image.
                 build_subprocess.run(
                     [
                         self.linuxdeploy.file_path / self.linuxdeploy.file_name,
-                        "--appimage-extract-and-run",
-                        f"--appdir={self.appdir_path(app)}",
+                        "--appdir",
+                        os.fsdecode(self.appdir_path(app)),
                         "--desktop-file",
                         os.fsdecode(
                             self.appdir_path(app)
@@ -250,28 +248,6 @@
                     check=True,
                     cwd=self.platform_path,
                 )
-=======
-                # Build the AppImage.
-                with self.dockerize(app) as docker:
-                    docker.run(
-                        [
-                            self.linuxdeploy.file_path / self.linuxdeploy.file_name,
-                            "--appdir",
-                            os.fsdecode(self.appdir_path(app)),
-                            "--desktop-file",
-                            os.fsdecode(
-                                self.appdir_path(app)
-                                / f"{app.bundle}.{app.app_name}.desktop"
-                            ),
-                            "--output",
-                            "appimage",
-                        ]
-                        + additional_args,
-                        env=env,
-                        check=True,
-                        cwd=self.platform_path,
-                    )
->>>>>>> 25c71e23
 
                 # Make the binary executable.
                 self.os.chmod(self.binary_path(app), 0o755)
