import os
import subprocess

from briefcase.commands import (
    BuildCommand,
    CreateCommand,
    OpenCommand,
    PackageCommand,
    PublishCommand,
    RunCommand,
    UpdateCommand,
)
from briefcase.config import AppConfig
from briefcase.exceptions import BriefcaseCommandError
from briefcase.integrations.docker import Docker, DockerAppContext
from briefcase.integrations.linuxdeploy import LinuxDeploy
from briefcase.integrations.subprocess import NativeAppContext
from briefcase.platforms.linux import LinuxMixin


class LinuxAppImagePassiveMixin(LinuxMixin):
    # The Passive mixin honors the docker options, but doesn't try to verify
    # docker exists. It is used by commands that are "passive" from the
    # perspective of the build system, like open and run.
    output_format = "appimage"

    def appdir_path(self, app):
        return self.bundle_path(app) / f"{app.formal_name}.AppDir"

    def project_path(self, app):
        return self.bundle_path(app)

    def binary_path(self, app):
        binary_name = app.formal_name.replace(" ", "_")
        return (
            self.platform_path
            / f"{binary_name}-{app.version}-{self.tools.host_arch}.AppImage"
        )

    def distribution_path(self, app, packaging_format):
        return self.binary_path(app)

    def add_options(self, parser):
        super().add_options(parser)
        parser.add_argument(
            "--no-docker",
            dest="use_docker",
            action="store_false",
            help="Don't use Docker for building the AppImage",
            required=False,
        )

    def parse_options(self, extra):
        """Extract the use_docker option."""
        options = super().parse_options(extra)
        self.use_docker = options.pop("use_docker")
        return options

    def clone_options(self, command):
        """Clone the use_docker option."""
        super().clone_options(command)
        self.use_docker = command.use_docker


class LinuxAppImageMixin(LinuxAppImagePassiveMixin):
    def docker_image_tag(self, app):
        """The Docker image tag for an app."""
        return (
            f"briefcase/{app.bundle}.{app.app_name.lower()}:py{self.python_version_tag}"
        )

    def verify_tools(self):
        """Verify that Docker is available; and if it isn't that we're on
        Linux."""
        super().verify_tools()
        if self.use_docker:
            if self.tools.host_os == "Windows":
                raise BriefcaseCommandError(
                    "Linux AppImages cannot be generated on Windows."
                )
            else:
                Docker.verify(tools=self.tools)
        elif self.tools.host_os != "Linux":
            raise BriefcaseCommandError(
                "Linux AppImages can only be generated on Linux without Docker."
            )

    def verify_app_tools(self, app: AppConfig):
        """Verify App environment is prepared and available.

        When Docker is used, create or update a Docker image for the App.
        Without Docker, the host machine will be used as the App environment.

        :param app: The application being built
        """
        if self.use_docker:
            DockerAppContext.verify(
                tools=self.tools,
                app=app,
                image_tag=self.docker_image_tag(app),
                dockerfile_path=self.bundle_path(app) / "Dockerfile",
                app_base_path=self.base_path,
                host_platform_path=self.platform_path,
                host_data_path=self.data_path,
                python_version=self.python_version_tag,
            )
        else:
            NativeAppContext.verify(tools=self.tools, app=app)

        # Establish Docker as app context before letting super set subprocess
        super().verify_app_tools(app)


class LinuxAppImageCreateCommand(LinuxAppImageMixin, CreateCommand):
    description = "Create and populate a Linux AppImage."

    def support_package_filename(self, support_revision):
        """The query arguments to use in a support package query request."""
<<<<<<< HEAD
        return f"Python-{self.python_version_tag}-linux-{self.host_arch}-support.b{support_revision}.tar.gz"

    def support_package_url(self, support_revision):
        """The URL of the support package to use for apps of this type."""
        return (
            "https://briefcase-support.s3.amazonaws.com/"
            f"python/{self.python_version_tag}/{self.platform}/{self.host_arch}/"
            + self.support_package_filename(support_revision)
        )
=======
        return [
            ("platform", self.platform),
            ("version", self.python_version_tag),
            ("arch", self.tools.host_arch),
        ]
>>>>>>> f33e6970


class LinuxAppImageUpdateCommand(LinuxAppImageCreateCommand, UpdateCommand):
    description = "Update an existing Linux AppImage."


class LinuxAppImageOpenCommand(LinuxAppImagePassiveMixin, OpenCommand):
    description = "Open the folder containing an existing Linux AppImage project."


class LinuxAppImageBuildCommand(LinuxAppImageMixin, BuildCommand):
    description = "Build a Linux AppImage."

    def verify_tools(self):
        """Verify the AppImage linuxdeploy tool and plugins exist."""
        super().verify_tools()
        LinuxDeploy.verify(tools=self.tools)

    def build_app(self, app: AppConfig, **kwargs):
        """Build an application.

        :param app: The application to build
        """
        # Build a dictionary of environment definitions that are required
        env = {}

        self.logger.info("Checking for Linuxdeploy plugins...", prefix=app.app_name)
        try:
            plugins = self.tools.linuxdeploy.verify_plugins(
                app.linuxdeploy_plugins,
                bundle_path=self.bundle_path(app),
            )

            self.logger.info("Configuring Linuxdeploy plugins...", prefix=app.app_name)
            # We need to add the location of the linuxdeploy plugins to the PATH.
            # However, if we are running inside Docker, we need to know the
            # environment *inside* the Docker container.
            echo_cmd = ["/bin/sh", "-c", "echo $PATH"]
            base_path = self.tools[app].app_context.check_output(echo_cmd).strip()

            # Add any plugin-required environment variables
            for plugin in plugins.values():
                env.update(plugin.env)

            # Construct a path that has been prepended with the path to the plugins
            env["PATH"] = os.pathsep.join(
                [os.fsdecode(plugin.file_path) for plugin in plugins.values()]
                + [base_path]
            )
        except AttributeError:
            self.logger.info("No linuxdeploy plugins configured.")
            plugins = {}

        self.logger.info("Building AppImage...", prefix=app.app_name)
        with self.input.wait_bar("Building..."):
            try:
                # For some reason, the version has to be passed in as an
                # environment variable, *not* in the configuration.
                env["VERSION"] = app.version
                # The internals of the binary aren't inherently visible, so
                # there's no need to package copyright files. These files
                # appear to be missing by default in the OS dev packages anyway,
                # so this effectively silences a bunch of warnings that can't
                # be easily resolved by the end user.
                env["DISABLE_COPYRIGHT_FILES_DEPLOYMENT"] = "1"
                # AppImages do not run natively within a Docker container. This
                # treats the AppImage like a self-extracting executable. Using
                # this environment variable instead of --appimage-extract-and-run
                # is necessary to ensure AppImage plugins are extracted as well.
                env["APPIMAGE_EXTRACT_AND_RUN"] = "1"
                # Explicitly declare target architecture as the current architecture.
                # This can be used by some linuxdeploy plugins.
                env["ARCH"] = self.tools.host_arch

                # Find all the .so files in app and app_packages,
                # so they can be passed in to linuxdeploy to have their
                # dependencies added to the AppImage. Looks for any .so file
                # in the application, and make sure it is marked for deployment.
                so_folders = {
                    so_file.parent for so_file in self.appdir_path(app).glob("**/*.so")
                }

                additional_args = []
                for folder in sorted(so_folders):
                    additional_args.extend(["--deploy-deps-only", str(folder)])

                for plugin in plugins:
                    additional_args.extend(["--plugin", plugin])

                # Build the AppImage.
                self.tools[app].app_context.run(
                    [
                        self.tools.linuxdeploy.file_path
                        / self.tools.linuxdeploy.file_name,
                        "--appdir",
                        os.fsdecode(self.appdir_path(app)),
                        "--desktop-file",
                        os.fsdecode(
                            self.appdir_path(app)
                            / f"{app.bundle}.{app.app_name}.desktop"
                        ),
                        "--output",
                        "appimage",
                    ]
                    + additional_args,
                    env=env,
                    check=True,
                    cwd=self.platform_path,
                )

                # Make the binary executable.
                self.tools.os.chmod(self.binary_path(app), 0o755)
            except subprocess.CalledProcessError as e:
                raise BriefcaseCommandError(
                    f"Error while building app {app.app_name}."
                ) from e


class LinuxAppImageRunCommand(LinuxAppImagePassiveMixin, RunCommand):
    description = "Run a Linux AppImage."

    def verify_tools(self):
        """Verify that we're on Linux."""
        super().verify_tools()
        if self.tools.host_os != "Linux":
            raise BriefcaseCommandError("AppImages can only be executed on Linux.")

    def run_app(self, app: AppConfig, **kwargs):
        """Start the application.

        :param app: The config object for the app
        """
        self.logger.info("Starting app...", prefix=app.app_name)
        try:
            self.tools.subprocess.run(
                [os.fsdecode(self.binary_path(app))],
                check=True,
                cwd=self.tools.home_path,
                stream_output=True,
            )
        except subprocess.CalledProcessError as e:
            raise BriefcaseCommandError(f"Unable to start app {app.app_name}.") from e


class LinuxAppImagePackageCommand(LinuxAppImageMixin, PackageCommand):
    description = "Package a Linux AppImage."


class LinuxAppImagePublishCommand(LinuxAppImageMixin, PublishCommand):
    description = "Publish a Linux AppImage."


# Declare the briefcase command bindings
create = LinuxAppImageCreateCommand  # noqa
update = LinuxAppImageUpdateCommand  # noqa
open = LinuxAppImageOpenCommand  # noqa
build = LinuxAppImageBuildCommand  # noqa
run = LinuxAppImageRunCommand  # noqa
package = LinuxAppImagePackageCommand  # noqa
publish = LinuxAppImagePublishCommand  # noqa<|MERGE_RESOLUTION|>--- conflicted
+++ resolved
@@ -116,23 +116,15 @@
 
     def support_package_filename(self, support_revision):
         """The query arguments to use in a support package query request."""
-<<<<<<< HEAD
-        return f"Python-{self.python_version_tag}-linux-{self.host_arch}-support.b{support_revision}.tar.gz"
+        return f"Python-{self.python_version_tag}-linux-{self.tools.host_arch}-support.b{support_revision}.tar.gz"
 
     def support_package_url(self, support_revision):
         """The URL of the support package to use for apps of this type."""
         return (
             "https://briefcase-support.s3.amazonaws.com/"
-            f"python/{self.python_version_tag}/{self.platform}/{self.host_arch}/"
+            f"python/{self.python_version_tag}/{self.platform}/{self.tools.host_arch}/"
             + self.support_package_filename(support_revision)
         )
-=======
-        return [
-            ("platform", self.platform),
-            ("version", self.python_version_tag),
-            ("arch", self.tools.host_arch),
-        ]
->>>>>>> f33e6970
 
 
 class LinuxAppImageUpdateCommand(LinuxAppImageCreateCommand, UpdateCommand):
