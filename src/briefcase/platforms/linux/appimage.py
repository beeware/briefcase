from __future__ import annotations

import os
import subprocess

from briefcase.commands import (
    BuildCommand,
    CreateCommand,
    PackageCommand,
    PublishCommand,
    RunCommand,
    UpdateCommand,
)
from briefcase.config import AppConfig
from briefcase.debuggers.base import AppPackagesPathMappings
from briefcase.exceptions import (
    BriefcaseCommandError,
    BriefcaseConfigError,
    UnsupportedHostError,
)
from briefcase.integrations.docker import Docker, DockerAppContext
from briefcase.integrations.linuxdeploy import LinuxDeploy
from briefcase.integrations.subprocess import NativeAppContext
from briefcase.platforms.linux import (
    DockerOpenCommand,
    LinuxMixin,
    LocalRequirementsMixin,
)


class LinuxAppImagePassiveMixin(LinuxMixin):
    # The Passive mixin honors the docker options, but doesn't try to verify
    # docker exists. It is used by commands that are "passive" from the
    # perspective of the build system, like open and run.
    output_format = "appimage"
    supported_host_os = {"Darwin", "Linux"}
    supported_host_os_reason = (
        "Linux AppImages can only be built on Linux, or on macOS using Docker."
    )
    platform_target_version = "0.3.20"

    def appdir_path(self, app):
        return self.bundle_path(app) / f"{app.formal_name}.AppDir"

    def project_path(self, app):
        return self.bundle_path(app)

    def binary_name(self, app):
        safe_name = app.formal_name.replace(" ", "_")
        arch = LinuxDeploy.arch(self.tools)
        return f"{safe_name}-{app.version}-{arch}.AppImage"

    def binary_path(self, app):
        return self.bundle_path(app) / self.binary_name(app)

    def distribution_path(self, app):
        return self.dist_path / self.binary_name(app)

    def verify_tools(self):
        """Verify the AppImage LinuxDeploy tool and its plugins exist."""
        super().verify_tools()
        LinuxDeploy.verify(tools=self.tools)

    def add_options(self, parser):
        super().add_options(parser)
        parser.add_argument(
            "--no-docker",
            dest="use_docker",
            action="store_false",
            help="Don't use Docker for building the AppImage",
            required=False,
        )
        parser.add_argument(
            "--Xdocker-build",
            action="append",
            dest="extra_docker_build_args",
            help="Additional arguments to use when building the Docker image",
            required=False,
        )

    def parse_options(self, extra):
        """Extract the use_docker option."""
        options, overrides = super().parse_options(extra)
        self.use_docker = options.pop("use_docker")
        self.extra_docker_build_args = options.pop("extra_docker_build_args")
        return options, overrides

    def clone_options(self, command):
        """Clone the use_docker option."""
        super().clone_options(command)
        self.use_docker = command.use_docker
        self.extra_docker_build_args = command.extra_docker_build_args

    def finalize_app_config(self, app: AppConfig):
        """If we're *not* using Docker, warn the user about portability."""
        if not self.use_docker:
            self.console.warning(
                """\
*************************************************************************
** WARNING: Building a Local AppImage!                                 **
*************************************************************************

    You are building an AppImage outside Docker. The resulting AppImage
    will work, but will not be as portable as a Docker-based AppImage.
    Any `manylinux` setting will be ignored.

*************************************************************************
"""
            )

        self.console.warning(
            """\
*************************************************************************
** WARNING: Use of AppImage is not recommended!                        **
*************************************************************************

    Briefcase supports AppImage in a best-effort capacity. It has proven
    to be highly unreliable as a distribution platform. AppImages cannot
    use pre-compiled binary wheels, and has significant problems with
    most commonly used GUI toolkits (including GTK and PySide).

    Consider using system packages or Flatpak for Linux app
    distribution.

*************************************************************************
"""
        )


class LinuxAppImageMostlyPassiveMixin(LinuxAppImagePassiveMixin):
    # The Mostly Passive mixin verifies that Docker exists and can be run, but
    # doesn't require that we're actually in a Linux environment.
    def docker_image_tag(self, app):
        """The Docker image tag for an app."""
        try:
            return f"briefcase/{app.bundle_identifier.lower()}:{app.manylinux}-appimage"
        except AttributeError:
            return f"briefcase/{app.bundle_identifier.lower()}:appimage"

    def verify_tools(self):
        """If we're using docker, verify that it is available."""
        super().verify_tools()
        if self.use_docker:
            Docker.verify(tools=self.tools)

    def verify_app_tools(self, app: AppConfig):
        """Verify App environment is prepared and available.

        When Docker is used, create or update a Docker image for the App. Without
        Docker, the host machine will be used as the App environment.

        :param app: The application being built
        """
        if self.use_docker:
            DockerAppContext.verify(
                tools=self.tools,
                app=app,
                image_tag=self.docker_image_tag(app),
                dockerfile_path=self.bundle_path(app) / "Dockerfile",
                app_base_path=self.base_path,
                host_bundle_path=self.bundle_path(app),
                host_data_path=self.data_path,
                python_version=self.python_version_tag,
                extra_build_args=self.extra_docker_build_args,
            )
        else:
            NativeAppContext.verify(tools=self.tools, app=app)

        # Establish Docker as app context before letting super set subprocess
        super().verify_app_tools(app)


class LinuxAppImageMixin(LinuxAppImageMostlyPassiveMixin):
    def verify_host(self):
        """If we're *not* using Docker, verify that we're actually on Linux."""
        super().verify_host()
        if not self.use_docker and self.tools.host_os != "Linux":
            raise UnsupportedHostError(self.supported_host_os_reason)


class LinuxAppImageCreateCommand(
    LinuxAppImageMixin,
    LocalRequirementsMixin,
    CreateCommand,
):
    description = "Create and populate a Linux AppImage."

    def output_format_template_context(self, app: AppConfig, debug_mode: bool = False):
        context = super().output_format_template_context(app, debug_mode)

        try:
            manylinux_arch = {
                "x86_64": "x86_64",
                "i386": "i686",
                "aarch64": "aarch64",
            }[LinuxDeploy.arch(self.tools)]
        except KeyError:
            manylinux_arch = LinuxDeploy.arch(self.tools)
            self.console.warning(
                f"There is no manylinux base image for {manylinux_arch}"
            )

        # Add the manylinux tag to the template context.
        try:
            tag = getattr(app, "manylinux_image_tag", "latest")
            context["manylinux_image"] = f"{app.manylinux}_{manylinux_arch}:{tag}"
            if app.manylinux in {"manylinux1", "manylinux2010", "manylinux2014"}:
                context["vendor_base"] = "centos"
            elif app.manylinux == "manylinux_2_24":
                context["vendor_base"] = "debian"
            elif app.manylinux.startswith("manylinux_2_"):
                context["vendor_base"] = "almalinux"
            else:
                raise BriefcaseConfigError(f"Unknown manylinux tag {app.manylinux!r}")
        except AttributeError:
            pass

        # Use the non-root user if Docker is not mapping usernames
        try:
            context["use_non_root_user"] = not self.tools.docker.is_user_mapped
        except AttributeError:
            pass  # ignore if not using Docker

        return context

    def _cleanup_app_support_package(self, support_path):
        # On Windows, the support path is co-mingled with app content.
        # This means updating the support package is imperfect.
        # Warn the user that there could be problems.
        self.console.warning(
            """
*************************************************************************
** WARNING: Support package update may be imperfect                    **
*************************************************************************

    Support packages in Linux AppImages are overlaid with app content,
    so it isn't possible to remove all old support files before
    installing new ones.

    Briefcase will unpack the new support package without cleaning up
    existing support package content. This *should* work; however,
    ensure a reproducible release artefacts, it is advisable to
    perform a clean app build before release.

*************************************************************************
"""
        )


class LinuxAppImageUpdateCommand(LinuxAppImageCreateCommand, UpdateCommand):
    description = "Update an existing Linux AppImage."


class LinuxAppImageOpenCommand(LinuxAppImageMostlyPassiveMixin, DockerOpenCommand):
    description = (
        "Open a shell in a Docker container for an existing Linux AppImage project."
    )


class LinuxAppImageBuildCommand(LinuxAppImageMixin, BuildCommand):
    description = "Build a Linux AppImage."

    def build_app(self, app: AppConfig, **kwargs):  # pragma: no-cover-if-is-windows
        """Build an application.

        :param app: The application to build
        """
        # Build a dictionary of environment definitions that are required
        env = {}

        self.console.info("Checking for Linuxdeploy plugins...", prefix=app.app_name)
        try:
            plugins = self.tools.linuxdeploy.verify_plugins(
                app.linuxdeploy_plugins,
                bundle_path=self.bundle_path(app),
            )

            self.console.info("Configuring Linuxdeploy plugins...", prefix=app.app_name)
            # We need to add the location of the linuxdeploy plugins to the PATH.
            # However, if we are running inside Docker, we need to know the
            # environment *inside* the Docker container.
            echo_cmd = ["/bin/sh", "-c", "echo $PATH"]
            base_path = self.tools[app].app_context.check_output(echo_cmd).strip()

            # Add any plugin-required environment variables
            for plugin in plugins.values():
                env.update(plugin.env)

            # Construct a path that has been prepended with the path to the plugins
            env["PATH"] = os.pathsep.join(
                [os.fsdecode(plugin.file_path) for plugin in plugins.values()]
                + [base_path]
            )
        except AttributeError:
            self.console.info("No linuxdeploy plugins configured.")
            plugins = {}

        self.console.info("Building AppImage...", prefix=app.app_name)
        with self.console.wait_bar("Building..."):
            try:
                # For some reason, the version has to be passed in as an
                # environment variable, *not* in the configuration.
                env["LINUXDEPLOY_OUTPUT_VERSION"] = app.version
                # The internals of the binary aren't inherently visible, so
                # there's no need to package copyright files. These files
                # appear to be missing by default in the OS dev packages anyway,
                # so this effectively silences a bunch of warnings that can't
                # be easily resolved by the end user.
                env["DISABLE_COPYRIGHT_FILES_DEPLOYMENT"] = "1"
                # AppImages do not run natively within a Docker container. This
                # treats the AppImage like a self-extracting executable. Using
                # this environment variable instead of --appimage-extract-and-run
                # is necessary to ensure AppImage plugins are extracted as well.
                env["APPIMAGE_EXTRACT_AND_RUN"] = "1"
                # Explicitly declare target architecture as the current architecture.
                # This can be used by some linuxdeploy plugins.
                env["ARCH"] = self.tools.host_arch

                # Enable debug logging for linuxdeploy GTK and Qt plugins
                if self.console.is_deep_debug:
                    env["DEBUG"] = "1"

                # Find all the .so files in app and app_packages,
                # so they can be passed in to linuxdeploy to have their
                # requirements added to the AppImage. Looks for any .so file
                # in the application, and make sure it is marked for deployment.
                so_folders = {
                    so_file.parent for so_file in self.appdir_path(app).glob("**/*.so")
                }

                additional_args = []
                for folder in sorted(so_folders):
                    additional_args.extend(["--deploy-deps-only", str(folder)])

                for plugin in plugins:
                    additional_args.extend(["--plugin", plugin])

                # Build the AppImage.
                self.tools[app].app_context.run(
                    [
                        self.tools.linuxdeploy.file_path
                        / self.tools.linuxdeploy.file_name,
                        "--appdir",
                        self.appdir_path(app),
                        "--desktop-file",
                        self.appdir_path(app) / f"{app.bundle_identifier}.desktop",
                        "--output",
                        "appimage",
                        "-v0" if self.console.is_deep_debug else "-v1",
                    ]
                    + additional_args,
                    env=env,
                    check=True,
                    cwd=self.bundle_path(app),
                )

                # Make the binary executable.
                self.tools.os.chmod(self.binary_path(app), 0o755)
            except subprocess.CalledProcessError as e:
                raise BriefcaseCommandError(
                    f"Error while building app {app.app_name}."
                ) from e


class LinuxAppImageRunCommand(LinuxAppImagePassiveMixin, RunCommand):
    description = "Run a Linux AppImage."
    supported_host_os = {"Linux"}
    supported_host_os_reason = "Linux AppImages can only be executed on Linux."

    def remote_debugger_app_packages_path_mapping(
        self, app: AppConfig
    ) -> AppPackagesPathMappings:
        """
        Get the path mappings for the app packages.

        :param app: The config object for the app
        :returns: The path mappings for the app packages
        """
        return None  # TODO: Where are the app packages located?

    def run_app(
        self,
        app: AppConfig,
<<<<<<< HEAD
        test_mode: bool,
        debug_mode: bool,
        debugger_host: str | None,
        debugger_port: int | None,
=======
>>>>>>> 7d2ed52c
        passthrough: list[str],
        **kwargs,
    ):
        """Start the application.

        :param app: The config object for the app
        :param passthrough: The list of arguments to pass to the app
        """
        # Set up the log stream
<<<<<<< HEAD
        kwargs = self._prepare_app_kwargs(
            app=app,
            test_mode=test_mode,
            debug_mode=debug_mode,
            debugger_host=debugger_host,
            debugger_port=debugger_port,
            **kwargs,
        )
=======
        kwargs = self._prepare_app_kwargs(app=app)
>>>>>>> 7d2ed52c

        # Console apps must operate in non-streaming mode so that console input can
        # be handled correctly. However, if we're in test mode, we *must* stream so
        # that we can see the test exit sentinel
        if app.console_app and not app.test_mode:
            self.console.info("=" * 75)
            self.tools.subprocess.run(
                [self.binary_path(app)] + passthrough,
                cwd=self.tools.home_path,
                bufsize=1,
                stream_output=False,
                **kwargs,
            )
        else:
            # Start the app in a way that lets us stream the logs
            app_popen = self.tools.subprocess.Popen(
                [self.binary_path(app)] + passthrough,
                cwd=self.tools.home_path,
                **kwargs,
                stdout=subprocess.PIPE,
                stderr=subprocess.STDOUT,
                bufsize=1,
            )

            # Start streaming logs for the app.
            self._stream_app_logs(
                app,
                popen=app_popen,
                clean_output=False,
            )


class LinuxAppImagePackageCommand(LinuxAppImageMixin, PackageCommand):
    description = "Package a Linux AppImage."

    def package_app(self, app: AppConfig, **kwargs):
        """Package an AppImage.

        :param app: The application to package
        """
        self.tools.shutil.copy(self.binary_path(app), self.distribution_path(app))


class LinuxAppImagePublishCommand(LinuxAppImageMixin, PublishCommand):
    description = "Publish a Linux AppImage."


# Declare the briefcase command bindings
create = LinuxAppImageCreateCommand
update = LinuxAppImageUpdateCommand
open = LinuxAppImageOpenCommand
build = LinuxAppImageBuildCommand
run = LinuxAppImageRunCommand
package = LinuxAppImagePackageCommand
publish = LinuxAppImagePublishCommand<|MERGE_RESOLUTION|>--- conflicted
+++ resolved
@@ -185,8 +185,8 @@
 ):
     description = "Create and populate a Linux AppImage."
 
-    def output_format_template_context(self, app: AppConfig, debug_mode: bool = False):
-        context = super().output_format_template_context(app, debug_mode)
+    def output_format_template_context(self, app: AppConfig):
+        context = super().output_format_template_context(app)
 
         try:
             manylinux_arch = {
@@ -381,13 +381,8 @@
     def run_app(
         self,
         app: AppConfig,
-<<<<<<< HEAD
-        test_mode: bool,
-        debug_mode: bool,
         debugger_host: str | None,
         debugger_port: int | None,
-=======
->>>>>>> 7d2ed52c
         passthrough: list[str],
         **kwargs,
     ):
@@ -397,18 +392,11 @@
         :param passthrough: The list of arguments to pass to the app
         """
         # Set up the log stream
-<<<<<<< HEAD
         kwargs = self._prepare_app_kwargs(
             app=app,
-            test_mode=test_mode,
-            debug_mode=debug_mode,
             debugger_host=debugger_host,
             debugger_port=debugger_port,
-            **kwargs,
         )
-=======
-        kwargs = self._prepare_app_kwargs(app=app)
->>>>>>> 7d2ed52c
 
         # Console apps must operate in non-streaming mode so that console input can
         # be handled correctly. However, if we're in test mode, we *must* stream so
