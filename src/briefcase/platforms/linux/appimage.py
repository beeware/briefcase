import os
import subprocess
from typing import List

from briefcase.commands import (
    BuildCommand,
    CreateCommand,
    PackageCommand,
    PublishCommand,
    RunCommand,
    UpdateCommand,
)
from briefcase.config import AppConfig
from briefcase.exceptions import BriefcaseCommandError, UnsupportedHostError
from briefcase.integrations.docker import Docker, DockerAppContext
from briefcase.integrations.linuxdeploy import LinuxDeploy
from briefcase.integrations.subprocess import NativeAppContext
from briefcase.platforms.linux import (
    DockerOpenCommand,
    LinuxMixin,
    LocalRequirementsMixin,
)


class LinuxAppImagePassiveMixin(LinuxMixin):
    # The Passive mixin honors the docker options, but doesn't try to verify
    # docker exists. It is used by commands that are "passive" from the
    # perspective of the build system, like open and run.
    output_format = "appimage"
    supported_host_os = {"Darwin", "Linux"}
    supported_host_os_reason = (
        "Linux AppImages can only be built on Linux, or on macOS using Docker."
    )

    def appdir_path(self, app):
        return self.bundle_path(app) / f"{app.formal_name}.AppDir"

    def project_path(self, app):
        return self.bundle_path(app)

<<<<<<< HEAD
=======
    def local_requirements_path(self, app):
        return self.bundle_path(app) / "_requirements"

    def binary_name(self, app):
        safe_name = app.formal_name.replace(" ", "_")
        return f"{safe_name}-{app.version}-{self.tools.host_arch}.AppImage"

>>>>>>> 49399931
    def binary_path(self, app):
        return self.bundle_path(app) / self.binary_name(app)

    def distribution_path(self, app):
<<<<<<< HEAD
        return self.binary_path(app)
=======
        return self.dist_path / self.binary_name(app)
>>>>>>> 49399931

    def add_options(self, parser):
        super().add_options(parser)
        parser.add_argument(
            "--no-docker",
            dest="use_docker",
            action="store_false",
            help="Don't use Docker for building the AppImage",
            required=False,
        )

    def parse_options(self, extra):
        """Extract the use_docker option."""
        options = super().parse_options(extra)
        self.use_docker = options.pop("use_docker")
        return options

    def clone_options(self, command):
        """Clone the use_docker option."""
        super().clone_options(command)
        self.use_docker = command.use_docker


class LinuxAppImageMostlyPassiveMixin(LinuxAppImagePassiveMixin):
    # The Mostly Passive mixin verifies that Docker exists and can be run, but
    # doesn't require that we're actually in a Linux environment.
    def docker_image_tag(self, app):
        """The Docker image tag for an app."""
        return (
            f"briefcase/{app.bundle}.{app.app_name.lower()}:py{self.python_version_tag}"
        )

    def verify_tools(self):
        """If we're using docker, verify that it is available."""
        super().verify_tools()
        if self.use_docker:
            Docker.verify(tools=self.tools)

    def verify_app_tools(self, app: AppConfig):
        """Verify App environment is prepared and available.

        When Docker is used, create or update a Docker image for the App.
        Without Docker, the host machine will be used as the App environment.

        :param app: The application being built
        """
        if self.use_docker:
            DockerAppContext.verify(
                tools=self.tools,
                app=app,
                image_tag=self.docker_image_tag(app),
                dockerfile_path=self.bundle_path(app) / "Dockerfile",
                app_base_path=self.base_path,
                host_bundle_path=self.bundle_path(app),
                host_data_path=self.data_path,
                python_version=self.python_version_tag,
            )
        else:
            NativeAppContext.verify(tools=self.tools, app=app)

        # Establish Docker as app context before letting super set subprocess
        super().verify_app_tools(app)


class LinuxAppImageMixin(LinuxAppImageMostlyPassiveMixin):
    def verify_host(self):
        """If we're *not* using Docker, verify that we're actually on Linux."""
        super().verify_host()
        if not self.use_docker and self.tools.host_os != "Linux":
            raise UnsupportedHostError(self.supported_host_os_reason)


class LinuxAppImageCreateCommand(
    LinuxAppImageMixin, LocalRequirementsMixin, CreateCommand
):
    description = "Create and populate a Linux AppImage."

    def support_package_filename(self, support_revision):
        """The query arguments to use in a support package query request."""
        return f"Python-{self.python_version_tag}-linux-{self.tools.host_arch}-support.b{support_revision}.tar.gz"

    def support_package_url(self, support_revision):
        """The URL of the support package to use for apps of this type."""
        return (
            "https://briefcase-support.s3.amazonaws.com/"
            f"python/{self.python_version_tag}/{self.platform}/{self.tools.host_arch}/"
            + self.support_package_filename(support_revision)
        )


class LinuxAppImageUpdateCommand(LinuxAppImageCreateCommand, UpdateCommand):
    description = "Update an existing Linux AppImage."


class LinuxAppImageOpenCommand(LinuxAppImageMostlyPassiveMixin, DockerOpenCommand):
    description = (
        "Open a shell in a Docker container for an existing Linux AppImage project."
    )


class LinuxAppImageBuildCommand(LinuxAppImageMixin, BuildCommand):
    description = "Build a Linux AppImage."

    def verify_tools(self):
        """Verify the AppImage linuxdeploy tool and plugins exist."""
        super().verify_tools()
        LinuxDeploy.verify(tools=self.tools)

    def build_app(self, app: AppConfig, **kwargs):
        """Build an application.

        :param app: The application to build
        """
        # Build a dictionary of environment definitions that are required
        env = {}

        self.logger.info("Checking for Linuxdeploy plugins...", prefix=app.app_name)
        try:
            plugins = self.tools.linuxdeploy.verify_plugins(
                app.linuxdeploy_plugins,
                bundle_path=self.bundle_path(app),
            )

            self.logger.info("Configuring Linuxdeploy plugins...", prefix=app.app_name)
            # We need to add the location of the linuxdeploy plugins to the PATH.
            # However, if we are running inside Docker, we need to know the
            # environment *inside* the Docker container.
            echo_cmd = ["/bin/sh", "-c", "echo $PATH"]
            base_path = self.tools[app].app_context.check_output(echo_cmd).strip()

            # Add any plugin-required environment variables
            for plugin in plugins.values():
                env.update(plugin.env)

            # Construct a path that has been prepended with the path to the plugins
            env["PATH"] = os.pathsep.join(
                [os.fsdecode(plugin.file_path) for plugin in plugins.values()]
                + [base_path]
            )
        except AttributeError:
            self.logger.info("No linuxdeploy plugins configured.")
            plugins = {}

        self.logger.info("Building AppImage...", prefix=app.app_name)
        with self.input.wait_bar("Building..."):
            try:
                # For some reason, the version has to be passed in as an
                # environment variable, *not* in the configuration.
                env["VERSION"] = app.version
                # The internals of the binary aren't inherently visible, so
                # there's no need to package copyright files. These files
                # appear to be missing by default in the OS dev packages anyway,
                # so this effectively silences a bunch of warnings that can't
                # be easily resolved by the end user.
                env["DISABLE_COPYRIGHT_FILES_DEPLOYMENT"] = "1"
                # AppImages do not run natively within a Docker container. This
                # treats the AppImage like a self-extracting executable. Using
                # this environment variable instead of --appimage-extract-and-run
                # is necessary to ensure AppImage plugins are extracted as well.
                env["APPIMAGE_EXTRACT_AND_RUN"] = "1"
                # Explicitly declare target architecture as the current architecture.
                # This can be used by some linuxdeploy plugins.
                env["ARCH"] = self.tools.host_arch

                # Find all the .so files in app and app_packages,
                # so they can be passed in to linuxdeploy to have their
                # requirements added to the AppImage. Looks for any .so file
                # in the application, and make sure it is marked for deployment.
                so_folders = {
                    so_file.parent for so_file in self.appdir_path(app).glob("**/*.so")
                }

                additional_args = []
                for folder in sorted(so_folders):
                    additional_args.extend(["--deploy-deps-only", str(folder)])

                for plugin in plugins:
                    additional_args.extend(["--plugin", plugin])

                # Build the AppImage.
                self.tools[app].app_context.run(
                    [
                        self.tools.linuxdeploy.file_path
                        / self.tools.linuxdeploy.file_name,
                        "--appdir",
                        os.fsdecode(self.appdir_path(app)),
                        "--desktop-file",
                        os.fsdecode(
                            self.appdir_path(app)
                            / f"{app.bundle}.{app.app_name}.desktop"
                        ),
                        "--output",
                        "appimage",
                    ]
                    + additional_args,
                    env=env,
                    check=True,
                    cwd=self.bundle_path(app),
                )

                # Make the binary executable.
                self.tools.os.chmod(self.binary_path(app), 0o755)
            except subprocess.CalledProcessError as e:
                raise BriefcaseCommandError(
                    f"Error while building app {app.app_name}."
                ) from e


class LinuxAppImageRunCommand(LinuxAppImagePassiveMixin, RunCommand):
    description = "Run a Linux AppImage."
    supported_host_os = {"Linux"}
    supported_host_os_reason = "Linux AppImages can only be executed on Linux."

    def run_app(
        self,
        app: AppConfig,
        test_mode: bool,
        passthrough: List[str],
        **kwargs,
    ):
        """Start the application.

        :param app: The config object for the app
        :param test_mode: Boolean; Is the app running in test mode?
        :param passthrough: The list of arguments to pass to the app
        """
        # Set up the log stream
        kwargs = self._prepare_app_env(app=app, test_mode=test_mode)

        # Start the app in a way that lets us stream the logs
        app_popen = self.tools.subprocess.Popen(
            [os.fsdecode(self.binary_path(app))] + passthrough,
            cwd=self.tools.home_path,
            **kwargs,
            stdout=subprocess.PIPE,
            stderr=subprocess.STDOUT,
            bufsize=1,
        )

        # Start streaming logs for the app.
        self._stream_app_logs(
            app,
            popen=app_popen,
            test_mode=test_mode,
            clean_output=False,
        )


class LinuxAppImagePackageCommand(LinuxAppImageMixin, PackageCommand):
    description = "Package a Linux AppImage."

    def package_app(self, app: AppConfig, **kwargs):
        """Package an AppImage.

        :param app: The application to package
        """
        self.tools.shutil.copy(self.binary_path(app), self.distribution_path(app))


class LinuxAppImagePublishCommand(LinuxAppImageMixin, PublishCommand):
    description = "Publish a Linux AppImage."


# Declare the briefcase command bindings
create = LinuxAppImageCreateCommand  # noqa
update = LinuxAppImageUpdateCommand  # noqa
open = LinuxAppImageOpenCommand  # noqa
build = LinuxAppImageBuildCommand  # noqa
run = LinuxAppImageRunCommand  # noqa
package = LinuxAppImagePackageCommand  # noqa
publish = LinuxAppImagePublishCommand  # noqa<|MERGE_RESOLUTION|>--- conflicted
+++ resolved
@@ -38,25 +38,15 @@
     def project_path(self, app):
         return self.bundle_path(app)
 
-<<<<<<< HEAD
-=======
-    def local_requirements_path(self, app):
-        return self.bundle_path(app) / "_requirements"
-
     def binary_name(self, app):
         safe_name = app.formal_name.replace(" ", "_")
         return f"{safe_name}-{app.version}-{self.tools.host_arch}.AppImage"
 
->>>>>>> 49399931
     def binary_path(self, app):
         return self.bundle_path(app) / self.binary_name(app)
 
     def distribution_path(self, app):
-<<<<<<< HEAD
-        return self.binary_path(app)
-=======
         return self.dist_path / self.binary_name(app)
->>>>>>> 49399931
 
     def add_options(self, parser):
         super().add_options(parser)
