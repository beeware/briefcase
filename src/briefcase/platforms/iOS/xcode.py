--- conflicted
+++ resolved
@@ -510,13 +510,8 @@
     def run_app(
         self,
         app: AppConfig,
-<<<<<<< HEAD
-        test_mode: bool,
-        debug_mode: bool,
         debugger_host: str | None,
         debugger_port: int | None,
-=======
->>>>>>> 7d2ed52c
         passthrough: list[str],
         udid=None,
         **kwargs,
@@ -524,13 +519,8 @@
         """Start the application.
 
         :param app: The config object for the app
-<<<<<<< HEAD
-        :param test_mode: Boolean; Is the app running in test mode?
-        :param debug_mode: Boolean; Is the app running in debug mode?
         :param debugger_host: The host to use for the debugger
         :param debugger_port: The port to use for the debugger
-=======
->>>>>>> 7d2ed52c
         :param passthrough: The list of arguments to pass to the app
         :param udid: The device UDID to target. If ``None``, the user will
             be asked to select a device at runtime.
@@ -673,9 +663,9 @@
 
         # Add additional environment variables
         env = {}
-        if debug_mode:
+        if app.debugger:
             env["BRIEFCASE_DEBUGGER"] = self.remote_debugger_config(
-                app, test_mode, debugger_host, debugger_port
+                app, debugger_host, debugger_port
             )
 
         # Install additional environment variables
