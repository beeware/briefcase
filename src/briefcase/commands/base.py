from __future__ import annotations

import argparse
import importlib
import importlib.metadata
import inspect
import os
import platform
import re
import subprocess
import sys
from abc import ABC, abstractmethod
from argparse import RawDescriptionHelpFormatter
from datetime import datetime
from pathlib import Path
from typing import Any

from cookiecutter import exceptions as cookiecutter_exceptions
from cookiecutter.repository import is_repo_url
from packaging.specifiers import InvalidSpecifier, Specifier
from packaging.version import Version
from platformdirs import PlatformDirs

from briefcase.debuggers import get_debugger, get_debuggers

if sys.version_info >= (3, 11):  # pragma: no-cover-if-lt-py311
    import tomllib
else:  # pragma: no-cover-if-gte-py311
    import tomli as tomllib

import briefcase
from briefcase import __version__
from briefcase.config import AppConfig, GlobalConfig, parse_config
from briefcase.console import MAX_TEXT_WIDTH, Console
from briefcase.exceptions import (
    BriefcaseCommandError,
    BriefcaseConfigError,
    InvalidTemplateBranch,
    InvalidTemplateRepository,
    MissingAppMetadata,
    NetworkFailure,
    UnsupportedHostError,
    UnsupportedPythonVersion,
)
from briefcase.integrations.base import ToolCache
from briefcase.integrations.file import File
from briefcase.integrations.subprocess import Subprocess
from briefcase.platforms import get_output_formats, get_platforms


def create_config(klass, config, msg):
    try:
        return klass(**config)
    except TypeError as e:
        # Inspect the GlobalConfig constructor to find which
        # parameters are required and don't have a default value.
        required_args = {
            name
            for name, param in inspect.signature(klass.__init__).parameters.items()
            if param.default == inspect._empty and name not in {"self", "kwargs"}
        }
        missing_args = required_args - config.keys()
        missing = ", ".join(f"'{arg}'" for arg in sorted(missing_args))
        raise BriefcaseConfigError(f"{msg} is incomplete (missing {missing})") from e


def full_options(state, options):
    """Merge command state with keyword arguments.

    Command state takes precedence over any keyword argument.

    :param state: The current command state. Can be ``None``.
    :param options: The base options.
    :returns: A dictionary containing all of ``options``, with any values
        provided in ``state`` overriding the base ``options`` values.
    """
    if state is not None:
        full = options.copy()
        full.update(state)
    else:
        full = options

    return full


def split_passthrough(args):
    try:
        pos = args.index("--")
    except ValueError:
        return args, []
    else:
        return args[:pos], args[pos + 1 :]


def parse_config_overrides(config_overrides: list[str] | None) -> dict[str, Any]:
    """Parse command line -C/--config option overrides.

    :param config_overrides: The values passed in as configuration overrides. Each value
        *should* be a "key=<valid TOML>" string.
    :returns: A dictionary of app configuration keys to override and their new values.
    :raises BriefcaseCommandError: if any of the values can't be parsed as valid TOML.
    """
    overrides = {}
    if config_overrides:
        for override in config_overrides:
            try:
                # Do initial checks of the key being overridden.
                # These catch cases that would be valid TOML, but would result
                # in invalid app configurations.
                key, _ = override.split("=", 1)
                if "." in key:
                    raise BriefcaseConfigError(
                        "Can't override multi-level configuration keys."
                    )
                elif key == "app_name":
                    raise BriefcaseConfigError("The app name cannot be overridden.")

                # Now actually parse the value
                overrides.update(tomllib.loads(override))
            except ValueError as e:
                raise BriefcaseConfigError(
                    f"Unable to parse configuration override {override}"
                ) from e
    return overrides


class BaseCommand(ABC):
    cmd_line = "briefcase {command} {platform} {output_format}"
    supported_host_os = {"Darwin", "Linux", "Windows"}
    supported_host_os_reason = f"This command is not supported on {platform.system()}."

    # defined by platform-specific subclasses
    command: str
    description: str
    platform: str
    output_format: str
    # supports passing extra command line arguments to subprocess
    allows_passthrough = False
    # if specified for a platform, then any template for that platform must declare
    # compatibility with that version epoch. An epoch begins when a breaking change is
    # introduced for a platform such that older versions of a template are incompatible
    platform_target_version: str | None = None

    def __init__(
        self,
        console: Console,
        tools: ToolCache = None,
        apps: dict[str, AppConfig] = None,
        base_path: Path = None,
        data_path: Path = None,
        is_clone: bool = False,
    ):
        """Base for all Commands.

        :param console: Facilitates console interaction and input solicitation.
        :param tools: Cache of tools populated by Commands as they are required.
        :param apps: Dictionary of project's Apps keyed by app name.
        :param base_path: Base directory for Briefcase project.
        :param data_path: Base directory for Briefcase tools, support packages, etc.
        :param is_clone: Flag that Command was triggered by the user's requested
            Command; for instance, RunCommand can invoke UpdateCommand and/or
            BuildCommand.
        """
        if base_path is None:
            self.base_path = Path.cwd()
        else:
            self.base_path = base_path
        self.data_path = self.validate_data_path(data_path)
        self.apps = {} if apps is None else apps
        self.is_clone = is_clone

        self.tools = tools or ToolCache(
            console=console,
            base_path=self.data_path / "tools",
        )
        self.validate_python_version()

        # Immediately add tools that must be always available
        Subprocess.verify(tools=self.tools)
        File.verify(tools=self.tools)

        if not is_clone:
            self.validate_locale()

        self.global_config = None
        self._briefcase_toml: dict[AppConfig, dict[str, ...]] = {}

    @property
    def console(self):
        return self.tools.console

    def validate_data_path(self, data_path):
        """Validate provided data path or determine OS-specific path.

        If a data path is provided during construction, use it. This usually indicates
        we're under test conditions. If there's no data path provided, look for a
        BRIEFCASE_HOME environment variable. If that isn't defined, use a platform-
        specific default data path.
        """
        if data_path is None:
            try:
                briefcase_home = os.environ["BRIEFCASE_HOME"]
                data_path = Path(briefcase_home).resolve()
                # Path("") converts to ".", so check for that edge case.
                if briefcase_home == "" or not data_path.is_dir():
                    raise BriefcaseCommandError(
                        "The path specified by BRIEFCASE_HOME does not exist."
                    )
            except KeyError:
                if platform.system() == "Darwin":  # pragma: no-cover-if-not-macos
                    # macOS uses a bundle name, rather than just the app name
                    app_name = "org.beeware.briefcase"
                else:  # pragma: no-cover-if-is-macos
                    app_name = "briefcase"

                data_path = PlatformDirs(
                    appname=app_name,
                    appauthor="BeeWare",
                ).user_cache_path

        data_path = os.fsdecode(data_path)

        if " " in data_path:
            raise BriefcaseCommandError(
                f"""
The location Briefcase will use to store tools and support files:

    {data_path}

contains spaces. This will cause problems with some tools, preventing
you from building and packaging applications.

You can set the environment variable BRIEFCASE_HOME to specify
a custom location for Briefcase's tools.

"""
            )

        if not os.path.exists(data_path):
            try:
                # The Windows Store version of Python can redirect filesystem
                # interactions within %LOCALAPPDATA% to a sandboxed location.
                # To bypass this, the Briefcase cache directory creation is
                # performed via ``cmd.exe`` in a different process. Once this
                # directory exists in the "real" %LOCALAPPDATA%, Windows will
                # allow normal interactions without attempting to sandbox them.
                if platform.system() == "Windows":  # pragma: no-cover-if-not-windows
                    subprocess.run(
                        ["mkdir", data_path],
                        shell=True,
                        check=True,
                        stdout=subprocess.DEVNULL,
                        stderr=subprocess.DEVNULL,
                    )
                else:  # pragma: no-cover-if-is-windows
                    os.makedirs(data_path, exist_ok=True)
            except (subprocess.CalledProcessError, OSError):
                raise BriefcaseCommandError(
                    f"""
Failed to create the Briefcase directory to store tools and support files:

    {data_path}

You can set the environment variable BRIEFCASE_HOME to specify
a custom location for Briefcase's tools.

"""
                )

        return Path(data_path)

    def validate_locale(self):
        """Validate the system's locale is compatible."""
        if self.tools.host_os == "Linux" and self.tools.system_encoding != "UTF-8":
            self.console.warning(
                f"""
*************************************************************************
** WARNING: Default system encoding is not supported                   **
*************************************************************************

    Briefcase and the third-party tools it uses only support UTF-8.

    The detected default system encoding is {self.tools.system_encoding}.

    Briefcase will proceed but some console output could be corrupted and
    created files or artefacts may contain corrupted text.

    Update your system's encoding to UTF-8 to avoid issues.

*************************************************************************
"""
            )

    def validate_python_version(self) -> bool:
        """Validate the system's Python version is within its end-of-life date.

        :return: True if the Python version is within its end-of-life date.
        """
        # Python EOL dates are provided on: https://devguide.python.org/versions/
        # EOL for Python 3.8 was October 2024. Assuming Python releases occur on the
        # same yearly cadence, the EOL for Python 3.x is October of 2024 + (x - 8)
        EOL_year = 2024 + (sys.version_info.minor - 8)
        if datetime.today() > datetime(EOL_year, 10, 1):
            self.console.warning(
                f"""
*************************************************************************
** WARNING: Your Python version is unsupported!                        **
*************************************************************************

    The version of Python you are using ({platform.python_version()}) is past its
    end of life. As a result, it is highly likely your Briefcase
    version is also out of date.

    See https://devguide.python.org/versions/ for details on currently
    supported Python versions.

*************************************************************************
"""
            )
            return False

        return True

    def _command_factory(self, command_name: str):
        """Command factory for the current platform and format.

        :param command_name: name of Command (e.g. 'create', 'build', 'run', etc.)
        :return: instantiated Command
        """
        format_module = importlib.import_module(self.__module__)
        command = getattr(format_module, command_name)(
            base_path=self.base_path,
            apps=self.apps,
            console=self.console,
            tools=self.tools,
            is_clone=True,
        )
        command.clone_options(self)
        return command

    @property
    def create_command(self):
        """Create Command factory for the same platform and format."""
        return self._command_factory("create")

    @property
    def update_command(self):
        """Update Command factory for the same platform and format."""
        return self._command_factory("update")

    @property
    def build_command(self):
        """Build Command factory for the same platform and format."""
        return self._command_factory("build")

    @property
    def run_command(self):
        """Run Command factory for the same platform and format."""
        return self._command_factory("run")

    @property
    def package_command(self):
        """Package Command factory for the same platform and format."""
        return self._command_factory("package")

    @property
    def publish_command(self):
        """Publish Command factory for the same platform and format."""
        return self._command_factory("publish")

    def template_cache_path(self, template) -> Path:
        """The path where Briefcase keeps template checkouts.

        :param template: The URL for the template that will be cached locally.
        """
        template = template.rstrip("/")
        tail = template.split("/")[-1]
        cache_name = tail.rsplit(".git")[0]
        return self.data_path / "templates" / cache_name

    def build_path(self, app) -> Path:
        """The path in which all platform artefacts for the app will be built.

        :param app: The app config
        """
        return self.base_path / "build" / app.app_name / self.platform.lower()

    @property
    def dist_path(self) -> Path:
        """The path for all applications for this command's platform."""
        return self.base_path / "dist"

    def bundle_path(self, app) -> Path:
        """The path to the bundle for the app in the output format.

        The bundle is the template-generated source form of the app. The path will
        usually be a directory, the existence of which is indicative that the template
        has been rolled out for an app. The leaf of this path is the base of the content
        generated from template.

        :param app: The app config
        """
        return self.build_path(app) / self.output_format.lower()

    @abstractmethod
    def binary_path(self, app) -> Path:
        """The path to the executable artefact for the app in the output format.

        This may be a binary file produced by compilation; however, if the output format
        doesn't require compilation, it may be the same as the bundle path (assuming the
        bundle path is inherently "executable"), or a path that reasonably represents
        the thing that can be executed.

        :param app: The app config
        """

    def binary_executable_path(self, app) -> Path:
        """The path to the actual binary object for the app in the output format.

        For most platforms, this will be the same as the binary path. However, for
        platforms that use an "executable bundle" (e.g., macOS), this will be actual
        binary that is embedded in the bundle.

        :param app: The app config
        """
        return self.binary_path(app)

    def unbuilt_executable_path(self, app) -> Path:
        """The path to the unbuilt form of the binary object for the app.

        The pre-built stub binary may need to undergo some manipulation before it can be
        used; to mark that this manipulation is required, the "unbuilt" binary has a
        "raw" name that doesn't involve any app details. The build step moves the binary
        to the final name.

        :param app: The app config
        """

        if sys.platform == "win32":  # pragma: no-cover-if-not-windows
            suffix = self.binary_executable_path(app).suffix
        else:  # pragma: no-cover-if-is-windows
            suffix = ""

        return self.binary_executable_path(app).parent / f"Stub{suffix}"

    def briefcase_toml(self, app: AppConfig) -> dict[str, ...]:
        """Load the ``briefcase.toml`` file provided by the app template.

        :param app: The config object for the app
        :return: The contents of ``briefcase.toml``
        """
        try:
            return self._briefcase_toml[app]
        except KeyError:
            try:
                with (self.bundle_path(app) / "briefcase.toml").open("rb") as f:
                    self._briefcase_toml[app] = tomllib.load(f)
            except OSError as e:
                raise MissingAppMetadata(self.bundle_path(app)) from e
            else:
                return self._briefcase_toml[app]

    def path_index(self, app: AppConfig, path_name: str) -> str | dict | list:
        """Return a path from the path index provided by the app template.

        Raises KeyError if ``path_name`` is not defined in the index.

        :param app: The config object for the app
        :param path_name: Name of the filepath to retrieve
        :return: filepath for requested path
        """
        return self.briefcase_toml(app)["paths"][path_name]

    def template_target_version(self, app: AppConfig) -> str | None:
        """The target version of Briefcase for the app from ``briefcase.toml``.

        This value represents a version epoch specific to the platform. An epoch begins
        when a breaking change is introduced. Therefore, this value would remain the
        version of Briefcase that introduced a breaking change for a template until
        another such change requires a new epoch.

        :param app: The config object for the app
        :return: target version or None if one isn't specified
        """
        try:
            return self.briefcase_toml(app)["briefcase"]["target_version"]
        except KeyError:
            return None

    def stub_binary_revision(self, app: AppConfig) -> str:
        """Obtain the stub binary revision that the template requires.

        :param app: The config object for the app
        :return: The stub binary revision required by the template.
        """
        return self.path_index(app, "stub_binary_revision")

    def support_path(self, app: AppConfig) -> Path:
        """Obtain the path into which the support package should be unpacked.

        :param app: The config object for the app
        :return: The full path where the support package should be unpacked.
        """
        return self.bundle_path(app) / self.path_index(app, "support_path")

    def support_revision(self, app: AppConfig) -> str:
        """Obtain the support package revision that the template requires.

        :param app: The config object for the app
        :return: The support revision required by the template.
        """
        return self.path_index(app, "support_revision")

    def cleanup_paths(self, app: AppConfig) -> list[str]:
        """Obtain the paths generated by the app template that should be cleaned up
        prior to release.

        :param app: The config object for the app
        :return: The list of path globs inside the app template that should be cleaned
            up.
        """
        return self.path_index(app, "cleanup_paths")

    def app_requirements_path(self, app: AppConfig) -> Path:
        """Obtain the path into which a requirements.txt file should be written.

        :param app: The config object for the app
        :return: The full path where the requirements.txt file should be written
        """
        return self.bundle_path(app) / self.path_index(app, "app_requirements_path")

    def app_requirement_installer_args_path(self, app: AppConfig) -> Path:
        """Obtain the path into which a newline delimited requirement installer args
        file should be written.

        :param app: The config object for the app
        :return: The full path where the file should be written
        """
        return self.bundle_path(app) / self.path_index(
            app, "app_requirement_installer_args_path"
        )

    def app_packages_path(self, app: AppConfig) -> Path:
        """Obtain the path into which requirements should be installed.

        :param app: The config object for the app
        :return: The full path where application requirements should be installed.
        """
        return self.bundle_path(app) / self.path_index(app, "app_packages_path")

    def app_path(self, app: AppConfig) -> Path:
        """Obtain the path into which the application should be installed.

        :param app: The config object for the app
        :return: The full path where application code should be installed.
        """
        return self.bundle_path(app) / self.path_index(app, "app_path")

    def app_module_path(self, app: AppConfig) -> Path:
        """Find the path for the application module for an app.

        :param app: The config object for the app
        :returns: The Path to the dist-info folder.
        """
        app_home = [
            path.split("/")
            for path in app.sources
            if path.rsplit("/", 1)[-1] == app.module_name
        ]

        if len(app_home) == 0:
            raise BriefcaseCommandError(
                f"Unable to find code for application {app.app_name!r}"
            )
        elif len(app_home) == 1:
            path = Path(str(self.base_path), *app_home[0])
        else:
            raise BriefcaseCommandError(
                f"Multiple paths in sources found for application {app.app_name!r}"
            )

        return path

    @property
    def briefcase_required_python_version(self):
        """The major.minor of the minimum Python version required by Briefcase itself.

        This is extracted from packaging metadata.
        """
        # Native format is ">=3.8"
        return tuple(
            int(v)
            for v in importlib.metadata.metadata("briefcase")["Requires-Python"]
            .split("=")[1]
            .strip()
            .split(".")
        )

    @property
    def python_version_tag(self):
        """The major.minor of the Python version in use, as a string.

        This is used as a repository label/tag to identify the appropriate templates,
        etc. to use.
        """
        return (
            f"{self.tools.sys.version_info.major}.{self.tools.sys.version_info.minor}"
        )

    def verify_host(self):
        """Verify the host OS is supported by the Command."""
        if self.tools.host_os not in self.supported_host_os:
            raise UnsupportedHostError(self.supported_host_os_reason)

    def verify_tools(self):
        """Verify that the tools needed to run this Command exist.

        Raises MissingToolException if a required system tool is missing.
        """

    def finalize_app_config(self, app: AppConfig):
        """Finalize the application config.

        Some app configurations (notably, Linux system packages like .deb) have
        configurations that are deeper than other platforms, because they need to
        include components that are dependent on command-line arguments. They may also
        require the existence of system tools to complete configuration.

        The final app configuration merges those "deep" properties into the app
        configuration, and performs any other app-specific platform configuration and
        verification that is required as a result of command-line arguments.

        :param app: The app configuration to finalize.
        """

<<<<<<< HEAD
    def finalize(self, app: AppConfig | None = None, debugger: str | None = None):
=======
    def finalize(self, app: AppConfig | None = None, test_mode: bool = False):
>>>>>>> 7d2ed52c
        """Finalize Briefcase configuration.

        This will:

        1. Ensure that the host has been verified
        2. Ensure that the platform tools have been verified
        3. Ensure that app configurations have been finalized.

        App finalization will only occur once per invocation.

        :param app: If provided, the specific app configuration
            to finalize. By default, all apps will be finalized.
        """
        self.verify_host()
        self.verify_tools()

        apps = self.apps.values() if app is None else [app]
        for app in apps:
            if hasattr(app, "__draft__"):
<<<<<<< HEAD
                self.finalze_debugger(app, debugger)
=======
                app.test_mode = test_mode
>>>>>>> 7d2ed52c
                self.finalize_app_config(app)
                delattr(app, "__draft__")

    def finalze_debugger(self, app: AppConfig, debugger: str | None = None):
        """Finalize the debugger configuration.

        This will ensure that the debugger is available and that the app
        configuration is valid.

        :param app: The app configuration to finalize.
        """
        if debugger and debugger != "":
            debugger = get_debugger(debugger)
            app.debug_requires.extend(debugger.additional_requirements)
            app.debugger = debugger

    def verify_app(self, app: AppConfig):
        """Verify the app is compatible and the app tools are available.

        This is the last step of verification for a Command before running the Command's
        business logic. It runs _after_ pre-requisite Commands have been verified and
        run.

        :param app: app configuration
        """
        self.verify_app_template(app)
        self.verify_app_tools(app)
        self.verify_required_python(app)

    def verify_app_tools(self, app: AppConfig):
        """Verify that tools needed to run the command for this app exist."""

    def verify_app_template(self, app: AppConfig):
        """Verify the template targets the same Briefcase version as the Command.

        :param app: app configuration
        """

        # Skip this check if the template isn't rolled out
        # or if the command doesn't support templates
        try:
            template_target_version = self.template_target_version(app)
        except (MissingAppMetadata, NotImplementedError):
            return

        if self.platform_target_version != template_target_version:
            raise BriefcaseCommandError(
                f"""\
The app template used to generate this app is not compatible with this version
of Briefcase.

If the app was generated with an earlier version of Briefcase using the default
Briefcase template, you can run:

     $ briefcase create {self.platform} {self.output_format}

to re-generate your app with a compatible version of the template.

If you are using a custom template, you'll need to update the template to correct
any compatibility problems, and then add the compatibility declaration.
"""
            )

    def verify_required_python(self, app: AppConfig):
        """Verify that the running version of Python meets the project's specifications."""

        requires_python = getattr(self.global_config, "requires_python", None)
        if not requires_python:
            return

        try:
            spec = Specifier(requires_python)
        except InvalidSpecifier as e:
            raise BriefcaseConfigError(
                f"Invalid requires-python in pyproject.toml: {e}"
            ) from e

        running_version = platform.python_version()

        if not spec.contains(running_version, prereleases=True):
            raise UnsupportedPythonVersion(
                version_specifier=requires_python, running_version=running_version
            )

    def parse_options(self, extra):
        """Parse the command line arguments for the Command.

        After the initial ArgumentParser runs to choose the Command for the selected
        platform and format, a new ArgumentParser is created here to parse the remaining
        command line arguments specific to the Command. Additionally, the default
        options for disabling input, log verbosity, and log saving are parsed out and
        saved to the Command.

        :param extra: the remaining command line arguments after the initial
            ArgumentParser runs over the command line.
        :return: dictionary of parsed arguments for Command, and a dictionary of parsed
            configuration overrides.
        """
        default_format = getattr(
            get_platforms().get(self.platform), "DEFAULT_OUTPUT_FORMAT", None
        )
        # only show supported formats for Commands that support formats
        if default_format is not None and self.command not in {"new", "dev", "upgrade"}:
            formats = list(get_output_formats(self.platform).keys())
            formats[formats.index(default_format)] = f"{default_format} (default)"
            supported_formats_helptext = (
                f"Supported formats:\n  {', '.join(sorted(formats, key=str.lower))}"
            )
        else:
            supported_formats_helptext = ""

        parser = argparse.ArgumentParser(
            prog=self.cmd_line.format(
                command=self.command,
                platform=self.platform,
                output_format=self.output_format,
            ),
            description=self.console.textwrap(
                f"{self.description}\n\n{supported_formats_helptext}"
            ),
            formatter_class=(
                lambda prog: RawDescriptionHelpFormatter(prog, width=MAX_TEXT_WIDTH)
            ),
        )

        self.add_default_options(parser)
        self.add_options(parser)

        # If the command allows passthrough arguments, add an option for the help,
        # then process the argument list to strip out the passthrough args.
        if self.allows_passthrough:
            parser.add_argument(
                "--",
                dest="passthrough",
                metavar="ARGS ...",
                required=False,
                help="Arguments to pass to the app",
            )
            args, passthrough = split_passthrough(extra)
        else:
            args = extra

        # Parse the full set of command line options from the content
        # remaining after the basic command/platform/output format
        # has been extracted.
        options = vars(parser.parse_args(args))

        if self.allows_passthrough:
            options["passthrough"] = passthrough

        # Extract the base default options onto the command
        self.console.input_enabled = options.pop("input_enabled")
        self.console.verbosity = options.pop("verbosity")
        self.console.save_log = options.pop("save_log")

        # Parse the configuration overrides
        overrides = parse_config_overrides(options.pop("config_overrides"))

        return options, overrides

    def clone_options(self, command):
        """Clone options from one command to this one.

        :param command: The command whose options are to be cloned
        """

    def add_default_options(self, parser):
        """Add the default options that exist on *all* commands.

        :param parser: a stub argparse parser for the command.
        """
        parser.add_argument(
            "-C",
            "--config",
            dest="config_overrides",
            action="append",
            metavar="KEY=VALUE",
            help="Override the value of the app configuration item KEY with VALUE",
        )
        parser.add_argument(
            "-v",
            "--verbosity",
            action="count",
            default=0,
            help="Enable verbose logging. Use -vv and -vvv to increase logging verbosity",
        )
        parser.add_argument("-V", "--version", action="version", version=__version__)
        parser.add_argument(
            "--no-input",
            action="store_false",
            default=True,
            dest="input_enabled",
            help=(
                "Don't ask for user input. If any action would be destructive, "
                "an error will be raised; otherwise, default answers will be "
                "assumed"
            ),
        )
        parser.add_argument(
            "--log",
            action="store_true",
            dest="save_log",
            help="Save a detailed log to file. By default, this log file is only created for critical errors",
        )

    def _add_update_options(
        self,
        parser,
        context_label="",
        update=True,
    ):
        """Internal utility method for adding common update options.

        :param parser: The parser to which options should be added.
        :param context_label: Label text that will be added to the end of the help text
            to describe when the update will be applied (e.g., "before building")
        :param update: Should the --update and --no-update options be exposed?
        """
        if update:
            parser.add_argument(
                "-u",
                "--update",
                action="store_true",
                help=f"Update the app{context_label}",
            )

        parser.add_argument(
            "-r",
            "--update-requirements",
            action="store_true",
            help=f"Update requirements for the app{context_label}",
        )

        parser.add_argument(
            "--update-support",
            action="store_true",
            help=f"Update support package for the app{context_label}",
        )

        parser.add_argument(
            "--update-stub",
            action="store_true",
            help=f"Update stub binary for the app{context_label}",
        )

        parser.add_argument(
            "--update-resources",
            action="store_true",
            help=f"Update app resources (icons, splash screens, etc){context_label}",
        )

        if update:
            parser.add_argument(
                "--no-update",
                action="store_true",
                help=f"Prevent any automated update{context_label}",
            )

    def _add_test_options(self, parser, context_label):
        """Internal utility method for adding common test-related options.

        :param parser: The parser to which options should be added.
        :param context_label: Label text for commands; the capitalized action being
            performed (e.g., "Build", "Run",...)
        """
        parser.add_argument(
            "--test",
            dest="test_mode",
            action="store_true",
            help=f"{context_label} the app in test mode",
        )

    def _add_debug_options(self, parser, context_label):
        """Internal utility method for adding common debug-related options.

        :param parser: The parser to which options should be added.
        :param context_label: Label text for commands; the capitalized action being
            performed (e.g., "Build", "Run",...)
        """
        debuggers = get_debuggers()
        debugger_names = list(reversed(debuggers.keys()))
        choices = ["", *debugger_names]
        choices_help = [f"'{choice}'" for choice in choices]

        parser.add_argument(
            "--debug",
            dest="debugger",
            nargs="?",
            default=None,
            const="",
            choices=choices,
            metavar="DEBUGGER",
            help=f"{context_label} the app with the specified debugger ({', '.join(choices_help)})",
        )

    def add_options(self, parser):
        """Add any options that this command needs to parse from the command line.

        :param parser: a stub argparse parser for the command.
        """

    def parse_config(self, filename, overrides):
        try:
            with open(filename, "rb") as config_file:
                # Parse the content of the pyproject.toml file, extracting
                # any platform and output format configuration for each app,
                # creating a single set of configuration options.
                global_config, app_configs = parse_config(
                    config_file,
                    platform=self.platform,
                    output_format=self.output_format,
                    console=self.console,
                )

                # Create the global config
                global_config.update(overrides)
                self.global_config = create_config(
                    klass=GlobalConfig,
                    config=global_config,
                    msg="Global configuration",
                )

                for app_name, app_config in app_configs.items():
                    # Construct an AppConfig object with the final set of
                    # configuration options for the app.
                    app_config.update(overrides)
                    self.apps[app_name] = create_config(
                        klass=AppConfig,
                        config=app_config,
                        msg=f"Configuration for '{app_name}'",
                    )

        except OSError as e:
            raise BriefcaseConfigError(
                f"""\
Configuration file not found.

Did you run Briefcase in a project directory that contains {filename.name!r}?"""
            ) from e

    def update_cookiecutter_cache(self, template: str, branch="master"):
        """Ensure that we have a current checkout of a template path.

        If the path is a local path, use the path as is.

        If the path is a URL, look for a local cache; if one exists, update it,
        including checking out the required branch.

        :param template: The template URL or path.
        :param branch: The template branch to use. Default: ``master``
        :return: The path to the cached template. This may be the originally
            provided path if the template was a file path.
        """
        if is_repo_url(template):
            # The app template is a repository URL.
            #
            # Look for a Briefcase cache of the template.
            cached_template = self.template_cache_path(template)

            if cached_template.exists():
                # There is a pre-existing cache of the template. Attempt to update it;
                # if the fetch fails, use the existing state of the cache. Any other
                # failure is surfaced to the user.
                try:
                    repo = self.tools.git.Repo(cached_template)
                except self.tools.git.exc.GitError:
                    # Template repository is in a weird state. Delete it
                    self.console.warning(
                        "Template cache is in a weird state. Getting a clean clone."
                    )
                    self.tools.shutil.rmtree(cached_template)

            if not cached_template.exists():
                # There's no pre-existing template. It's either the first time seeing
                # the template, or the template was in a weird state. Perform a blobless
                # clone.
                try:
                    self.console.info(f"Cloning template {template!r}...")
                    cached_template.mkdir(exist_ok=True, parents=True)
                    repo = self.tools.git.Repo.clone_from(
                        url=template,
                        to_path=cached_template,
                        filter=["blob:none"],
                        no_checkout=True,
                    )
                except KeyboardInterrupt:
                    # The user has aborted the initial clone. Git is fairly resilient to
                    # being interrupted, but if the *initial* clone fails, it's very
                    # hard to recover. To avoid problems on the next run, remove the
                    # partial repo clone.
                    if cached_template.exists():
                        self.tools.shutil.rmtree(cached_template)
                    raise
                except self.tools.git.exc.GitError as e:
                    # The clone failed; to make sure the repo is in a clean state, clean up
                    # any partial remnants of this initial clone.
                    # If we're getting a GitError, we know the directory must exist.
                    self.tools.shutil.rmtree(cached_template)
                    git_fatal_message = re.findall(r"(?<=fatal: ).*?$", e.stderr, re.S)
                    if git_fatal_message:
                        # GitError captures stderr with single quotes. Because the regex above
                        # takes everything after git's "fatal" message, we need to strip that final single quote.
                        hint = git_fatal_message[0].rstrip("'").strip()

                        # git is inconsistent with capitalisation of the first word of the message
                        # and about periods at the end of the message.
                        hint = f"{hint[0].upper()}{hint[1:]}{'' if hint[-1] == '.' else '.'}"
                    else:
                        hint = (
                            "This may be because your computer is offline, or "
                            "because the repository URL is incorrect."
                        )

                    raise BriefcaseCommandError(
                        f"Unable to clone repository {template!r}.\n\n{hint}"
                    ) from e

            try:
                # Raises ValueError if "origin" isn't a valid remote
                remote = repo.remote(name="origin")
                # Ensure the existing repo's origin URL points to the location
                # being requested. A difference can occur, for instance, if a
                # fork of the template is used.
                remote.set_url(new_url=template)
                try:
                    # Attempt to update the repository
                    remote.fetch()
                except self.tools.git.exc.GitCommandError as e:
                    # We are offline, or otherwise unable to contact the origin git
                    # repo. It's OK to continue; but capture the error in the log and
                    # warn the user that the template may be stale.
                    self.console.debug(str(e))
                    self.console.warning(
                        """
*************************************************************************
** WARNING: Unable to update template                                  **
*************************************************************************

    Briefcase is unable the update the application template. This
    may be because your computer is currently offline. Briefcase will
    use existing template without updating.

*************************************************************************
"""
                    )

                try:
                    # Check out the branch for the required version tag.
                    head = remote.refs[branch]

                    self.console.info(
                        f"Using existing template (sha {head.commit.hexsha}, "
                        f"updated {head.commit.committed_datetime.strftime('%c')})"
                    )
                    head.checkout()
                except IndexError as e:
                    # No branch exists for the requested version.
                    raise InvalidTemplateBranch(template, branch) from e
            except (ValueError, self.tools.git.exc.GitError) as e:
                raise BriefcaseCommandError(
                    "Unable to check out template branch.\n"
                    "\n"
                    "This may be because your computer is offline, or because the template repository\n"
                    "is in a weird state. If you have a stable network connection, try deleting:\n"
                    "\n"
                    f"    {cached_template}\n"
                    "\n"
                    "and retrying your command."
                ) from e
        else:
            # If this isn't a repository URL, treat it as a local directory
            cached_template = template

        return cached_template

    def _generate_template(self, template, branch, output_path, extra_context):
        """Ensure the named template is up-to-date for the given branch, and roll out
        that template.

        :param template: The template URL or path to generate
        :param branch: The branch of the template to use
        :param output_path: The filesystem path where the template will be generated.
        :param extra_context: Extra context to pass to the cookiecutter template
        """
        # Make sure we have an updated cookiecutter template,
        # checked out to the right branch
        cached_template = self.update_cookiecutter_cache(
            template=template,
            branch=branch,
        )

        self.console.configure_stdlib_logging("cookiecutter")
        try:
            # Unroll the template.
            self.tools.cookiecutter(
                str(cached_template),
                no_input=True,
                output_dir=str(output_path),
                checkout=branch,
                # Use a copy to prevent changes propagating among tests while test suite is running
                extra_context=extra_context.copy(),
                # Store replay data in the Briefcase template cache instead of ~/.cookiecutter_replay
                default_config={"replay_dir": str(self.template_cache_path(".replay"))},
            )
        except subprocess.CalledProcessError as e:
            # Computer is offline
            # status code == 128 - certificate validation error.
            raise NetworkFailure("clone template repository") from e
        except cookiecutter_exceptions.RepositoryNotFound as e:
            # Either the template path is invalid,
            # or it isn't a cookiecutter template (i.e., no cookiecutter.json)
            raise InvalidTemplateRepository(template) from e
        except cookiecutter_exceptions.RepositoryCloneFailed as e:
            # Branch does not exist.
            raise InvalidTemplateBranch(template, branch) from e
        except cookiecutter_exceptions.UndefinedVariableInTemplate as e:
            raise BriefcaseConfigError(e.message) from e

    def generate_template(
        self,
        template: str | None,
        branch: str | None,
        output_path: str | Path,
        extra_context: dict[str, str],
    ) -> None:
        # If a branch wasn't supplied through the --template-branch argument,
        # use the branch derived from the Briefcase version
        version = Version(briefcase.__version__)
        if branch is None:
            template_branch = f"v{version.base_version}"
        else:
            template_branch = branch

        extra_context = extra_context.copy()
        # Additional context that can be used for the Briefcase template pyproject.toml
        # header to include the version of Briefcase as well as the source of the template.
        extra_context.update(
            {
                "template_source": template,
                "template_branch": template_branch,
                "briefcase_version": str(version),
            }
        )

        try:
            self.console.info(
                f"Using app template: {template}, branch {template_branch}"
            )
            # Unroll the new app template
            self._generate_template(
                template=template,
                branch=template_branch,
                output_path=output_path,
                extra_context=extra_context,
            )
        except InvalidTemplateBranch:
            # Only use the main template if we're on a development branch of briefcase
            # and the user didn't explicitly specify which branch to use.
            if version.dev is None or branch is not None:
                raise

            # Development branches can use the main template.
            self.console.info(
                f"Template branch {template_branch} not found; falling back to development template"
            )

            extra_context["template_branch"] = "main"
            self._generate_template(
                template=template,
                branch="main",
                output_path=output_path,
                extra_context=extra_context,
            )

    def get_git_config_value(self, section: str, option: str) -> str | None:
        """Get the requested git config value, if available.

        :param section: The configuration section.
        :param option: The configuration option.
        :returns: The configuration value, or None.
        """
        git_config_paths = [
            self.tools.git.config.get_config_path("system"),
            self.tools.git.config.get_config_path("global"),
            self.tools.git.config.get_config_path("user"),
            ".git/config",
        ]

        with self.tools.git.config.GitConfigParser(git_config_paths) as git_config:
            if git_config.has_option(section, option):
                return git_config.get_value(section, option)

        return None<|MERGE_RESOLUTION|>--- conflicted
+++ resolved
@@ -633,11 +633,12 @@
         :param app: The app configuration to finalize.
         """
 
-<<<<<<< HEAD
-    def finalize(self, app: AppConfig | None = None, debugger: str | None = None):
-=======
-    def finalize(self, app: AppConfig | None = None, test_mode: bool = False):
->>>>>>> 7d2ed52c
+    def finalize(
+        self,
+        app: AppConfig | None = None,
+        test_mode: bool = False,
+        debugger: str | None = None,
+    ):
         """Finalize Briefcase configuration.
 
         This will:
@@ -657,15 +658,12 @@
         apps = self.apps.values() if app is None else [app]
         for app in apps:
             if hasattr(app, "__draft__"):
-<<<<<<< HEAD
-                self.finalze_debugger(app, debugger)
-=======
+                self.finalize_debugger(app, debugger)
                 app.test_mode = test_mode
->>>>>>> 7d2ed52c
                 self.finalize_app_config(app)
                 delattr(app, "__draft__")
 
-    def finalze_debugger(self, app: AppConfig, debugger: str | None = None):
+    def finalize_debugger(self, app: AppConfig, debugger_name: str | None = None):
         """Finalize the debugger configuration.
 
         This will ensure that the debugger is available and that the app
@@ -673,8 +671,8 @@
 
         :param app: The app configuration to finalize.
         """
-        if debugger and debugger != "":
-            debugger = get_debugger(debugger)
+        if debugger_name and debugger_name != "":
+            debugger = get_debugger(debugger_name)
             app.debug_requires.extend(debugger.additional_requirements)
             app.debugger = debugger
 
