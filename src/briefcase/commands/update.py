from __future__ import annotations

import argparse

from briefcase.config import AppConfig
from briefcase.exceptions import BriefcaseCommandError

from .base import full_options
from .create import CreateCommand


class UpdateCommand(CreateCommand):
    command = "update"
    description = "Update the source, dependencies, and resources for an app."

    def add_options(self, parser):
        self._add_update_options(parser, update=False)
        self._add_test_options(parser, context_label="Update")
        self._add_debug_options(parser, context_label="Update")

        parser.add_argument(
            "-a",
            "--app",
            dest="app_name",
            help="Name of the app to update (if multiple apps exist in the project)",
            default=argparse.SUPPRESS,
        )

    def update_app(
        self,
        app: AppConfig,
        update_requirements: bool,
        update_resources: bool,
        update_support: bool,
        update_stub: bool,
<<<<<<< HEAD
        test_mode: bool,
        debug_mode: bool,
=======
>>>>>>> 7d2ed52c
        **options,
    ) -> dict | None:
        """Update an existing application bundle.

        :param app: The config object for the app
        :param update_requirements: Should requirements be updated?
        :param update_resources: Should extra resources be updated?
        :param update_support: Should app support be updated?
        :param update_stub: Should stub binary be updated?
<<<<<<< HEAD
        :param test_mode: Should the app be updated in test mode?
        :param debug_mode: Should the app be updated in debug mode?
=======
>>>>>>> 7d2ed52c
        """

        if not self.bundle_path(app).exists():
            self.console.error(
                "Application does not exist; call create first!", prefix=app.app_name
            )
            return

        self.verify_app(app)

        self.console.info("Updating application code...", prefix=app.app_name)
        self.install_app_code(app=app)

        if update_requirements:
            self.console.info("Updating requirements...", prefix=app.app_name)
<<<<<<< HEAD
            self.install_app_requirements(
                app=app, test_mode=test_mode, debug_mode=debug_mode
            )
=======
            self.install_app_requirements(app=app)
>>>>>>> 7d2ed52c

        if update_resources:
            self.console.info("Updating application resources...", prefix=app.app_name)
            self.install_app_resources(app=app)

        if update_support:
            self.console.info("Updating application support...", prefix=app.app_name)
            self.cleanup_app_support_package(app=app)
            self.install_app_support_package(app=app)

        if update_stub:
            try:
                # If the platform uses a stub binary, the template will define a binary
                # revision. If this template configuration item doesn't exist, there's
                # no stub binary
                self.stub_binary_revision(app)
            except KeyError:
                pass
            else:
                self.console.info("Updating stub binary...", prefix=app.app_name)
                self.cleanup_stub_binary(app=app)
                self.install_stub_binary(app=app)

        self.console.info("Removing unneeded app content...", prefix=app.app_name)
        self.cleanup_app_content(app=app)

        self.console.info("Application updated.", prefix=app.app_name)

    def __call__(
        self,
        app: AppConfig | None = None,
        app_name: str | None = None,
        update_requirements: bool = False,
        update_resources: bool = False,
        update_support: bool = False,
        update_stub: bool = False,
        test_mode: bool = False,
        debugger: str | None = None,
        **options,
    ) -> dict | None:
        # Confirm host compatibility, that all required tools are available,
        # and that the app configuration is finalized.
<<<<<<< HEAD
        self.finalize(app, debugger)
        debug_mode = debugger is not None
=======
        self.finalize(app, test_mode)
>>>>>>> 7d2ed52c

        if app_name:
            try:
                apps_to_update = {app_name: self.apps[app_name]}
            except KeyError:
                raise BriefcaseCommandError(
                    f"App '{app_name}' does not exist in this project."
                )
        elif app:
            apps_to_update = {app.app_name: app}
        else:
            apps_to_update = self.apps

        state = None
        for app_name, app_obj in sorted(apps_to_update.items()):
            state = self.update_app(
                app_obj,
                update_requirements=update_requirements,
                update_resources=update_resources,
                update_support=update_support,
                update_stub=update_stub,
<<<<<<< HEAD
                test_mode=test_mode,
                debug_mode=debug_mode,
=======
>>>>>>> 7d2ed52c
                **full_options(state, options),
            )

        return state<|MERGE_RESOLUTION|>--- conflicted
+++ resolved
@@ -33,11 +33,6 @@
         update_resources: bool,
         update_support: bool,
         update_stub: bool,
-<<<<<<< HEAD
-        test_mode: bool,
-        debug_mode: bool,
-=======
->>>>>>> 7d2ed52c
         **options,
     ) -> dict | None:
         """Update an existing application bundle.
@@ -47,11 +42,6 @@
         :param update_resources: Should extra resources be updated?
         :param update_support: Should app support be updated?
         :param update_stub: Should stub binary be updated?
-<<<<<<< HEAD
-        :param test_mode: Should the app be updated in test mode?
-        :param debug_mode: Should the app be updated in debug mode?
-=======
->>>>>>> 7d2ed52c
         """
 
         if not self.bundle_path(app).exists():
@@ -67,13 +57,7 @@
 
         if update_requirements:
             self.console.info("Updating requirements...", prefix=app.app_name)
-<<<<<<< HEAD
-            self.install_app_requirements(
-                app=app, test_mode=test_mode, debug_mode=debug_mode
-            )
-=======
             self.install_app_requirements(app=app)
->>>>>>> 7d2ed52c
 
         if update_resources:
             self.console.info("Updating application resources...", prefix=app.app_name)
@@ -116,12 +100,7 @@
     ) -> dict | None:
         # Confirm host compatibility, that all required tools are available,
         # and that the app configuration is finalized.
-<<<<<<< HEAD
-        self.finalize(app, debugger)
-        debug_mode = debugger is not None
-=======
-        self.finalize(app, test_mode)
->>>>>>> 7d2ed52c
+        self.finalize(app, test_mode, debugger)
 
         if app_name:
             try:
@@ -143,11 +122,6 @@
                 update_resources=update_resources,
                 update_support=update_support,
                 update_stub=update_stub,
-<<<<<<< HEAD
-                test_mode=test_mode,
-                debug_mode=debug_mode,
-=======
->>>>>>> 7d2ed52c
                 **full_options(state, options),
             )
 
