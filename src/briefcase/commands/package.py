from abc import abstractmethod
from typing import Optional

from briefcase.config import BaseConfig

from .base import BaseCommand, full_options


class PackageCommand(BaseCommand):
    command = "package"
    description = "Package an app for distribution."

    @property
    def packaging_formats(self):
        return [self.output_format]

    @property
    def default_packaging_format(self):
        return self.output_format

    @abstractmethod
    def distribution_path(self, app):
        """The path to the distributable artefact for the app.

        Requires that the packaging format has been annotated onto
        the application definition

        This is the single file that should be uploaded for distribution.
        This may be the binary (if the binary is a self-contained executable);
        however, if the output format produces an installer, it will be the
        path to the installer.

        :param app: The app config
        """
        ...

    def package_app(self, app: BaseConfig, **options):
        """Package an application.

        :param app: The application to package
        """
        # Default implementation; nothing to do.

    def _package_app(
        self,
        app: BaseConfig,
        update: bool,
        packaging_format: str,
        **options,
    ):
        """Internal method to invoke packaging on a single app. Ensures the app exists,
        and has been updated (if requested) before attempting to issue the actual
        package command.

        :param app: The application to package
        :param update: Should the application be updated (and rebuilt) first?
        :param packaging_format: The format of the packaging artefact to create.
        """

        template_file = self.bundle_path(app)
        binary_file = self.binary_path(app)
        if not template_file.exists():
            state = self.create_command(app, **options)
            state = self.build_command(app, **full_options(state, options))
        elif update:
            # If we're updating for packaging, update everything.
            # This ensures everything in the packaged artefact is up to date,
            # and is in a production state
            state = self.update_command(
                app,
                update_resources=True,
                update_requirements=True,
                **options,
            )
            state = self.build_command(app, **full_options(state, options))
        elif not binary_file.exists():
            state = self.build_command(app, **options)
        else:
            state = None

        # Annotate the packaging format onto the app
        app.packaging_format = packaging_format

        # Verify the app tools, which will do final confirmation that we can
        # package in the requested format.
        self.verify_app_tools(app)

<<<<<<< HEAD
        state = self.package_app(
            app,
            packaging_format=packaging_format,
            **full_options(state, options),
        )
=======
        # If the distribution artefact already exists, remove it.
        if self.distribution_path(app).exists():
            self.distribution_path(app).unlink()
        else:
            # Ensure the dist folder exists.
            self.dist_path.mkdir(exist_ok=True)

        # Package the app
        state = self.package_app(app, **full_options(state, options))
>>>>>>> 5a668a9d

        filename = self.distribution_path(app).relative_to(self.base_path)
        self.logger.info(f"Packaged {filename}", prefix=app.app_name)
        return state

    def add_options(self, parser):
        parser.add_argument(
            "-u",
            "--update",
            action="store_true",
            help="Update the app before building.",
        )
        parser.add_argument(
            "-p",
            "--packaging-format",
            dest="packaging_format",
            help="Packaging format to use.",
            default=self.default_packaging_format,
            choices=self.packaging_formats,
        )
        parser.add_argument(
            "--no-sign",
            dest="sign_app",
            help="Disable code signing of the app.",
            action="store_false",
        )
        parser.add_argument(
            "--adhoc-sign",
            help="Sign the app with adhoc identity.",
            action="store_true",
        )
        parser.add_argument(
            "-i",
            "--identity",
            dest="identity",
            help=(
                "The code signing identity to use; either the 40-digit hex "
                "checksum, or the full name of the identity."
            ),
            required=False,
        )

    def __call__(
        self, app: Optional[BaseConfig] = None, update: bool = False, **options
    ):
        # Confirm host compatibility, that all required tools are available,
        # and that the app configuration is finalized.
        self.finalize(app)

        if app:
            state = self._package_app(app, update=update, **options)
        else:
            state = None
            for app_name, app in sorted(self.apps.items()):
                state = self._package_app(
                    app, update=update, **full_options(state, options)
                )

        return state<|MERGE_RESOLUTION|>--- conflicted
+++ resolved
@@ -85,13 +85,6 @@
         # package in the requested format.
         self.verify_app_tools(app)
 
-<<<<<<< HEAD
-        state = self.package_app(
-            app,
-            packaging_format=packaging_format,
-            **full_options(state, options),
-        )
-=======
         # If the distribution artefact already exists, remove it.
         if self.distribution_path(app).exists():
             self.distribution_path(app).unlink()
@@ -101,7 +94,6 @@
 
         # Package the app
         state = self.package_app(app, **full_options(state, options))
->>>>>>> 5a668a9d
 
         filename = self.distribution_path(app).relative_to(self.base_path)
         self.logger.info(f"Packaged {filename}", prefix=app.app_name)
