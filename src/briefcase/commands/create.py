--- conflicted
+++ resolved
@@ -939,15 +939,10 @@
         self.console.info("Generating application template...", prefix=app.app_name)
         self.generate_app_template(app=app)
 
-<<<<<<< HEAD
-        # External apps (apps that define 'external_package_path') need the packaging metadata
-        # from the template, but not the app content, dependencies, support package etc.
-        # App *resources* are installed, because they might be required for the installer.
-=======
         # External apps (apps that define 'external_package_path') need the packaging
         # metadata from the template, but not the app content, dependencies, support
-        # package, etc.
->>>>>>> 1ede8bd4
+        # package etc. App *resources* are installed, because they might be required for
+        # the installer.
         if app.external_package_path:
             self.console.info(
                 "Installing application resources...", prefix=app.app_name
