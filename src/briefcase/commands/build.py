from __future__ import annotations

import argparse

from briefcase.config import AppConfig
from briefcase.exceptions import BriefcaseCommandError

from .base import BaseCommand, full_options


class BuildCommand(BaseCommand):
    command = "build"
    description = "Build an app for a target platform."

    def add_options(self, parser):
        self._add_update_options(parser, context_label=" before building")
        self._add_test_options(parser, context_label="Build")

        if self.supports_debugger:
            self._add_debug_options(parser, context_label="Build")

        parser.add_argument(
            "-a",
            "--app",
            dest="app_name",
            help="Name of the app to build (if multiple apps exist in the project)",
            default=argparse.SUPPRESS,
        )

    def build_app(self, app: AppConfig, **options):
        """Build an application.

        :param app: The application to build
        """
        # Default implementation; nothing to build.

    def _build_app(
        self,
        app: AppConfig,
        update: bool,
        update_requirements: bool,
        update_resources: bool,
        update_support: bool,
        update_stub: bool,
        no_update: bool,
        **options,
    ) -> dict | None:
        """Internal method to invoke a build on a single app. Ensures the app exists,
        and has been updated (if requested) before attempting to issue the actual build
        command.

        :param app: The application to build
        :param update: Should the application be updated before building?
        :param update_requirements: Should the application requirements be updated
            before building?
        :param update_resources: Should the application resources be updated before
            building?
        :param update_support: Should the application support be updated?
        :param update_stub: Should the stub binary be updated?
        :param no_update: Should automated updates be disabled?
        """
        if app.external_package_path:
            raise BriefcaseCommandError(
                f"{app.app_name!r} is declared as an external app. External apps "
                "(apps defining 'external_package_path') cannot be built."
            )

        if not self.bundle_path(app).exists():
            state = self.create_command(app, **options)
        elif (
            update  # An explicit update has been requested
<<<<<<< HEAD
            or update_requirements  # An explicit update of requirements has been requested
            or update_resources  # An explicit update of resources has been requested
            or update_support  # An explicit update of app support has been requested
            or update_stub  # An explicit update of the stub binary has been requested
            or (
                app.test_mode and not no_update
            )  # Test mode, but updates have not been disabled
            or (
                app.debugger and not no_update
            )  # Debug mode, but updates have not been disabled
=======
            or update_requirements  # An explicit requirements update has been requested
            or update_resources  # An explicit resource update has been requested
            or update_support  # An explicit app support update has been requested
            or update_stub  # An explicit stub binary update has been requested
            or (app.test_mode and not no_update)  # Test mode, but updates are enabled
>>>>>>> 064d9cf2
        ):
            state = self.update_command(
                app,
                update_requirements=update_requirements,
                update_resources=update_resources,
                update_support=update_support,
                update_stub=update_stub,
                **options,
            )
        else:
            state = None

        self.verify_app(app)

        state = self.build_app(app, **full_options(state, options))

        qualifier = " (test mode)" if app.test_mode else ""
        qualifier += " (debug mode)" if app.debugger else ""
        self.console.info(
            f"Built {self.binary_path(app).relative_to(self.base_path)}{qualifier}",
            prefix=app.app_name,
        )
        return state

    def __call__(
        self,
        app: AppConfig | None = None,
        app_name: str | None = None,
        update: bool = False,
        update_requirements: bool = False,
        update_resources: bool = False,
        update_support: bool = False,
        update_stub: bool = False,
        no_update: bool = False,
        test_mode: bool = False,
        debugger: str | None = None,
        **options,
    ) -> dict | None:
        # Has the user requested an invalid set of options?
        # This can't be done with argparse because it isn't
        # a simple mutually exclusive group.
        if no_update:
            if update:
                raise BriefcaseCommandError(
                    "Cannot specify both --update and --no-update"
                )
            if update_requirements:
                raise BriefcaseCommandError(
                    "Cannot specify both --update-requirements and --no-update"
                )
            if update_resources:
                raise BriefcaseCommandError(
                    "Cannot specify both --update-resources and --no-update"
                )
            if update_support:
                raise BriefcaseCommandError(
                    "Cannot specify both --update-support and --no-update"
                )
            if update_stub:
                raise BriefcaseCommandError(
                    "Cannot specify both --update-stub and --no-update"
                )

        # Confirm host compatibility, that all required tools are available,
        # and that the app configuration is finalized.
        self.finalize(app, test_mode, debugger)

        if app_name:
            try:
                apps_to_build = {app_name: self.apps[app_name]}
            except KeyError:
                raise BriefcaseCommandError(
                    f"App '{app_name}' does not exist in this project."
                ) from None
        elif app:
            apps_to_build = {app.app_name: app}
        else:
            apps_to_build = self.apps

        state = None
        for _, app_obj in sorted(apps_to_build.items()):
            state = self._build_app(
                app_obj,
                update=update,
                update_requirements=update_requirements,
                update_resources=update_resources,
                update_support=update_support,
                update_stub=update_stub,
                no_update=no_update,
                **full_options(state, options),
            )

        return state<|MERGE_RESOLUTION|>--- conflicted
+++ resolved
@@ -69,24 +69,12 @@
             state = self.create_command(app, **options)
         elif (
             update  # An explicit update has been requested
-<<<<<<< HEAD
-            or update_requirements  # An explicit update of requirements has been requested
-            or update_resources  # An explicit update of resources has been requested
-            or update_support  # An explicit update of app support has been requested
-            or update_stub  # An explicit update of the stub binary has been requested
-            or (
-                app.test_mode and not no_update
-            )  # Test mode, but updates have not been disabled
-            or (
-                app.debugger and not no_update
-            )  # Debug mode, but updates have not been disabled
-=======
             or update_requirements  # An explicit requirements update has been requested
             or update_resources  # An explicit resource update has been requested
             or update_support  # An explicit app support update has been requested
             or update_stub  # An explicit stub binary update has been requested
             or (app.test_mode and not no_update)  # Test mode, but updates are enabled
->>>>>>> 064d9cf2
+            or (app.debugger and not no_update)  # Debug mode, but updates are enabled
         ):
             state = self.update_command(
                 app,
