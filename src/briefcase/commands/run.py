from __future__ import annotations

import json
import re
import subprocess
from abc import abstractmethod
from contextlib import suppress
from pathlib import Path

from briefcase.config import AppConfig
from briefcase.debuggers.base import (
    AppPackagesPathMappings,
    AppPathMappings,
    DebuggerConfig,
)
from briefcase.exceptions import BriefcaseCommandError, BriefcaseTestSuiteFailure
from briefcase.integrations.subprocess import StopStreaming

from .base import BaseCommand, full_options


class LogFilter:
    DEFAULT_EXIT_REGEX = r"^>>>>>>>>>> EXIT (?P<returncode>.*) <<<<<<<<<<$"

    def __init__(
        self,
        log_popen,
        clean_filter,
        clean_output,
        exit_filter,
    ):
        """Create a filter for a log stream.

        :param log_popen: The Popen object for the stream producing the logs.
        :param clean_filter: A function that will filter a line of logs, returning a
            "clean" line without any log system preamble.
        :param clean_output: Should the output displayed to the user be the "clean"
            output? (Default: True).
        :param exit_filter: A function that will operate on a string containing the last
            10 lines of "clean" (i.e., preamble filtered) logs, returning the integer
            exit status of the process if an exit condition has been detected, or None
            if the log stream should continue.
        """
        self.log_popen = log_popen
        self.returncode = None
        self.clean_filter = clean_filter
        self.clean_output = clean_output

        self.recent_history = []
        self.exit_filter = exit_filter

    def __call__(self, line):
        """Filter a single line of a log.

        :param line: A single line of raw system log content, including the newline.
        """
        # Compute the clean line
        if self.clean_filter:
            filtered = self.clean_filter(line)

            # If the clean filter says the line can be dumped, return without yielding
            if filtered is None:
                return

            # If there's a cleaned line, we can determine if it should be included in analysis
            clean_line, included = filtered
        else:
            # If we don't perform cleaning, we assume all content is potentially
            # Python, and should be included in analysis
            clean_line = line
            included = True

        # If we're not using clean output, use the raw line for display.
        if self.clean_output:
            display_line = clean_line
        else:
            display_line = line

        # If the line is Python content, append the new line, then clip the
        # recent history to the most recent 10 clean lines, and build a single
        # string that is the tail of the recent clean lines.
        if included:
            self.recent_history.append(clean_line)
            self.recent_history = self.recent_history[-10:]
            tail = "\n".join(self.recent_history)

            # Look for the exit condition in the tail
            if self.exit_filter:
                self.returncode = self.exit_filter(tail)
                if self.returncode is not None:
                    # This returncode is captured from output from the app and does not
                    # necessarily mean the app has already exited. However, once
                    # StopStreaming is raised, the output streamer sends a signal to
                    # the app to exit immediately and that may result in the app
                    # exiting with a non-zero returncode. Therefore, wait for the app
                    # to close normally before raising StopStreaming.
                    with suppress(subprocess.TimeoutExpired):
                        self.log_popen.wait(timeout=3)
                    raise StopStreaming()

        # Return the display line
        yield display_line

    @staticmethod
    def test_filter(pattern):
        """A factory method for producing filter functions.

        :param pattern: The multiline regex pattern that identifies content of interest
            in a log (e.g., success/failure conditions)
        :returns: A log filter function that returns True if the pattern was found
        """

        def filter_func(recent):
            match = filter_func.regex.search(recent)
            if match:
                try:
                    return int(match.groupdict()["returncode"])
                except KeyError:
                    # No returncode group in regex
                    return -998
                except ValueError:
                    # Non-integer return code content
                    return -999
            return None

        # Annotate the function with the regex that will be used in the function.
        filter_func.regex = re.compile(pattern, re.MULTILINE)
        return filter_func


class RunAppMixin:
    """A mixin that captures the logic of starting an app and streaming the app logs."""

    allows_passthrough = True

    def _stream_app_logs(
        self,
        app: AppConfig,
        popen,
        clean_filter=None,
        clean_output=False,
        stop_func=lambda: False,
        log_stream=False,
    ):
        """Stream the application's logs, monitoring for exit conditions.

        Catches and cleans up after any Ctrl-C interrupts.

        :param app: The app to be launched
        :param popen: The Popen object for the stream we are monitoring; this Popen
            process will be closed after log streaming completes.
        :param clean_filter: The log cleaning filter to use; see ``LogFilter``
            for details.
        :param clean_output: Should the cleaned output be presented to the user?
        :param stop_func: (Optional) A function that will be invoked to determine
            if the log stream should be terminated.
        :param log_stream: Is this a log stream, rather than a literal app stream?
            On some platforms (especially mobile), we monitor a log stream,
            rather that the output of the app itself. If this case, the cleanup
            process is different, as the reported exit status of the popen object
            is of the log, not the app itself.
        """
        try:
            exit_filter = LogFilter.test_filter(
                getattr(app, "exit_regex", LogFilter.DEFAULT_EXIT_REGEX)
            )

            log_filter = LogFilter(
                popen,
                clean_filter=clean_filter,
                clean_output=clean_output,
                exit_filter=exit_filter,
            )

            # Start streaming logs for the app.
            self.console.info("=" * 75)
            with popen:
                self.tools.subprocess.stream_output(
                    label="log stream" if log_stream else app.app_name,
                    popen_process=popen,
                    stop_func=stop_func,
                    filter_func=log_filter,
                )

            # If we're in test mode, and log streaming ends,
            # check for the status of the test suite.
            if app.test_mode:
                if log_filter.returncode == 0:
                    self.console.info("Test suite passed!", prefix=app.app_name)
                else:
                    if log_filter.returncode is None:
                        raise BriefcaseCommandError(
                            "Test suite didn't report a result."
                        )
                    else:
                        self.console.error("Test suite failed!", prefix=app.app_name)
                        raise BriefcaseTestSuiteFailure()
            elif log_stream:
                # If we're monitoring a log stream, and the log stream reported a
                # non-zero exit code, surface that error to the user.
                if log_filter.returncode is not None and log_filter.returncode != 0:
                    raise BriefcaseCommandError(f"Problem running app {app.app_name}.")
            else:
                # If we're monitoring an actual app (not just a log stream),
                # and the app didn't exit cleanly, surface the error to the user.
                if popen.poll() != 0:
                    raise BriefcaseCommandError(f"Problem running app {app.app_name}.")

        except KeyboardInterrupt:
            pass  # Catch CTRL-C to exit normally


class RunCommand(RunAppMixin, BaseCommand):
    command = "run"
    description = "Run an app."

    def add_options(self, parser):
        parser.add_argument(
            "-a",
            "--app",
            dest="appname",
            help="The app to run",
        )

        self._add_update_options(parser, context_label=" before running")
        self._add_test_options(parser, context_label="Run")

        if self.supports_debugger:
            self._add_debug_options(parser, context_label="Run")
            parser.add_argument(
                "--debugger-host",
                default="localhost",
                help="The host on which to run the debug server (default: localhost)",
                required=False,
            )
            parser.add_argument(
                "-dp",
                "--debugger-port",
                default=5678,
                type=int,
                help="The port on which to run the debug server (default: 5678)",
                required=False,
            )

    def _debugger_app_path_mappings(self, app: AppConfig) -> AppPathMappings:
        """
        Get the path mappings for the app code.

        :param app: The config object for the app
        :returns: The path mappings for the app code
        """
        device_subfolders = []
        host_folders = []
        for src in app.all_sources():
            original = Path(self.base_path / src)
            device_subfolders.append(original.name)
            host_folders.append(f"{original.absolute()}")
        return AppPathMappings(
            device_sys_path_regex="app$",
            device_subfolders=device_subfolders,
            host_folders=host_folders,
        )

    def _debugger_app_packages_path_mapping(
        self, app: AppConfig
    ) -> AppPackagesPathMappings:
        """
        Get the path mappings for the app packages.

        :param app: The config object for the app
        :returns: The path mappings for the app packages
        """
        raise NotImplementedError

    def debugger_config(
        self,
        app: AppConfig,
        debugger_host: str,
        debugger_port: int,
    ) -> str:
        """
        Create the remote debugger configuration that should be saved as environment variable for this run.

        :param app: The app to be debugged
        :returns: The remote debugger configuration
        """
        app_path_mappings = self._debugger_app_path_mappings(app)
        app_packages_path_mappings = self._debugger_app_packages_path_mapping(app)
        config = DebuggerConfig(
            host=debugger_host,
            port=debugger_port,
            app_path_mappings=app_path_mappings,
            app_packages_path_mappings=app_packages_path_mappings,
        )
        return json.dumps(config)

    def _prepare_app_kwargs(
        self,
        app: AppConfig,
        debugger_host: str | None = None,
        debugger_port: int | None = None,
    ):
        """Prepare the kwargs for running an app as a log stream.

        This won't be used by every backend; but it's a sufficiently common default that
        it's been factored out.

        :param app: The app to be launched
        :param debugger_host: The host on which to run the debug server
        :param debugger_port: The port on which to run the debug server
        :returns: A dictionary of additional arguments to pass to the Popen
        """
        args = {}
        env = {}

        # If we're in debug mode, put BRIEFCASE_DEBUG into the environment
        if self.console.is_debug:
            env["BRIEFCASE_DEBUG"] = "1"

        # If we're in remote debug mode, save the remote debugger config
        if app.debugger and debugger_host and debugger_port:
            env["BRIEFCASE_DEBUGGER"] = self.debugger_config(
                app, debugger_host, debugger_port
            )

        if app.test_mode:
            # In test mode, set a BRIEFCASE_MAIN_MODULE environment variable
            # to override the module at startup
            env["BRIEFCASE_MAIN_MODULE"] = app.main_module()
            self.console.info("Starting test_suite...", prefix=app.app_name)
        else:
            self.console.info("Starting app...", prefix=app.app_name)

        # If we need any environment variables, add them to the arguments.
        if env:
            args["env"] = env

        return args

    @abstractmethod
    def run_app(
        self,
        app: AppConfig,
<<<<<<< HEAD
        debugger_host: str | None,
        debugger_port: int | None,
=======
        *,
>>>>>>> f9e4dfe2
        passthrough: list[str],
        **options,
    ) -> dict | None:
        """Start an application.

        :param app: The application to start
        :param debugger_host: The host on which to run the debug server
        :param debugger_port: The port on which to run the debug server
        :param passthrough: Any passthrough arguments
        """

    def __call__(
        self,
        appname: str | None = None,
        update: bool = False,
        update_requirements: bool = False,
        update_resources: bool = False,
        update_support: bool = False,
        update_stub: bool = False,
        no_update: bool = False,
        test_mode: bool = False,
        debugger: str | None = None,
        debugger_host: str | None = None,
        debugger_port: int | None = None,
        passthrough: list[str] | None = None,
        **options,
    ) -> dict | None:
        # Which app should we run? If there's only one defined
        # in pyproject.toml, then we can use it as a default;
        # otherwise look for a -a/--app option.
        if len(self.apps) == 1:
            app = list(self.apps.values())[0]
        elif appname:
            try:
                app = self.apps[appname]
            except KeyError as e:
                raise BriefcaseCommandError(
                    f"Project doesn't define an application named '{appname}'"
                ) from e
        else:
            raise BriefcaseCommandError(
                "Project specifies more than one application; use --app to specify which one to start."
            )

        # Confirm host compatibility, that all required tools are available,
        # and that the app configuration is finalized.
        self.finalize(app, test_mode, debugger)

        template_file = self.bundle_path(app)
        exec_file = self.binary_executable_path(app)
        if (
            (not template_file.exists())  # App hasn't been created
            or update  # An explicit update has been requested
            or update_requirements  # An explicit update of requirements has been requested
            or update_resources  # An explicit update of resources has been requested
            or update_support  # An explicit update of support files has been requested
            or update_stub  # An explicit update of the stub binary has been requested
            or (not exec_file.exists())  # Executable binary doesn't exist yet
            or (
                app.test_mode and not no_update
            )  # Test mode, but updates have not been disabled
        ):
            state = self.build_command(
                app,
                update=update,
                update_requirements=update_requirements,
                update_resources=update_resources,
                update_support=update_support,
                update_stub=update_stub,
                no_update=no_update,
                **options,
            )
        else:
            state = None

        self.verify_app(app)

        if app.external_package_path:
            raise BriefcaseCommandError(
                f"{app.app_name!r} is declared as an external app. External apps "
                "(apps defining 'external_package_path') cannot be run."
            )

        state = self.run_app(
            app,
            debugger_host=debugger_host,
            debugger_port=debugger_port,
            passthrough=[] if passthrough is None else passthrough,
            **full_options(state, options),
        )

        return state<|MERGE_RESOLUTION|>--- conflicted
+++ resolved
@@ -243,8 +243,7 @@
             )
 
     def _debugger_app_path_mappings(self, app: AppConfig) -> AppPathMappings:
-        """
-        Get the path mappings for the app code.
+        """Get the path mappings for the app code.
 
         :param app: The config object for the app
         :returns: The path mappings for the app code
@@ -264,8 +263,7 @@
     def _debugger_app_packages_path_mapping(
         self, app: AppConfig
     ) -> AppPackagesPathMappings:
-        """
-        Get the path mappings for the app packages.
+        """Get the path mappings for the app packages.
 
         :param app: The config object for the app
         :returns: The path mappings for the app packages
@@ -278,8 +276,8 @@
         debugger_host: str,
         debugger_port: int,
     ) -> str:
-        """
-        Create the remote debugger configuration that should be saved as environment variable for this run.
+        """Create the remote debugger configuration that should be saved as environment
+        variable for this run.
 
         :param app: The app to be debugged
         :returns: The remote debugger configuration
@@ -341,12 +339,9 @@
     def run_app(
         self,
         app: AppConfig,
-<<<<<<< HEAD
+        *,
         debugger_host: str | None,
         debugger_port: int | None,
-=======
-        *,
->>>>>>> f9e4dfe2
         passthrough: list[str],
         **options,
     ) -> dict | None:
