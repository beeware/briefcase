import re
from abc import abstractmethod
from typing import Optional

from briefcase.config import BaseConfig
from briefcase.exceptions import BriefcaseCommandError, BriefcaseTestSuiteFailure
from briefcase.integrations.subprocess import StopStreaming

from .base import BaseCommand, full_options


class LogFilter:
    DEFAULT_EXIT_REGEX = r"^>>>>>>>>>> EXIT (?P<returncode>.*) <<<<<<<<<<$"

    def __init__(
        self,
        log_popen,
        clean_filter,
        clean_output,
        exit_filter,
    ):
        """Create a filter for a log stream.

        :param log_popen: The Popen object for the stream producing the logs.
        :param clean_filter: A function that will filter a line of logs,
            returning a "clean" line without any log system preamble.
        :param clean_output: Should the output displayed to the user be the
            "clean" output? (Default: True).
        :param exit_filter: A function that will operate on a string containing
            the last 10 lines of "clean" (i.e., preamble filtered) logs,
            returning the integer exit status of the process if an exit
            condition has been detected, or None if the log stream should
            continue.
        """
        self.log_popen = log_popen
        self.returncode = None
        self.clean_filter = clean_filter
        self.clean_output = clean_output

        self.recent_history = []
        self.exit_filter = exit_filter

    def __call__(self, line):
        """Filter a single line of a log.

        :param line: A single line of raw system log content, including the newline.
        """
        # Compute the clean line
        if self.clean_filter:
            filtered = self.clean_filter(line)

            # If the clean filter says the line can be dumped, return without yielding
            if filtered is None:
                return

            # If there's a cleaned line, we can determine if it should be included in analysis
            clean_line, included = filtered
        else:
            # If we don't perform cleaning, we assume all content is potentially
            # Python, and should be included in analysis
            clean_line = line
            included = True

        # If we're not using clean output, use the raw line for display.
        if self.clean_output:
            display_line = clean_line
        else:
            display_line = line

        # If the line is Python content, append the new line, then clip the
        # recent history to the most recent 10 clean lines, and build a single
        # string that is the tail of the recent clean lines.
        if included:
            self.recent_history.append(clean_line)
            self.recent_history = self.recent_history[-10:]
            tail = "\n".join(self.recent_history)

            # Look for the exit condition in the tail
            if self.exit_filter:
                self.returncode = self.exit_filter(tail)
                if self.returncode is not None:
                    raise StopStreaming()

        # Return the display line
        yield display_line

    @staticmethod
    def test_filter(pattern):
        """A factory method for producing filter functions.

        :param pattern: The multiline regex pattern that identifies content of
            interest in a log (e.g., success/failure conditions)
        :returns: A log filter function that returns True if the pattern was
            found
        """

        def filter_func(recent):
            match = filter_func.regex.search(recent)
            if match:
                try:
                    return int(match.groupdict()["returncode"])
                except KeyError:
                    # No returncode group in regex
                    return -998
                except ValueError:
                    # Non-integer return code content
                    return -999
            return None

        # Annotate the function with the regex that will be used in the function.
        filter_func.regex = re.compile(pattern, re.MULTILINE)
        return filter_func


<<<<<<< HEAD
class RunAppMixin:
    """A mixin that captures the logic of starting an app and streaming the app
    logs."""
=======
class RunCommand(BaseCommand):
    command = "run"
    description = "Run an app."

    def add_options(self, parser):
        parser.add_argument(
            "-a",
            "--app",
            dest="appname",
            help="The app to run",
        )

        self._add_update_options(parser, context_label=" before running")
        self._add_test_options(parser, context_label="Run")

    def _prepare_app_env(self, app: BaseConfig, test_mode: bool):
        """Prepare the environment for running an app as a log stream.

        This won't be used by every backend; but it's a sufficiently common
        default that it's been factored out.

        :param app: The app to be launched
        :param test_mode: Are we launching in test mode?
        :returns: A dictionary of additional arguments to pass to the Popen
        """
        if test_mode:
            # In test mode, set a BRIEFCASE_MAIN_MODULE environment variable
            # to override the module at startup
            self.logger.info("Starting test_suite...", prefix=app.app_name)
            return {
                "env": {
                    "BRIEFCASE_MAIN_MODULE": app.main_module(test_mode),
                }
            }
        else:
            self.logger.info("Starting app...", prefix=app.app_name)
            return {}
>>>>>>> 0d13d901

    def _stream_app_logs(
        self,
        app: BaseConfig,
        popen,
        test_mode=False,
        clean_filter=None,
        clean_output=False,
        stop_func=lambda: False,
        log_stream=False,
    ):
        """Stream the application's logs, monitoring for exit conditions.

        Catches and cleans up after any Ctrl-C interrupts.

        :param app: The app to be launched
        :param popen: The Popen object for the stream we are monitoring
        :param test_mode: Are we launching in test mode?
        :param clean_filter: The log cleaning filter to use; see ``LogFilter``
            for details.
        :param clean_output: Should the cleaned output be presented to the user?
        :param stop_func: (Optional) A function that will be invoked to determine
            if the log stream should be terminated.
        :param log_stream: Is this a log stream, rather than a literal app stream?
            On some platforms (especially mobile), we monitor a log stream,
            rather that the output of the app itself. If this case, the cleanup
            process is different, as the reported exit status of the popen object
            is of the log, not the app itself.
        """
        try:
            exit_filter = LogFilter.test_filter(
                getattr(app, "exit_regex", LogFilter.DEFAULT_EXIT_REGEX)
            )

            log_filter = LogFilter(
                popen,
                clean_filter=clean_filter,
                clean_output=clean_output,
                exit_filter=exit_filter,
            )

            # Start streaming logs for the app.
            self.logger.info("=" * 75)
            self.tools.subprocess.stream_output(
                label="log stream" if log_stream else app.app_name,
                popen_process=popen,
                stop_func=stop_func,
                filter_func=log_filter,
            )

            # If we're in test mode, and log streaming ends,
            # check for the status of the test suite.
            if test_mode:
                if log_filter.returncode == 0:
                    self.logger.info("Test suite passed!", prefix=app.app_name)
                else:
                    if log_filter.returncode is None:
                        raise BriefcaseCommandError(
                            "Test suite didn't report a result."
                        )
                    else:
                        self.logger.error("Test suite failed!", prefix=app.app_name)
                        raise BriefcaseTestSuiteFailure()
            elif log_stream:
                # If we're monitoring a log stream, and the log stream reported a
                # non-zero exit code, surface that error to the user.
                if log_filter.returncode is not None and log_filter.returncode != 0:
                    raise BriefcaseCommandError(f"Problem running app {app.app_name}.")
            else:
                # If we're monitoring an actual app (not just a log stream),
                # and the app didn't exit cleanly, surface the error to the user.
                if popen.returncode != 0:
                    raise BriefcaseCommandError(f"Problem running app {app.app_name}.")

        except KeyboardInterrupt:
            pass  # Catch CTRL-C to exit normally


class RunCommand(RunAppMixin, BaseCommand):
    command = "run"

    def add_options(self, parser):
        parser.add_argument(
            "-a",
            "--app",
            dest="appname",
            help="The app to run",
        )

        self._add_update_options(parser, context_label=" before running")
        self._add_test_options(parser, context_label="Run")

    def _prepare_app_env(self, app: BaseConfig, test_mode: bool):
        """Prepare the environment for running an app as a log stream.

        This won't be used by every backend; but it's a sufficiently common
        default that it's been factored out.

        :param app: The app to be launched
        :param test_mode: Are we launching in test mode?
        :returns: A dictionary of additional arguments to pass to the Popen
        """
        if test_mode:
            # In test mode, set a BRIEFCASE_MAIN_MODULE environment variable
            # to override the module at startup
            self.logger.info("Starting test_suite...", prefix=app.app_name)
            return {
                "env": {
                    "BRIEFCASE_MAIN_MODULE": app.main_module(test_mode),
                }
            }
        else:
            self.logger.info("Starting app...", prefix=app.app_name)
            return {}

    @abstractmethod
    def run_app(self, app: BaseConfig, **options):
        """Start an application.

        :param app: The application to start
        """
        ...

    def __call__(
        self,
        appname: Optional[str] = None,
        update: bool = False,
        update_requirements: bool = False,
        update_resources: bool = False,
        no_update: bool = False,
        test_mode: bool = False,
        **options,
    ):
        # Confirm all required tools are available
        self.verify_tools()

        # Which app should we run? If there's only one defined
        # in pyproject.toml, then we can use it as a default;
        # otherwise look for a -a/--app option.
        if len(self.apps) == 1:
            app = list(self.apps.values())[0]
        elif appname:
            try:
                app = self.apps[appname]
            except KeyError as e:
                raise BriefcaseCommandError(
                    f"Project doesn't define an application named '{appname}'"
                ) from e
        else:
            raise BriefcaseCommandError(
                "Project specifies more than one application; use --app to specify which one to start."
            )
        template_file = self.bundle_path(app)
        binary_file = self.binary_path(app)
        if (
            (not template_file.exists())  # App hasn't been created
            or update  # An explicit update has been requested
            or update_requirements  # An explicit update of requirements has been requested
            or update_resources  # An explicit update of resources has been requested
            or (not binary_file.exists())  # Binary doesn't exist yet
            or (
                test_mode and not no_update
            )  # Test mode, but updates have not been disabled
        ):
            state = self.build_command(
                app,
                update=update,
                update_requirements=update_requirements,
                update_resources=update_resources,
                no_update=no_update,
                test_mode=test_mode,
                **options,
            )
        else:
            state = None

        self.verify_app_tools(app)

        state = self.run_app(app, test_mode=test_mode, **full_options(state, options))

        return state<|MERGE_RESOLUTION|>--- conflicted
+++ resolved
@@ -112,49 +112,9 @@
         return filter_func
 
 
-<<<<<<< HEAD
 class RunAppMixin:
     """A mixin that captures the logic of starting an app and streaming the app
     logs."""
-=======
-class RunCommand(BaseCommand):
-    command = "run"
-    description = "Run an app."
-
-    def add_options(self, parser):
-        parser.add_argument(
-            "-a",
-            "--app",
-            dest="appname",
-            help="The app to run",
-        )
-
-        self._add_update_options(parser, context_label=" before running")
-        self._add_test_options(parser, context_label="Run")
-
-    def _prepare_app_env(self, app: BaseConfig, test_mode: bool):
-        """Prepare the environment for running an app as a log stream.
-
-        This won't be used by every backend; but it's a sufficiently common
-        default that it's been factored out.
-
-        :param app: The app to be launched
-        :param test_mode: Are we launching in test mode?
-        :returns: A dictionary of additional arguments to pass to the Popen
-        """
-        if test_mode:
-            # In test mode, set a BRIEFCASE_MAIN_MODULE environment variable
-            # to override the module at startup
-            self.logger.info("Starting test_suite...", prefix=app.app_name)
-            return {
-                "env": {
-                    "BRIEFCASE_MAIN_MODULE": app.main_module(test_mode),
-                }
-            }
-        else:
-            self.logger.info("Starting app...", prefix=app.app_name)
-            return {}
->>>>>>> 0d13d901
 
     def _stream_app_logs(
         self,
@@ -235,6 +195,7 @@
 
 class RunCommand(RunAppMixin, BaseCommand):
     command = "run"
+    description = "Run an app."
 
     def add_options(self, parser):
         parser.add_argument(
