from __future__ import annotations

import re
import subprocess
from abc import abstractmethod
from contextlib import suppress

from briefcase.config import AppConfig
from briefcase.exceptions import BriefcaseCommandError, BriefcaseTestSuiteFailure
from briefcase.integrations.subprocess import StopStreaming

from .base import BaseCommand, full_options


class LogFilter:
    DEFAULT_EXIT_REGEX = r"^>>>>>>>>>> EXIT (?P<returncode>.*) <<<<<<<<<<$"

    def __init__(
        self,
        log_popen,
        clean_filter,
        clean_output,
        exit_filter,
    ):
        """Create a filter for a log stream.

        :param log_popen: The Popen object for the stream producing the logs.
        :param clean_filter: A function that will filter a line of logs, returning a
            "clean" line without any log system preamble.
        :param clean_output: Should the output displayed to the user be the "clean"
            output? (Default: True).
        :param exit_filter: A function that will operate on a string containing the last
            10 lines of "clean" (i.e., preamble filtered) logs, returning the integer
            exit status of the process if an exit condition has been detected, or None
            if the log stream should continue.
        """
        self.log_popen = log_popen
        self.returncode = None
        self.clean_filter = clean_filter
        self.clean_output = clean_output

        self.recent_history = []
        self.exit_filter = exit_filter

    def __call__(self, line):
        """Filter a single line of a log.

        :param line: A single line of raw system log content, including the newline.
        """
        # Compute the clean line
        if self.clean_filter:
            filtered = self.clean_filter(line)

            # If the clean filter says the line can be dumped, return without yielding
            if filtered is None:
                return

            # If there's a cleaned line, we can determine if it should be included in analysis
            clean_line, included = filtered
        else:
            # If we don't perform cleaning, we assume all content is potentially
            # Python, and should be included in analysis
            clean_line = line
            included = True

        # If we're not using clean output, use the raw line for display.
        if self.clean_output:
            display_line = clean_line
        else:
            display_line = line

        # If the line is Python content, append the new line, then clip the
        # recent history to the most recent 10 clean lines, and build a single
        # string that is the tail of the recent clean lines.
        if included:
            self.recent_history.append(clean_line)
            self.recent_history = self.recent_history[-10:]
            tail = "\n".join(self.recent_history)

            # Look for the exit condition in the tail
            if self.exit_filter:
                self.returncode = self.exit_filter(tail)
                if self.returncode is not None:
                    # This returncode is captured from output from the app and does not
                    # necessarily mean the app has already exited. However, once
                    # StopStreaming is raised, the output streamer sends a signal to
                    # the app to exit immediately and that may result in the app
                    # exiting with a non-zero returncode. Therefore, wait for the app
                    # to close normally before raising StopStreaming.
                    with suppress(subprocess.TimeoutExpired):
                        self.log_popen.wait(timeout=3)
                    raise StopStreaming()

        # Return the display line
        yield display_line

    @staticmethod
    def test_filter(pattern):
        """A factory method for producing filter functions.

        :param pattern: The multiline regex pattern that identifies content of interest
            in a log (e.g., success/failure conditions)
        :returns: A log filter function that returns True if the pattern was found
        """

        def filter_func(recent):
            match = filter_func.regex.search(recent)
            if match:
                try:
                    return int(match.groupdict()["returncode"])
                except KeyError:
                    # No returncode group in regex
                    return -998
                except ValueError:
                    # Non-integer return code content
                    return -999
            return None

        # Annotate the function with the regex that will be used in the function.
        filter_func.regex = re.compile(pattern, re.MULTILINE)
        return filter_func


class RunAppMixin:
    """A mixin that captures the logic of starting an app and streaming the app logs."""

    allows_passthrough = True

    def _stream_app_logs(
        self,
        app: AppConfig,
        popen,
        clean_filter=None,
        clean_output=False,
        stop_func=lambda: False,
        log_stream=False,
    ):
        """Stream the application's logs, monitoring for exit conditions.

        Catches and cleans up after any Ctrl-C interrupts.

        :param app: The app to be launched
        :param popen: The Popen object for the stream we are monitoring; this Popen
            process will be closed after log streaming completes.
        :param clean_filter: The log cleaning filter to use; see ``LogFilter``
            for details.
        :param clean_output: Should the cleaned output be presented to the user?
        :param stop_func: (Optional) A function that will be invoked to determine
            if the log stream should be terminated.
        :param log_stream: Is this a log stream, rather than a literal app stream?
            On some platforms (especially mobile), we monitor a log stream,
            rather that the output of the app itself. If this case, the cleanup
            process is different, as the reported exit status of the popen object
            is of the log, not the app itself.
        """
        try:
            exit_filter = LogFilter.test_filter(
                getattr(app, "exit_regex", LogFilter.DEFAULT_EXIT_REGEX)
            )

            log_filter = LogFilter(
                popen,
                clean_filter=clean_filter,
                clean_output=clean_output,
                exit_filter=exit_filter,
            )

            # Start streaming logs for the app.
            self.console.info("=" * 75)
            with popen:
                self.tools.subprocess.stream_output(
                    label="log stream" if log_stream else app.app_name,
                    popen_process=popen,
                    stop_func=stop_func,
                    filter_func=log_filter,
                )

            # If we're in test mode, and log streaming ends,
            # check for the status of the test suite.
            if app.test_mode:
                if log_filter.returncode == 0:
                    self.console.info("Test suite passed!", prefix=app.app_name)
                else:
                    if log_filter.returncode is None:
                        raise BriefcaseCommandError(
                            "Test suite didn't report a result."
                        )
                    else:
                        self.console.error("Test suite failed!", prefix=app.app_name)
                        raise BriefcaseTestSuiteFailure()
            elif log_stream:
                # If we're monitoring a log stream, and the log stream reported a
                # non-zero exit code, surface that error to the user.
                if log_filter.returncode is not None and log_filter.returncode != 0:
                    raise BriefcaseCommandError(f"Problem running app {app.app_name}.")
            else:
                # If we're monitoring an actual app (not just a log stream),
                # and the app didn't exit cleanly, surface the error to the user.
                if popen.poll() != 0:
                    raise BriefcaseCommandError(f"Problem running app {app.app_name}.")

        except KeyboardInterrupt:
            pass  # Catch CTRL-C to exit normally


class RunCommand(RunAppMixin, BaseCommand):
    command = "run"
    description = "Run an app."

    def add_options(self, parser):
        parser.add_argument(
            "-a",
            "--app",
            dest="appname",
            help="The app to run",
        )
        # Add a command-line option to specify a target simulator/emulator device
        # This option can be overridden by configuration or prompt logic in __call__()
        parser.add_argument(
            "--simulator-device",
            dest="simulator_device",
            help="The simulator/emulator device to use when running the app",
        )

        self._add_update_options(parser, context_label=" before running")
        self._add_test_options(parser, context_label="Run")

    def _prepare_app_kwargs(self, app: AppConfig):
        """Prepare the kwargs for running an app as a log stream.

        This won't be used by every backend; but it's a sufficiently common default that
        it's been factored out.

        :param app: The app to be launched
        :returns: A dictionary of additional arguments to pass to the Popen
        """
        args = {}
        env = {}

        # If we're in debug mode, put BRIEFCASE_DEBUG into the environment
        if self.console.is_debug:
            env["BRIEFCASE_DEBUG"] = "1"

        if app.test_mode:
            # In test mode, set a BRIEFCASE_MAIN_MODULE environment variable
            # to override the module at startup
            env["BRIEFCASE_MAIN_MODULE"] = app.main_module()
            self.console.info("Starting test_suite...", prefix=app.app_name)
        else:
            self.console.info("Starting app...", prefix=app.app_name)

        # If we need any environment variables, add them to the arguments.
        if env:
            args["env"] = env

        return args

    def get_device_choices(self):
        """Return a list of valid devices for the current platform.

        This list is used for interactive prompts and defaults when a device
        isn't explicitly specified via CLI or config. The list should be
        overridden or extended to dynamically fetch available devices
        (e.g., from Xcode or AVD manager).
        """
        if self.platform == "iOS":
            return ["iPhone 14", "iPhone 15", "iPhone 16"]  # TODO: fetch dynamically
        elif self.platform == "android":
            return [
                "Pixel_5",
                "Nexus_5X_API_28",
                "Galaxy_Nexus_API_27",
            ]  # TODO: fetch dynamically
        elif self.platform == "wearos":
            return ["WearOS_3", "WearOS_4"]  # TODO: fetch dynamically
        # No emulators options needed for desktop or web
        return []

    def get_run_device(self, cli_value=None):
        """Retrieve the target simulator/emulator device to use when running the app
        Resolution order:
        1. Command-line argument (--simulator_device)
        2. Project-specific config in .briefcase/config.toml
        3. Global config (platform-specific user config)
        4. Prompt the user (if "?" is passed or no default is available)

        The resolved device is passed to platform backends as the launch target.
        """
        config_key = f"{self.platform}.device"

        return self.tools.config.get(
            config_key,
            cli_value=cli_value,
            prompt="Select a device to run your app on",
            choices=self.get_device_choices(),
        )

    @abstractmethod
    def run_app(self, app: AppConfig, **options) -> dict | None:
        """Start an application.

        :param app: The application to start
        """

    def __call__(
        self,
        appname: str | None = None,
        update: bool = False,
        update_requirements: bool = False,
        update_resources: bool = False,
        update_support: bool = False,
        update_stub: bool = False,
        no_update: bool = False,
        test_mode: bool = False,
        passthrough: list[str] | None = None,
        **options,
    ) -> dict | None:
        # Which app should we run? If there's only one defined
        # in pyproject.toml, then we can use it as a default;
        # otherwise look for a -a/--app option.
        if len(self.apps) == 1:
            app = list(self.apps.values())[0]
        elif appname:
            try:
                app = self.apps[appname]
            except KeyError as e:
                raise BriefcaseCommandError(
                    f"Project doesn't define an application named '{appname}'"
                ) from e
        else:
            raise BriefcaseCommandError(
                "Project specifies more than one application; use --app to specify which one to start."
            )

        device = self.get_run_device(cli_value=options.get("simulator_device"))

        # Confirm host compatibility, that all required tools are available,
        # and that the app configuration is finalized.
        self.finalize(app, test_mode)

        template_file = self.bundle_path(app)
        exec_file = self.binary_executable_path(app)
        if (
            (not template_file.exists())  # App hasn't been created
            or update  # An explicit update has been requested
            or update_requirements  # An explicit update of requirements has been requested
            or update_resources  # An explicit update of resources has been requested
            or update_support  # An explicit update of support files has been requested
            or update_stub  # An explicit update of the stub binary has been requested
            or (not exec_file.exists())  # Executable binary doesn't exist yet
            or (
                app.test_mode and not no_update
            )  # Test mode, but updates have not been disabled
        ):
            state = self.build_command(
                app,
                update=update,
                update_requirements=update_requirements,
                update_resources=update_resources,
                update_support=update_support,
                update_stub=update_stub,
                no_update=no_update,
                **options,
            )
        else:
            state = None

        self.verify_app(app)

        state = self.run_app(
            app,
<<<<<<< HEAD
            test_mode=test_mode,
            device=device,
=======
>>>>>>> 7d2ed52c
            passthrough=[] if passthrough is None else passthrough,
            **full_options(state, options),
        )

        return state<|MERGE_RESOLUTION|>--- conflicted
+++ resolved
@@ -369,11 +369,8 @@
 
         state = self.run_app(
             app,
-<<<<<<< HEAD
             test_mode=test_mode,
             device=device,
-=======
->>>>>>> 7d2ed52c
             passthrough=[] if passthrough is None else passthrough,
             **full_options(state, options),
         )
