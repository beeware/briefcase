import re
import unicodedata
from email.utils import parseaddr
from typing import Optional
from urllib.parse import urlparse

from packaging.version import Version

import briefcase
from briefcase.config import is_valid_app_name, is_valid_bundle_identifier
<<<<<<< HEAD
=======
from briefcase.exceptions import NetworkFailure
from briefcase.integrations import git
>>>>>>> f33e6970

from .base import BaseCommand, BriefcaseCommandError, TemplateUnsupportedVersion


def titlecase(s):
    """Convert a string to titlecase.

    Follow Chicago Manual of Style rules for capitalization (roughly).

    * Capitalize *only* the first letter of each word
    * ... unless the word is an acronym (e.g., URL)
    * ... or the word is on the exclude list ('of', 'and', 'the)
    :param s: The input string
    :returns: A capitalized string.
    """
    return " ".join(
        word
        if (
            word.isupper()
            or word
            in {
                "a",
                "an",
                "and",
                "as",
                "at",
                "but",
                "by",
                "en",
                "for",
                "if",
                "in",
                "of",
                "on",
                "or",
                "the",
                "to",
                "via",
                "vs",
            }
        )
        else word.capitalize()
        for word in s.split(" ")
    )


class NewCommand(BaseCommand):
    cmd_line = "briefcase new"
    command = "new"
    platform = "all"
    output_format = None
    description = "Create a new briefcase project"

    def bundle_path(self, app):
        """A placeholder; New command doesn't have a bundle path."""
        raise NotImplementedError()

    def binary_path(self, app):
        """A placeholder; New command doesn't have a binary path."""
        raise NotImplementedError()

    def distribution_path(self, app, packaging_format):
        """A placeholder; New command doesn't have a distribution path."""
        raise NotImplementedError()

    def parse_config(self, filename):
        """There is no configuration when starting a new project; this
        implementation overrides the base so that no config is parsed."""
        pass

    def add_options(self, parser):
        parser.add_argument(
            "-t",
            "--template",
            dest="template",
            help="The cookiecutter template to use for the new project",
        )

    def make_class_name(self, formal_name):
        """Construct a valid class name from a formal name.

        :param formal_name: The formal name
        :returns: The app's class name
        """
        # Identifiers (including class names) can be unicode.
        # https://docs.python.org/3/reference/lexical_analysis.html#identifiers
        xid_start = {
            "Lu",  # uppercase letters
            "Ll",  # lowercase letters
            "Lt",  # titlecase letters
            "Lm",  # modifier letters
            "Lo",  # other letters
            "Nl",  # letter numbers
        }
        xid_continue = xid_start.union(
            {
                "Mn",  # nonspacing marks
                "Mc",  # spacing combining marks
                "Nd",  # decimal number
                "Pc",  # connector punctuations
            }
        )

        # Normalize to NFKC form, then remove any character that isn't
        # in the allowed categories, or is the underscore character
        class_name = "".join(
            ch
            for ch in unicodedata.normalize("NFKC", formal_name)
            if unicodedata.category(ch) in xid_continue or ch in {"_"}
        )

        # If the first character isn't in the 'start' character set,
        # and it isn't already an underscore, prepend an underscore.
        if (
            unicodedata.category(class_name[0]) not in xid_start
            and class_name[0] != "_"
        ):
            class_name = f"_{class_name}"

        return class_name

    def make_app_name(self, formal_name):
        """Construct a candidate app name from a formal name.

        :param formal_name: The formal name
        :returns: The candidate app name
        """
        normalized = unicodedata.normalize("NFKD", formal_name)
        stripped = re.sub("[^0-9a-zA-Z_]+", "", normalized).lstrip("_")
        if stripped:
            return stripped.lower()
        else:
            # If stripping removes all the content,
            # use a dummy app name as the suggestion.
            return "myapp"

    def validate_app_name(self, candidate):
        """Determine if the app name is valid.

        :param candidate: The candidate name
        :returns: True. If there are any validation problems, raises ValueError
            with a diagnostic message.
        """
        if not is_valid_app_name(candidate):
            raise ValueError(
                f"{candidate!r} is not a valid app name.\n\n"
                "App names must not be reserved keywords such as 'and', 'for' and 'while'.\n"
                "They must also be PEP508 compliant (i.e., they can only include letters,\n"
                "numbers, '-' and '_'; must start with a letter; and cannot end with '-' or '_')."
            )

        if (self.base_path / candidate).exists():
            raise ValueError(
                f"A {candidate!r} directory already exists. Select a different "
                "name, move to a different parent directory, or delete the "
                "existing folder."
            )

        return True

    def make_module_name(self, app_name):
        """Construct a valid module name from an app name.

        :param app_name: The app name
        :returns: The app's module name.
        """
        return app_name.replace("-", "_")

    def validate_bundle(self, candidate):
        """Determine if the bundle identifier is valid.

        :param candidate: The candidate bundle identifier
        :returns: True. If there are any validation problems, raises ValueError
            with a diagnostic message.
        """
        if not is_valid_bundle_identifier(candidate):
            raise ValueError(
                f"{candidate!r} is not a valid bundle identifier.\n\n"
                "The bundle should be a reversed domain name. It must contain at least 2\n"
                "dot-separated sections; each section may only include letters, numbers,\n"
                "and hyphens; and each section may not contain any reserved words (like\n"
                "'switch', or 'while')."
            )

        return True

    def make_domain(self, bundle):
        """Construct a candidate domain from a bundle identifier.

        :param bundle: The bundle identifier
        :returns: The candidate domain
        """
        return ".".join(bundle.split(".")[::-1])

    def make_author_email(self, author, bundle):
        """Construct a candidate email address from the authors name and the
        bundle identifier.

        The candidate is based on the assumption that the author's name is in
        "first/last" format, or it a corporate name; the "first" part is split
        off, and prepended to the domain extracted from the bundle.

        It's not a perfect system, but it's better than putting up
        "me@example.com" as a candidate default value.

        :param author: The authors name.
        :param bundle: The bundle identifier.
        :returns: The candidate author's name
        """
        return f"{author.split(' ')[0].lower()}@{self.make_domain(bundle)}"

    def validate_email(self, candidate):
        """Determine if the email address is valid.

        :param candidate: The candidate email address
        :returns: True. If there are any validation problems, raises ValueError
            with a diagnostic message.
        """
        if parseaddr(candidate)[1] != candidate:
            raise ValueError("Not a valid email address")
        return True

    def make_project_url(self, bundle, app_name):
        """Construct a candidate project URL from the bundle and app name.

        It's not a perfect guess, but it's better than having
        "https://example.com".

        :param bundle: The bundle identifier.
        :param app_name: The app name.
        :returns: The candidate project URL
        """
        return f"https://{self.make_domain(bundle)}/{app_name}"

    def validate_url(self, candidate):
        """Determine if the URL is valid.

        :param candidate: The candidate URL
        :returns: True. If there are any validation problems, raises ValueError
            with a diagnostic message.
        """
        result = urlparse(candidate)
        if not all([result.scheme, result.netloc]):
            raise ValueError("Not a valid URL!")
        return True

    def input_text(self, intro, variable, default, validator=None):
        """Read a text answer from the user.

        :param intro: An introductory paragraph explaining the question being
            asked.
        :param variable: The name of the variable being entered.
        :param default: The default value if the user hits enter without typing
            anything.
        :param validator: (optional) A validator function; accepts a single
            input (the candidate response), returns True if the answer is
            valid, or raises ValueError() with a debugging message if the
            candidate value isn't valid.
        :returns: a string, guaranteed to meet the validation criteria of
            ``validator``.
        """
        self.input.prompt(intro)

        while True:
            self.input.prompt()

            answer = self.input.text_input(
                f"{titlecase(variable)} [{default}]: ", default=default
            )

            if validator is None:
                return answer

            try:
                validator(answer)
                return answer
            except ValueError as e:
                if not self.input.enabled:
                    raise BriefcaseCommandError(str(e)) from e
                self.input.prompt()
                self.input.prompt(f"Invalid value; {e}")

    def input_select(self, intro, variable, options):
        """Select one from a list of options.

        The first option is assumed to be the default.

        :param intro: An introductory paragraph explaining the question being
            asked.
        :param variable: The variable to display to the user.
        :param options: A list of text strings, describing the available
            options.
        :returns: The string content of the selected option.
        """
        self.input.prompt(intro)

        index_choices = [str(key) for key in range(1, len(options) + 1)]
        display_options = "\n".join(
            f"    [{index}] {option}" for index, option in zip(index_choices, options)
        )
        error_message = (
            f"Invalid selection; please enter a number between 1 and {len(options)}"
        )
        prompt = f"""
Select one of the following:

{display_options}

{titlecase(variable)} [1]: """
        selection = self.input.selection_input(
            prompt=prompt,
            choices=index_choices,
            default="1",
            error_message=error_message,
        )
        return options[int(selection) - 1]

    def build_app_context(self):
        """Ask the user for details about the app to be created.

        :returns: A context dictionary to be used in the cookiecutter project
            template.
        """
        formal_name = self.input_text(
            intro="""
First, we need a formal name for your application. This is the name that will
be displayed to humans whenever the name of the application is displayed. It
can have spaces and punctuation if you like, and any capitalization will be
used as you type it.""",
            variable="formal name",
            default="Hello World",
        )

        # The class name can be completely derived from the formal name.
        class_name = self.make_class_name(formal_name)

        default_app_name = self.make_app_name(formal_name)
        app_name = self.input_text(
            intro=f"""
Next, we need a name that can serve as a machine-readable Python package name
for your application. This name must be PEP508-compliant - that means the name
may only contain letters, numbers, hyphens and underscores; it can't contain
spaces or punctuation, and it can't start with a hyphen or underscore.

Based on your formal name, we suggest an app name of '{default_app_name}',
but you can use another name if you want.""",
            variable="app name",
            default=default_app_name,
            validator=self.validate_app_name,
        )

        # The module name can be completely derived from the app name.
        module_name = self.make_module_name(app_name)

        bundle = self.input_text(
            intro=f"""
Now we need a bundle identifier for your application. App stores need to
protect against having multiple applications with the same name; the bundle
identifier is the namespace they use to identify applications that come from
you. The bundle identifier is usually the domain name of your company or
project, in reverse order.

For example, if you are writing an application for Example Corp, whose website
is example.com, your bundle would be ``com.example``. The bundle will be
combined with your application's machine readable name to form a complete
application identifier (e.g., com.example.{app_name}).""",
            variable="bundle identifier",
            default="com.example",
            validator=self.validate_bundle,
        )

        project_name = self.input_text(
            intro="""
Briefcase can manage projects that contain multiple applications, so we need a
Project name. If you're only planning to have one application in this
project, you can use the formal name as the project name.""",
            variable="project name",
            default=formal_name,
        )

        description = self.input_text(
            intro="""
Now, we need a one line description for your application.""",
            variable="description",
            default="My first application",
        )

        author = self.input_text(
            intro="""
Who do you want to be credited as the author of this application? This could be
your own name, or the name of your company you work for.""",
            variable="author",
            default="Jane Developer",
        )

        author_email = self.input_text(
            intro="""
What email address should people use to contact the developers of this
application? This might be your own email address, or a generic contact address
you set up specifically for this application.""",
            variable="author's email",
            default=self.make_author_email(author, bundle),
            validator=self.validate_email,
        )

        url = self.input_text(
            intro="""
What is the website URL for this application? If you don't have a website set
up yet, you can put in a dummy URL.""",
            variable="application URL",
            default=self.make_project_url(bundle, app_name),
            validator=self.validate_url,
        )

        project_license = self.input_select(
            intro="""
What license do you want to use for this project's code?""",
            variable="project license",
            options=[
                "BSD license",
                "MIT license",
                "Apache Software License",
                "GNU General Public License v2 (GPLv2)",
                "GNU General Public License v2 or later (GPLv2+)",
                "GNU General Public License v3 (GPLv3)",
                "GNU General Public License v3 or later (GPLv3+)",
                "Proprietary",
                "Other",
            ],
        )

        gui_framework = self.input_select(
            intro="""
What GUI toolkit do you want to use for this project?""",
            variable="GUI framework",
            options=[
                "Toga",
                "PySide2 (does not support iOS/Android deployment)",
                "PySide6 (does not support iOS/Android deployment)",
                "PursuedPyBear (does not support iOS/Android deployment)",
                "None",
            ],
        )

        return {
            "formal_name": formal_name,
            "app_name": app_name,
            "class_name": class_name,
            "module_name": module_name,
            "project_name": project_name,
            "description": description,
            "author": author,
            "author_email": author_email,
            "bundle": bundle,
            "url": url,
            "license": project_license,
            "gui_framework": (gui_framework.split())[0],
        }

    def new_app(self, template: Optional[str] = None, **options):
        """Ask questions to generate a new application, and generate a stub
        project from the briefcase-template."""
        if template is None:
            template = "https://github.com/beeware/briefcase-template"

        self.input.prompt()
        self.input.prompt("Let's build a new Briefcase app!")
        self.input.prompt()

        context = self.build_app_context()

        self.logger.info()
        self.logger.info(f"Generating a new application '{context['formal_name']}'")

        version = Version(briefcase.__version__)
        branch = f"v{version.base_version}"

        # Make extra sure we won't clobber an existing application.
        if (self.base_path / context["app_name"]).exists():
            raise BriefcaseCommandError(
                f"A directory named '{context['app_name']}' already exists."
            )

        try:
            # Unroll the new app template
<<<<<<< HEAD
            self.generate_template(
                template=template,
                branch=branch,
                output_path=self.base_path,
                extra_context=context,
            )
        except TemplateUnsupportedVersion:
            # If we're *not* on a development branch, raise an error about
            # the missing template branch.
            if not version.dev:
                raise

            # Development branches can use the main template.
            self.logger.info(
                f"Template branch {branch} not found; falling back to development template"
            )
            branch = "main"
            self.generate_template(
                template=template,
                branch=branch,
                output_path=self.base_path,
=======
            self.tools.cookiecutter(
                str(cached_template),
                no_input=True,
                output_dir=os.fsdecode(self.base_path),
                checkout="v0.3",
>>>>>>> f33e6970
                extra_context=context,
            )

        self.logger.info(
            f"""
Application '{context['formal_name']}' has been generated. To run your application, type:

    cd {context['app_name']}
    briefcase dev
"""
        )

    def verify_tools(self):
        """Verify that the tools needed to run this command exist.

        Raises MissingToolException if a required system tool is
        missing.
        """
        super().verify_tools()
        git.verify_git_is_installed(tools=self.tools)

    def __call__(self, template: Optional[str] = None, **options):
        # Confirm all required tools are available
        self.verify_tools()

        return self.new_app(template=template, **options)<|MERGE_RESOLUTION|>--- conflicted
+++ resolved
@@ -8,11 +8,7 @@
 
 import briefcase
 from briefcase.config import is_valid_app_name, is_valid_bundle_identifier
-<<<<<<< HEAD
-=======
-from briefcase.exceptions import NetworkFailure
 from briefcase.integrations import git
->>>>>>> f33e6970
 
 from .base import BaseCommand, BriefcaseCommandError, TemplateUnsupportedVersion
 
@@ -498,7 +494,6 @@
 
         try:
             # Unroll the new app template
-<<<<<<< HEAD
             self.generate_template(
                 template=template,
                 branch=branch,
@@ -520,13 +515,6 @@
                 template=template,
                 branch=branch,
                 output_path=self.base_path,
-=======
-            self.tools.cookiecutter(
-                str(cached_template),
-                no_input=True,
-                output_dir=os.fsdecode(self.base_path),
-                checkout="v0.3",
->>>>>>> f33e6970
                 extra_context=context,
             )
 
