from __future__ import annotations

import re
import sys
import unicodedata
from collections import OrderedDict
from email.utils import parseaddr

if sys.version_info >= (3, 10):  # pragma: no-cover-if-lt-py310
    from importlib.metadata import entry_points
else:  # pragma: no-cover-if-gte-py310
    # Before Python 3.10, entry_points did not support the group argument;
    # so, the backport package must be used on older versions.
    from importlib_metadata import entry_points

from briefcase.bootstraps import BaseGuiBootstrap, EmptyBootstrap
from briefcase.config import (
    is_valid_app_name,
    is_valid_bundle_identifier,
    make_class_name,
    validate_url,
)
from briefcase.exceptions import BriefcaseCommandError
from briefcase.integrations.git import Git

from .base import BaseCommand


def get_gui_bootstraps() -> dict[str, type[BaseGuiBootstrap]]:
    """Loads built-in and third-party GUI bootstraps."""
    return {
        entry_point.name: entry_point.load()
        for entry_point in entry_points(group="briefcase.bootstraps")
    }


def parse_project_overrides(project_overrides: list[str]) -> dict[str, str]:
    """Parse the command-line arguments to override new project defaults."""
    overrides = {}

    if project_overrides:
        for override in project_overrides:
            try:
                key, value = override.split("=", 1)
            except ValueError as e:
                raise BriefcaseCommandError(
                    f"Unable to parse project configuration override {override!r}"
                ) from e
            else:
                if not ((key := key.strip()) and (value := value.strip())):
                    raise BriefcaseCommandError(
                        f"Invalid Project configuration override {override!r}"
                    )
                if key in overrides:
                    raise BriefcaseCommandError(
                        f"Project configuration override {key!r} specified multiple times"
                    )
                overrides[key] = value
    return overrides


class NewCommand(BaseCommand):
    cmd_line = "briefcase new"
    command = "new"
    platform = "all"
    output_format = None
    description = "Create a new Briefcase project."

    def bundle_path(self, app):
        """A placeholder; New command doesn't have a bundle path."""
        raise NotImplementedError()

    def binary_path(self, app):
        """A placeholder; New command doesn't have a binary path."""
        raise NotImplementedError()

    def parse_config(self, filename, overrides):
        """There is no configuration when starting a new project; this implementation
        overrides the base so that no config is parsed."""
        pass

    def add_options(self, parser):
        parser.add_argument(
            "-t",
            "--template",
            dest="template",
            help="The cookiecutter template to use for the new project",
        )

        parser.add_argument(
            "--template-branch",
            dest="template_branch",
            help="The branch of the cookiecutter template to use for the new project",
        )

        parser.add_argument(
            "-Q",
            dest="project_overrides",
            action="append",
            metavar="KEY=VALUE",
            help="Override the value of the project configuration item KEY with VALUE",
        )

    def make_app_name(self, formal_name):
        """Construct a candidate app name from a formal name.

        :param formal_name: The formal name
        :returns: The candidate app name
        """
        normalized = unicodedata.normalize("NFKD", formal_name)
        stripped = re.sub("[^0-9a-zA-Z_]+", "", normalized).lstrip("_")
        if stripped:
            return stripped.lower()
        else:
            # If stripping removes all the content,
            # use a dummy app name as the suggestion.
            return "myapp"

    def validate_formal_name(self, candidate):
        """Determine if the formal name is valid.

        A formal name is valid if it contains at least one identifier character.

        :param candidate: The candidate name
        :returns: True the formal name is valid.
        :raises: ValueError if the name is not a valid formal name.
        """
        if not make_class_name(candidate):  # Check whether a class name may be derived
            raise ValueError(
                self.input.textwrap(
                    f"{candidate!r} is not a valid formal name.\n"
                    "\n"
                    "Formal names must include at least one valid Python identifier character."
                )
            )

        return True

    def _validate_existing_app_name(self, candidate):
        """Perform internal validation preventing the use of pre-existing app names.

        Invoked by validate_app_name; subclasses may override this behavior.
        """
        if (self.base_path / candidate).exists():
            raise ValueError(
                self.input.textwrap(
                    f"A {candidate!r} directory already exists.\n"
                    f"\n"
                    f"Select a different name, move to a different parent directory, or "
                    f"delete the existing folder."
                )
            )

    def validate_app_name(self, candidate):
        """Determine if the app name is valid.

        :param candidate: The candidate name
        :returns: True. If there are any validation problems, raises ValueError with a
            diagnostic message.
        """
        if not is_valid_app_name(candidate):
            raise ValueError(
                self.input.textwrap(
                    f"{candidate!r} is not a valid app name.\n"
                    "\n"
                    "App names must not be reserved keywords such as 'and', 'for' and "
                    "'while'. They must also be PEP508 compliant (i.e., they can only "
                    "include letters, numbers, '-' and '_'; must start with a letter; "
                    "and cannot end with '-' or '_')."
                )
            )

        # Validate if the existing app name
        self._validate_existing_app_name(candidate)

        return True

    def make_module_name(self, app_name):
        """Construct a valid module name from an app name.

        :param app_name: The app name
        :returns: The app's module name.
        """
        return app_name.replace("-", "_")

    def validate_bundle(self, candidate):
        """Determine if the bundle identifier is valid.

        :param candidate: The candidate bundle identifier
        :returns: True. If there are any validation problems, raises ValueError with a
            diagnostic message.
        """
        if not is_valid_bundle_identifier(candidate):
            raise ValueError(
                self.input.textwrap(
                    f"{candidate!r} is not a valid bundle identifier.\n"
                    "\n"
                    "The bundle should be a reversed domain name. It must contain at "
                    "least 2 dot-separated sections; each section may only include "
                    "letters, numbers, and hyphens; and each section may not contain any "
                    "reserved words (like 'switch', or 'while')."
                )
            )

        return True

    def make_domain(self, bundle):
        """Construct a candidate domain from a bundle identifier.

        :param bundle: The bundle identifier
        :returns: The candidate domain
        """
        return ".".join(bundle.split(".")[::-1])

    def make_author_email(self, author, bundle):
        """Construct a candidate email address from the authors name and the bundle
        identifier.

        The candidate is based on the assumption that the author's name is in
        "first/last" format, or it a corporate name; the "first" part is split off, and
        prepended to the domain extracted from the bundle.

        It's not a perfect system, but it's better than putting up "me@example.com" as a
        candidate default value.

        :param author: The authors name.
        :param bundle: The bundle identifier.
        :returns: The candidate author's name
        """
        return f"{author.split(' ')[0].lower()}@{self.make_domain(bundle)}"

    def validate_email(self, candidate):
        """Determine if the email address is valid.

        :param candidate: The candidate email address
        :returns: True. If there are any validation problems, raises ValueError with a
            diagnostic message.
        """
        if parseaddr(candidate)[1] != candidate:
            raise ValueError("Not a valid email address")
        return True

    def make_project_url(self, bundle, app_name):
        """Construct a candidate project URL from the bundle and app name.

        It's not a perfect guess, but it's better than having
        "https://example.com".

        :param bundle: The bundle identifier.
        :param app_name: The app name.
        :returns: The candidate project URL
        """
        return f"https://{self.make_domain(bundle)}/{app_name}"

    def input_project_name(self, formal_name, override_value):
        return self.input.text_question(
            intro=(
                "Briefcase can manage projects that contain multiple applications, so "
                "we need a Project name.\n"
                "\n"
                "If you're only planning to have one application in this project, you "
                "can use the formal name as the project name."
            ),
            description="Project name",
            default=formal_name,
            override_value=override_value,
        )

    def input_license(self, override_value: str | None):
        licenses = [
            "BSD license",
            "MIT license",
            "Apache Software License",
            "GNU General Public License v2 (GPLv2)",
            "GNU General Public License v2 or later (GPLv2+)",
            "GNU General Public License v3 (GPLv3)",
            "GNU General Public License v3 or later (GPLv3+)",
            "Proprietary",
            "Other",
        ]
        return self.input.selection_question(
            intro="What license do you want to use for this project's code?",
            description="Project license",
            options=licenses,
            default=licenses[0],
            override_value=override_value,
        )

    def build_app_context(self, project_overrides: dict[str, str]) -> dict[str, str]:
        """Ask the user for details about the app to be created.

        :returns: A context dictionary to be used in the cookiecutter project template.
        """
        formal_name = self.input.text_question(
            intro=(
                "First, we need a formal name for your application.\n"
                "\n"
                "This is the name that will be displayed to humans whenever the name "
                "of the application is displayed. It can have spaces and punctuation "
                "if you like, and any capitalization will be used as you type it."
            ),
            description="Formal name",
            default="Hello World",
            validator=self.validate_formal_name,
            override_value=project_overrides.pop("formal_name", None),
        )

        # The class name can be completely derived from the formal name.
        class_name = make_class_name(formal_name)

        default_app_name = self.make_app_name(formal_name)
        app_name = self.input.text_question(
            intro=(
                "Next, we need a name that can serve as a machine-readable Python "
                "package name for your application.\n"
                "\n"
                "This name must be PEP508-compliant - that means the name may only "
                "contain letters, numbers, hyphens and underscores; it can't contain "
                "spaces or punctuation, and it can't start with a hyphen or "
                "underscore.\n"
                "\n"
                "Based on your formal name, we suggest an app name of "
                f"{default_app_name!r}, but you can use another name if you want."
            ),
            description="App name",
            default=default_app_name,
            validator=self.validate_app_name,
            override_value=project_overrides.pop("app_name", None),
        )

        # The module name can be completely derived from the app name.
        module_name = self.make_module_name(app_name)
        source_dir = f"src/{module_name}"
        test_source_dir = "tests"

        bundle = self.input.text_question(
            intro=(
                "Now we need a bundle identifier for your application.\n"
                "\n"
                "App stores need to protect against having multiple applications with "
                "the same name; the bundle identifier is the namespace they use to "
                "identify applications that come from you. The bundle identifier is "
                "usually the domain name of your company or project, in reverse order.\n"
                "\n"
                "For example, if you are writing an application for Example Corp, "
                "whose website is example.com, your bundle would be 'com.example'. "
                "The bundle will be combined with your application's machine readable "
                "name to form a complete application identifier (e.g., "
                f"com.example.{app_name})."
            ),
            description="Bundle identifier",
            default="com.example",
            validator=self.validate_bundle,
            override_value=project_overrides.pop("bundle", None),
        )

        project_name = self.input_project_name(
            formal_name, project_overrides.pop("project_name", None)
        )

        description = self.input.text_question(
            intro="Now, we need a one line description for your application.",
            description="Description",
            default="My first application",
            override_value=project_overrides.pop("description", None),
        )

        author = self.input.text_question(
            intro=(
                "Who do you want to be credited as the author of this application?\n"
                "\n"
                "This could be your own name, or the name of your company you work for."
            ),
            description="Author",
            default="Jane Developer",
            override_value=project_overrides.pop("author", None),
        )

        author_email = self.input.text_question(
            intro=(
                "What email address should people use to contact the developers of "
                "this application?\n"
                "\n"
                "This might be your own email address, or a generic contact address "
                "you set up specifically for this application."
            ),
            description="Author's email",
            default=self.make_author_email(author, bundle),
            validator=self.validate_email,
            override_value=project_overrides.pop("author_email", None),
        )

        url = self.input.text_question(
            intro=(
                "What is the website URL for this application?\n"
                "\n"
                "If you don't have a website set up yet, you can put in a dummy URL."
            ),
            description="Application URL",
            default=self.make_project_url(bundle, app_name),
            validator=validate_url,
            override_value=project_overrides.pop("url", None),
        )
        project_license = self.input_license(
            override_value=project_overrides.pop("license", None)
        )

        return {
            "formal_name": formal_name,
            "app_name": app_name,
            "class_name": class_name,
            "module_name": module_name,
            "source_dir": source_dir,
            "test_source_dir": test_source_dir,
            "project_name": project_name,
            "description": description,
            "author": author,
            "author_email": author_email,
            "bundle": bundle,
            "url": url,
            "license": project_license,
        }

    def create_bootstrap(
        self,
        context: dict[str, str],
        project_overrides: dict[str, str],
    ) -> BaseGuiBootstrap:
        """Select and instantiate a bootstrap for the new project.

        :returns: An instance of the GUI bootstrap that the user has selected.
        """
        bootstraps = get_gui_bootstraps()
        bootstrap_options = self._gui_bootstrap_choices(bootstraps)

        selected_bootstrap = self.input.selection_question(
            intro=(
                "What GUI toolkit do you want to use for this project?\n"
                "\n"
                "Additional GUI bootstraps are available; visit "
                "https://beeware.org/bee/briefcase-bootstraps "
                "for a full list of known GUI bootstraps."
            ),
            description="GUI framework",
            default=next(iter(bootstrap_options.keys())),
            options=bootstrap_options,
            override_value=project_overrides.pop("bootstrap", None),
        )
<<<<<<< HEAD
        gui_context = {}

        if selected_bootstrap is not None:
            bootstrap: BaseGuiBootstrap = bootstraps[selected_bootstrap](
                logger=self.logger,
                input=self.input,
                context=context,
            )
=======
        bootstrap_class = bootstrap_options[selected_bootstrap]

        return bootstrap_class(
            logger=self.logger,
            input=self.input,
            context=context,
        )

    def build_gui_context(
        self,
        bootstrap: BaseGuiBootstrap,
        project_overrides: dict[str, str],
    ) -> dict[str, str]:
        """Build context specific to the GUI toolkit."""
>>>>>>> 731f213b

        gui_context = {}

        # Iterate over the Bootstrap interface to build the context.
        # Returning ``None`` is a special case that means the field should not be
        # included in the context and instead deferred to the template default.
        if (
            additional_context := bootstrap.extra_context(project_overrides)
        ) is not None:
            gui_context.update(additional_context)

        for context_field in bootstrap.fields:
            if (context_value := getattr(bootstrap, context_field)()) is not None:
                gui_context[context_field] = context_value

        return gui_context

    def _gui_bootstrap_choices(self, bootstraps):
        """Construct the list of available GUI bootstraps to display to the user."""
        # Sort the options alphabetically first
        ordered = OrderedDict(sorted(bootstraps.items()))

        # Ensure the first 5 options are: Toga, PySide6, Pygame
        ordered.move_to_end("Pygame", last=False)
        ordered.move_to_end("PySide6", last=False)
        ordered.move_to_end("Toga", last=False)

<<<<<<< HEAD
=======
        # Option None should always be last
        ordered["None"] = EmptyBootstrap
        ordered.move_to_end("None")

>>>>>>> 731f213b
        # Construct the bootstrap options as they should be presented to users.
        # The name of the bootstrap is its registered entry point name. Along with the
        # bootstrap's name, a short message important to a user's choice can be shown
        # also; for instance, several show "does not support iOS/Android deployment".
        bootstrap_choices = {}
        max_len = max(map(len, ordered))
        for name, klass in ordered.items():
            if annotation := getattr(klass, "display_name_annotation", ""):
                annotation = f"{' ' * (max_len - len(name))} ({annotation})"
            bootstrap_choices[name] = f"{name}{annotation or ''}"

        # Option None should always be last
        bootstrap_choices[None] = "None"

        return bootstrap_choices

    def warn_unused_overrides(self, project_overrides: dict[str, str] | None):
        """Inform user of project configuration overrides that were not used."""
        if project_overrides:
            unused_overrides = "\n    ".join(
                f"{key} = {value}" for key, value in project_overrides.items()
            )
            self.logger.warning()
            self.logger.warning(
                "WARNING: These project configuration overrides were not used:\n\n"
                f"    {unused_overrides}"
            )

    def new_app(
        self,
        template: str | None = None,
        template_branch: str | None = None,
        project_overrides: dict[str, str] | None = None,
        **options,
    ):
        """Ask questions to generate a new application, and generate a stub project from
        the briefcase-template."""
        self.input.prompt()
        self.input.prompt("Let's build a new Briefcase app!")

<<<<<<< HEAD
        context = self.build_context(project_overrides=project_overrides)
        self.input.divider()  # close the prompting section of output
=======
        context = self.build_app_context(project_overrides)
        bootstrap = self.create_bootstrap(context, project_overrides)
        context.update(self.build_gui_context(bootstrap, project_overrides))

        self.prompt_divider()  # close the prompting section of output
>>>>>>> 731f213b

        self.warn_unused_overrides(project_overrides)

        self.logger.info(
            f"Generating a new application {context['formal_name']!r}",
            prefix=context["app_name"],
        )

        # Make extra sure we won't clobber an existing application.
        if (self.base_path / context["app_name"]).exists():
            raise BriefcaseCommandError(
                f"A directory named {context['app_name']!r} already exists."
            )

        # Create the project files
        self.generate_template(
            template=(
                template
                if template
                else "https://github.com/beeware/briefcase-template"
            ),
            branch=template_branch,
            output_path=self.base_path,
            extra_context=context,
        )

        # Perform any post-template processing required by the bootstrap.
        bootstrap.post_generate(base_path=self.base_path)

        self.logger.info(
            f"Generated new application {context['formal_name']!r}",
            prefix=context["app_name"],
        )
        self.logger.info(
            f"""
To run your application, type:

    $ cd {context['app_name']}
    $ briefcase dev

"""
        )

    def verify_tools(self):
        """Verify that the tools needed to run this command exist.

        Raises MissingToolException if a required system tool is missing.
        """
        super().verify_tools()
        Git.verify(tools=self.tools)

    def __call__(
        self,
        template: str | None = None,
        template_branch: str | None = None,
        project_overrides: list[str] = None,
        **options,
    ):
        # Confirm host compatibility, and that all required tools are available.
        # There are no apps, so finalize() will be a no op on app configurations.
        self.finalize()

        return self.new_app(
            template=template,
            template_branch=template_branch,
            project_overrides=parse_project_overrides(project_overrides),
            **options,
        )<|MERGE_RESOLUTION|>--- conflicted
+++ resolved
@@ -13,7 +13,7 @@
     # so, the backport package must be used on older versions.
     from importlib_metadata import entry_points
 
-from briefcase.bootstraps import BaseGuiBootstrap, EmptyBootstrap
+from briefcase.bootstraps import BaseGuiBootstrap
 from briefcase.config import (
     is_valid_app_name,
     is_valid_bundle_identifier,
@@ -446,17 +446,8 @@
             options=bootstrap_options,
             override_value=project_overrides.pop("bootstrap", None),
         )
-<<<<<<< HEAD
-        gui_context = {}
-
-        if selected_bootstrap is not None:
-            bootstrap: BaseGuiBootstrap = bootstraps[selected_bootstrap](
-                logger=self.logger,
-                input=self.input,
-                context=context,
-            )
-=======
-        bootstrap_class = bootstrap_options[selected_bootstrap]
+
+        bootstrap_class = bootstraps[selected_bootstrap]
 
         return bootstrap_class(
             logger=self.logger,
@@ -470,7 +461,6 @@
         project_overrides: dict[str, str],
     ) -> dict[str, str]:
         """Build context specific to the GUI toolkit."""
->>>>>>> 731f213b
 
         gui_context = {}
 
@@ -493,18 +483,14 @@
         # Sort the options alphabetically first
         ordered = OrderedDict(sorted(bootstraps.items()))
 
-        # Ensure the first 5 options are: Toga, PySide6, Pygame
+        # Ensure the first 3 options are: Toga, PySide6, Pygame
         ordered.move_to_end("Pygame", last=False)
         ordered.move_to_end("PySide6", last=False)
         ordered.move_to_end("Toga", last=False)
 
-<<<<<<< HEAD
-=======
         # Option None should always be last
-        ordered["None"] = EmptyBootstrap
         ordered.move_to_end("None")
 
->>>>>>> 731f213b
         # Construct the bootstrap options as they should be presented to users.
         # The name of the bootstrap is its registered entry point name. Along with the
         # bootstrap's name, a short message important to a user's choice can be shown
@@ -515,9 +501,6 @@
             if annotation := getattr(klass, "display_name_annotation", ""):
                 annotation = f"{' ' * (max_len - len(name))} ({annotation})"
             bootstrap_choices[name] = f"{name}{annotation or ''}"
-
-        # Option None should always be last
-        bootstrap_choices[None] = "None"
 
         return bootstrap_choices
 
@@ -545,16 +528,11 @@
         self.input.prompt()
         self.input.prompt("Let's build a new Briefcase app!")
 
-<<<<<<< HEAD
-        context = self.build_context(project_overrides=project_overrides)
-        self.input.divider()  # close the prompting section of output
-=======
         context = self.build_app_context(project_overrides)
         bootstrap = self.create_bootstrap(context, project_overrides)
         context.update(self.build_gui_context(bootstrap, project_overrides))
 
-        self.prompt_divider()  # close the prompting section of output
->>>>>>> 731f213b
+        self.input.divider()  # close the prompting section of output
 
         self.warn_unused_overrides(project_overrides)
 
