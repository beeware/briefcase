from __future__ import annotations

import contextlib
import json
import operator
import os
import queue
import shlex
import subprocess
import sys
import threading
import time
from collections.abc import Callable, Iterator, Mapping, Sequence
from functools import wraps
from pathlib import Path
from subprocess import CompletedProcess
from typing import TypeVar, Union

import psutil

from briefcase.config import AppConfig
<<<<<<< HEAD
from briefcase.console import Log, LogLevel
=======
from briefcase.console import Console
>>>>>>> 6fb23c1a
from briefcase.exceptions import CommandOutputParseError, ParseError
from briefcase.integrations.base import Tool, ToolCache

SubprocessArgT = Union[str, Path]
SubprocessArgsT = Sequence[SubprocessArgT]
JsonT = Union[Mapping[str, "JsonT"], Sequence["JsonT"], str, int, float, bool, None]
ParserOutputT = TypeVar("ParserOutputT")


class StopStreaming(Exception):
    """Raised by streaming filters to terminate the stream."""


def ensure_str(text: str | bytes) -> str:
    """Returns input text as a string."""
    return text.decode() if isinstance(text, bytes) else str(text)


def json_parser(json_output: str) -> JsonT:
    """Wrapper to parse command output as JSON via parse_output.

    :param json_output: command output to parse as JSON
    """
    try:
        return json.loads(json_output)
    except json.JSONDecodeError as e:
        raise ParseError(f"Failed to parse output as JSON: {e}") from e


def is_process_dead(pid: int) -> bool:
    """Returns True if a PID is not assigned to a process.

    Checking if a PID exists is only a semi-safe proxy to determine if a process is dead
    since PIDs can be re-used. Therefore, this function should only be used via constant
    monitoring of a PID to identify when the process goes from existing to not existing.

    :param pid: integer value to be checked if assigned as a PID.
    :returns: True if PID does not exist; False otherwise.
    """
    return not psutil.pid_exists(pid)


def get_process_id_by_command(
    command_list: list[str] | None = None,
    command: str = "",
    console: Console | None = None,
) -> int | None:
    """Find a Process ID (PID) a by its command. If multiple processes are found, then
    the most recently created process ID is returned.

    :param command_list: list of a command's fully qualified path and its arguments.
    :param command: a partial or complete fully-qualified filepath to a command.
        This is primarily intended for use on macOS where the `open` command
        takes a filepath to a directory for an application; therefore, the actual
        running process will be running a command within that directory.
    :param console: optional console to show messages about process matching to users
    :returns: PID if found else None
    """
    matching_procs = []
    # retrieve command line, creation time, and ID for all running processes.
    # note: psutil returns None for a process attribute if it is unavailable;
    #   this is most likely to happen for restricted or zombie processes.
    for proc in psutil.process_iter(["cmdline", "create_time", "pid"]):
        proc_cmdline: list[str] = proc.info["cmdline"]
        if command_list and proc_cmdline == command_list:
            matching_procs.append(proc.info)
        if command and proc_cmdline and proc_cmdline[0].startswith(command):
            matching_procs.append(proc.info)

    if len(matching_procs) == 1:
        return matching_procs[0]["pid"]
    elif len(matching_procs) > 1:
        # return the ID of the most recently created matching process
        pid = sorted(matching_procs, key=operator.itemgetter("create_time"))[-1]["pid"]
        if console:
            console.info(
                f"Multiple running instances of app found. Using most recently created app process {pid}."
            )
        return pid

    return None


def ensure_console_is_safe(sub_method):
    """Decorator for Subprocess methods to conditionally remove dynamic console elements
    such as the Wait Bar prior to running the subprocess command.

    :param sub_method: wrapped Subprocess method
    """

    @wraps(sub_method)
    def inner(sub: Subprocess, args: SubprocessArgsT, *wrapped_args, **wrapped_kwargs):
        """Evaluate whether conditions are met to remove any dynamic elements in the
        console before returning control to Subprocess.

        :param sub: Bound Subprocess object
        :param args: command line to run in subprocess
        :returns: the return value for the Subprocess method
        """
        # Just run the command if no dynamic elements are active
        if not sub.tools.console.is_console_controlled:
            return sub_method(sub, args, *wrapped_args, **wrapped_kwargs)

        remove_dynamic_elements = False

        # Batch (.bat) scripts on Windows.
        # If cmd.exe is interrupted with CTRL+C while running a bat script,
        # it may prompt the user to abort the script and dynamic elements
        # such as the Wait Bar can hide this message from the user.
        if sub.tools.host_os == "Windows":
            executable = str(args[0]).strip() if args else ""
            remove_dynamic_elements |= executable.lower().endswith(".bat")

        # Release control for commands that cannot be streamed.
        remove_dynamic_elements |= wrapped_kwargs.get("stream_output") is False

        # Run subprocess command with or without console control
        if remove_dynamic_elements:
            with sub.tools.console.release_console_control():
                return sub_method(sub, args, *wrapped_args, **wrapped_kwargs)
        else:
            return sub_method(sub, args, *wrapped_args, **wrapped_kwargs)

    return inner


class PopenOutputStreamer(threading.Thread):
    def __init__(
        self,
        label: str,
        popen_process: subprocess.Popen,
        console: Console,
        capture_output: bool = False,
        filter_func: Callable[[str], Iterator[str]] | None = None,
    ):
        """Thread for streaming stdout for a Popen process.

        :param label: Descriptive name for process being streamed
        :param popen_process: Popen process with stdout to stream
        :param console: console for printing to console
        :param capture_output: Retain process output in ``output_queue`` via a
            ``queue.Queue`` instead of printing to console
        :param filter_func: a callable that will be invoked on every line of output
            that is streamed; see ``Subprocess.stream_output`` for details
        """
        super().__init__(name=f"{label} output streamer", daemon=True)

        self.popen_process = popen_process
        self.console = console
        self.capture_output = capture_output
        self.filter_func = filter_func

        # arbitrarily large maxsize to prevent unbounded memory use if things go south
        self.output_queue = queue.Queue(maxsize=10_000_000)
        self.stop_flag = threading.Event()

    def run(self):
        """Stream output for a Popen process."""
        try:
            while output_line := self._readline():
                # The stop_flag is intentionally checked both at the top and bottom of
                # this loop; if the flag was set during the call to readline(), then
                # processing the output is skipped altogether. And if the flag is set
                # as a consequence of filter_func(), the streamer still exits before
                # calling readline() again and potentially blocking indefinitely.
                if not self.stop_flag.is_set():
                    filtered_output, stop_streaming = self._filter(output_line)

                    for filtered_line in filtered_output:
                        if self.capture_output:
                            self.output_queue.put_nowait(filtered_line)
                        else:
                            self.console.info(filtered_line)

                    if stop_streaming:
                        self.stop_flag.set()

                if self.stop_flag.is_set():
                    break
        except Exception as e:
            self.console.error(f"Error while streaming output: {type(e).__name__}: {e}")
            self.console.capture_stacktrace("Output thread")

    def request_stop(self):
        """Set the stop flag to cause the streamer to exit.

        If the streamer is currently blocking on `readline()` because the process'
        stdout buffer is empty, then the streamer will not exit until `readline()`
        returns or until Briefcase exits.
        """
        self.stop_flag.set()

    @property
    def captured_output(self) -> str:
        """The captured output from the process."""
        output = []
        while not self.output_queue.empty():
            with contextlib.suppress(queue.Empty):
                output.append(self.output_queue.get_nowait())
                self.output_queue.task_done()
        return "".join(output)

    def _readline(self) -> str:
        """Read a line of output from the process while blocking.

        Calling readline() for stdout always returns at least a newline, i.e. "\n",
        UNLESS the process is exiting or already exited; in that case, an empty string
        is returned.

        :returns: one line of output or "" if nothing more can be read from stdout
        """
        try:
            return ensure_str(self.popen_process.stdout.readline())
        except ValueError as e:
            # Catch ValueError if stdout is unexpectedly closed; this can
            # happen, for instance, if the user starts spamming CTRL+C.
            if "I/O operation on closed file" in str(e):
                self.console.warning(
                    "WARNING: stdout was unexpectedly closed while streaming output"
                )
                return ""
            else:
                raise

    def _filter(self, line: str) -> tuple[list[str], bool]:
        """Run filter function over output from process."""
        filtered_output = []
        stop_streaming = False

        if self.filter_func is not None:
            try:
                for filtered_line in self.filter_func(line.strip("\n")):
                    filtered_output.append(filtered_line)
            except StopStreaming:
                stop_streaming = True
        else:
            filtered_output.append(line)

        return filtered_output, stop_streaming


class NativeAppContext(Tool):
    """A wrapper around subprocess for use as an app-bound tool."""

    name = "app_context_subprocess"

    @classmethod
    def verify_install(cls, tools: ToolCache, app: AppConfig, **kwargs) -> Subprocess:
        """Make subprocess available as app-bound tool."""
        # short circuit since already verified and available
        if hasattr(tools[app], "app_context"):
            return tools[app].app_context

        tools[app].app_context = tools.subprocess
        return tools[app].app_context


class Subprocess(Tool):
    """A wrapper around subprocess that can be used as a logging point for commands that
    are executed."""

    name = "subprocess"
    full_name = "Subprocess"

    def __init__(self, tools: ToolCache):
        super().__init__(tools=tools)
        self._subprocess = subprocess

    def prepare(self):
        """Perform any environment preparation required to execute processes."""
        # This is a no-op; the native subprocess environment is ready-to-use.
        pass

    @contextlib.contextmanager
    def run_app_context(self, subprocess_kwargs: dict[str, ...]) -> dict[str, ...]:
        """A manager to wrap subprocess calls to run a Briefcase project app.

        :param subprocess_kwargs: initialized keyword arguments for subprocess calls
        """
        # This is a no-op; the native subprocess environment is ready-to-use.
        yield subprocess_kwargs

    def full_env(self, overrides: dict[str, str | None] | None) -> dict[str, str]:
        """Generate the full environment in which the command will run.

        If an env var in `overrides` is set to `None`, then that env var
        will be altogether absent in the returned environment.

        :param overrides: The environment passed to the subprocess call;
            can be `None` if there are no explicit environment changes.
        """
        env = self.tools.os.environ.copy()
        if overrides:
            env.update(overrides)
            env = {k: v for k, v in env.items() if v is not None}
        return env

    def final_kwargs(self, **kwargs) -> dict[str, str]:
        """Convert subprocess keyword arguments into their final form.

        This involves:
         * Converting any environment overrides into a full environment
         * Converting the `cwd` into a string
         * Default `text` to True so all outputs are strings
         * Convert start_new_session=True to creationflags on Windows
        """
        # If `env` has been provided, inject a full copy of the local
        # environment, with the values in `env` overriding the local
        # environment.
        try:
            overrides = kwargs.pop("env")
            kwargs["env"] = self.full_env(overrides)
        except KeyError:
            # No explicit environment provided.
            pass

        # If `cwd` has been provided, ensure it is in string form.
        try:
            cwd = kwargs.pop("cwd")
            kwargs["cwd"] = str(cwd)
        except KeyError:
            pass

        # Default to running subprocess in "text" mode so all output is returned as
        # strings instead of bytes. The legacy setting of `universal_newlines` is
        # converted to `text` for calling subprocess.
        kwargs["text"] = kwargs.pop("universal_newlines", kwargs.get("text", True))

        # Enable text mode if an `encoding` or `errors` is specified; this aligns with
        # the default behavior of subprocess.
        kwargs["text"] |= any(kwargs.get(kw) for kw in ["encoding", "errors"])

        # Configure subprocess for text mode
        if kwargs["text"]:
            # Ensure an appropriate encoding is specified.
            # If an encoding isn't provided, default to the encoding that Python is
            # using for stdout. This is for the benefit of Windows which uses cp437 for
            # console output when the system encoding is cp1252.
            # `sys.__stdout__` is used because Rich captures and redirects `sys.stdout`.
            # The fallback to "UTF-8" is needed to catch the case where stdout is
            # redirected to a non-tty (e.g. during pytest conditions).
            kwargs.setdefault(
                "encoding", os.device_encoding(sys.__stdout__.fileno()) or "UTF-8"
            )

            # Use relaxed output decoding by default.
            # subprocess defaults to "strict" handling for errors arising from decoding
            # output to Unicode. To avoid Unicode exceptions from misbehaving commands,
            # set `errors` so output that cannot be decoded for the specified encoding
            # are replaced with hex of the raw bytes.
            kwargs.setdefault("errors", "backslashreplace")

        # For Windows, convert start_new_session=True to creation flags
        if self.tools.host_os == "Windows":
            try:
                if kwargs.pop("start_new_session") is True:
                    if "creationflags" in kwargs:
                        raise AssertionError(
                            "Subprocess called with creationflags set and "
                            "start_new_session=True.\nThis will result in "
                            "CREATE_NEW_PROCESS_GROUP and CREATE_NO_WINDOW "
                            "being merged in to the creationflags.\n\nEnsure "
                            "this is desired configuration or don't set "
                            "start_new_session=True."
                        )
                    # CREATE_NEW_PROCESS_GROUP: Promotes the new process to the root
                    #    process of a new process group. This also disables CTRL+C
                    #    signal handlers for all processes of the new process group.
                    # CREATE_NO_WINDOW: Creates a new console for the process but
                    #    does not open a visible window for that console. This flag
                    #    is used instead of DETACHED_PROCESS since the new process
                    #    can spawn a new console itself (in the absence of one being
                    #    available) but that console creation will also spawn a
                    #    visible console window.
                    new_session_flags = (
                        self._subprocess.CREATE_NEW_PROCESS_GROUP
                        | self._subprocess.CREATE_NO_WINDOW
                    )
                    # merge these flags in to any existing flags already provided
                    kwargs["creationflags"] = (
                        kwargs.get("creationflags", 0) | new_session_flags
                    )
            except KeyError:
                pass

        return kwargs

    @classmethod
    def verify_install(cls, tools: ToolCache, **kwargs) -> Subprocess:
        """Make subprocess available in tool cache."""
        # short circuit since already verified and available
        if hasattr(tools, "subprocess"):
            return tools.subprocess

        tools.subprocess = Subprocess(tools=tools)
        return tools.subprocess

    @ensure_console_is_safe
    def run(
        self,
        args: SubprocessArgsT,
        stream_output: bool = True,
        filter_func: Callable[[str], Iterator[str]] | None = None,
        **kwargs,
    ) -> CompletedProcess:
        """A wrapper for subprocess.run().

        This method implements the behavior of subprocess.run() with some notable
        differences:

          - The command's output is streamed if ``stream_output=True`` or if dynamic
            console content such as the Wait Bar is active and I/O is not redirected.
          - If dynamic content is not active, ``stream_output=False`` will disable
            streaming.
          - If the ``env`` argument is provided, the current system environment will be
            copied, and the contents of env overwritten into that environment.
          - The ``text`` argument is defaulted to True so all output is returned as
            strings instead of bytes.

        Output Streaming Primer
        ~~~~~~~~~~~~~~~~~~~~~~~

        What is output streaming?
        -------------------------

        When a command is invoked via ``subprocess.run()``, by default, its stdout and
        stderr are connected directly to the console and the output is presented to the
        user as though the command was invoked natively. When output streaming is
        active, Briefcase reads the command's output and prints it in to the console on
        behalf of the command.

        Why is output streaming necessary?
        ----------------------------------

        Allowing commands to print directly to the console can provide superior UX since
        it allows tools to provide their native experience to users.

        However, a primary mechanism for providing support for Briefcase is asking users
        to provide the log file when errors occur. Often, these errors are raised by
        invoked commands; streaming the output of commands allows Briefcase to capture
        that output and include it in the log file as well as the console.

        Additionally, the content of the console can become corrupted if other processes
        print to the console while Rich's dynamic console elements such as a Progress
        Bar are active. Streaming such output allows Rich to maintain integrity of all
        the console content.

        How does output streaming work?
        -------------------------------

        Streaming is activated when:

          1. dynamic content such as the Wait Bar is active and I/O is not redirected

          2. the ``stream_output`` argument is ``True`` (as it is by default)

        I/O is considered redirected when both ``stdout`` and ``stderr`` are specified
        (e.g., when ``stdout`` and ``stderr`` are set to``subprocess.PIPE`` so the
        output is available to the caller).

        To facilitate streaming the output, ``stdout`` is set to ``subprocess.PIPE``. If
        ``stderr`` is not specified by calling code, then it is set to
        ``subprocess.STDOUT`` so it is interlaced with stdout output.

        The process is created for the command with ``Popen``, and a separate thread is
        started for continuously reading and printing the stdout to the console from the
        command process. It is necessary to read from stdout in a thread because the
        read is uninterruptible; so, a user may not be able to abort with CTRL-C.

        When the process ends (or the user sends CTRL-C), a call is made to ensure the
        command process terminates; this, in turn, ensures the thread for streaming can
        properly exit its otherwise infinite loop. The calling code is either returned a
        ``CompletedProcess`` object or ``CalledProcessError`` could be raised.

        Output streaming ultimately strives to simulate calling ``subprocess.run()``
        while proxying the command's output to the console.

        When *not* to use output streaming?
        -----------------------------------

        When streaming is disabled, the command's output **WILL NOT** be included the
        Briefcase log file. This makes troubleshooting difficult and should be avoided.
        However, there are some situations where disabling streaming is unavoidable.

        Some commands use their own dynamic console content such as progress bars,
        spinners, and other animations. When such output is streamed, its quality can be
        significantly compromised and look terrible in the console for users. If it is
        not possible to disable such output with e.g. a flag for the command, then
        disabling streaming may be necessary. As an example, the ``flatpak install``
        command uses many animations.

        If a command requires user input, do not use output streaming. The output
        streaming implementation doesn't provide any facilities to send input to the
        process and doesn't provide any special handling of stdin. Additionally, when
        the command process prompts the user for input, that doesn't always trigger
        ``readline()`` to return; so, the console may actually end up waiting for user
        input before displaying a prompt to the user. As an example, accepting Android
        SDK licenses requires user input.

        :param args: args for ``subprocess.run()``
        :param stream_output: simulate ``run()`` while streaming the output to the
            console. Set to False if the command requires user interaction.
        :param filter_func: If output streaming is enabled, a callable that will be
            invoked on every line of output that is streamed. The function accepts the
            "raw" line of input (stripped of any trailing newline); it returns a
            generator that yields the filtered output that should be displayed to the
            user. Can raise StopStreaming to terminate the output stream.
        :param kwargs: keyword args for ``subprocess.run()``
        :raises ValueError: if a filter function is provided when in non-streaming mode.
        :returns: ``CompletedProcess`` for invoked process
        """

        # Stream the output unless the caller explicitly disables it. When a
        # caller sets stream_output=False, then ensure_console_is_safe() will
        # disable any dynamic console elements while the command runs.
        if stream_output:
            return self._run_and_stream_output(args, filter_func=filter_func, **kwargs)

        # Can't filter non-streamed output.
        if filter_func:
            raise ValueError("Cannot apply a filter to non-streamed output.")

        # Otherwise, invoke run() normally.
        self._log_command(args)
        self._log_cwd(kwargs.get("cwd"))
        self._log_environment(kwargs.get("env"))

        try:
            command_result = self._subprocess.run(
                [str(arg) for arg in args], **self.final_kwargs(**kwargs)
            )
        except subprocess.CalledProcessError as e:
            self._log_return_code(e.returncode)
            raise
        self._log_return_code(command_result.returncode)

        return command_result

    def _run_and_stream_output(
        self,
        args: SubprocessArgsT,
        check: bool = False,
        filter_func: Callable[[str], Iterator[str]] | None = None,
        **kwargs,
    ) -> CompletedProcess:
        """Simulate subprocess.run() while streaming output to the console.

        This is useful when dynamic screen content is active or output should
        be captured for logging.

        When dynamic screen content like a Wait Bar is active, output can
        only be printed to the screen via Console to avoid interfering
        with and likely corrupting the updates to the dynamic screen elements.

        stdout will always be piped so it can be printed to the screen;
        however, stderr can be piped by the caller so it is available
        to the caller in the return value...as with subprocess.run().

        Note: the 'timeout' and 'input' arguments are not supported.
        """
        if kwargs.get("stdout") and not kwargs.get("stderr"):
            # This is an unsupported configuration, as it's not clear where stderr
            # output would be displayed. Either:
            # * Redirect stderr in addition to stdout; or
            # * Use check_output() instead of run() to capture console output
            #   without streaming.
            raise AssertionError(
                "Subprocess.run() was invoked while dynamic Rich content is active (or via "
                "`stream_output`) with stdout redirected while stderr was not redirected."
            )
        for arg in [arg for arg in ["timeout", "input"] if arg in kwargs]:
            raise AssertionError(
                f"The Subprocess.run() '{arg}' argument is not supported "
                f"with `stream_output` or while dynamic Rich content is active."
            )

        # stdout must be piped so the output streamer can print it.
        kwargs["stdout"] = subprocess.PIPE
        # if stderr isn't explicitly redirected, then send it to stdout.
        kwargs.setdefault("stderr", subprocess.STDOUT)
        # use line-buffered output by default
        kwargs.setdefault("bufsize", 1)

        stderr = None
        with self.Popen(args, **kwargs) as process:
            self.stream_output(args[0], process, filter_func=filter_func)
            if process.stderr and kwargs["stderr"] != subprocess.STDOUT:
                stderr = process.stderr.read()
        return_code = process.poll()
        self._log_return_code(return_code)

        if check and return_code:
            raise subprocess.CalledProcessError(return_code, args, stderr=stderr)

        return subprocess.CompletedProcess(args, return_code, stderr=stderr)

    @ensure_console_is_safe
    def check_output(self, args: SubprocessArgsT, quiet: int = 0, **kwargs) -> str:
        """A wrapper for subprocess.check_output()

        The behavior of this method is identical to subprocess.check_output(), except
        for:
         - If the `env` is argument provided, the current system environment will be
           copied, and the contents of env overwritten into that environment.
         - The `text` argument is defaulted to True so all output is returned as strings
           instead of bytes.
         - The `stderr` argument is defaulted to `stdout` so _all_ output is returned
           and `stderr` isn't unexpectedly printed to the console.

        :param args: commands and its arguments to run via subprocess
        :param quiet: Should the invocation of this command be silent, and *not* appear
            in the logs? This should almost always be 0, indicating "not quiet"; any
            command output will be logged, and any errors will be logged *and* printed
            to the console. A value of 1 will log all command output, but errors will be
            logged, but *not* printed to the console. A value of 2 will *not* log any
            command output; errors will be logged, but *not* printed to the console. A
            value of 2 is mostly useful for calls that are called frequently to evaluate
            the status of another process (such as calls that poll an API) so that log
            output isn't corrupted by thousands of polling calls.
        """
        # if stderr isn't explicitly redirected, then send it to stdout.
        kwargs.setdefault("stderr", subprocess.STDOUT)

        if quiet < 2:
            self._log_command(args)
            self._log_cwd(kwargs.get("cwd"))
            self._log_environment(kwargs.get("env"))

        try:
            cmd_output = self._subprocess.check_output(
                [str(arg) for arg in args], **self.final_kwargs(**kwargs)
            )
        except subprocess.CalledProcessError as e:
            # Subprocess errors will be logged, and also printed to console if we're at
            # DEBUG+ log levels. However, if we're at quiet=0 *and* a non-debug log
            # level, we need to explicitly output to the console.
            if quiet == 0 and self.tools.logger.verbosity < LogLevel.DEBUG:
                self.output_error(e)
            if quiet < 2:
                self._log_output(e.output, e.stderr)
                self._log_return_code(e.returncode)
            raise

        if quiet < 2:
            self._log_output(cmd_output)
            self._log_return_code(0)
        return cmd_output

    def parse_output(
        self,
        output_parser: Callable[[str], ParserOutputT],
        args: SubprocessArgsT,
        **kwargs,
    ) -> ParserOutputT:
        """A wrapper for check_output() where the command output is processed through
        the supplied parser function.

        If the parser fails, CommandOutputParseError is raised. The parsing function
        should take one string argument and should raise ParseError for failure modes.

        :param output_parser: a function that takes str input and returns parsed
            content, or raises ParseError in the case of a parsing problem.
        :param args: The arguments to pass to the subprocess
        :param kwargs: The keyword arguments to pass to the subprocess
        :returns: Parsed data read from the subprocess output; the exact structure of
            that data is dependent on the output parser used.
        """
        cmd_output = self.check_output(args, **kwargs)

        try:
            return output_parser(cmd_output)
        except ParseError as e:
            error_reason = (
                str(e)
                or f"Failed to parse command output using '{output_parser.__name__}'"
            )
            self.tools.console.error()
            self.tools.console.error("Command Output Parsing Error:")
            self.tools.console.error(f"    {error_reason}")
            self.tools.console.error("Command:")
            self.tools.console.error(
                f"    {' '.join(shlex.quote(str(arg)) for arg in args)}"
            )
            self.tools.console.error("Command Output:")
            for line in ensure_str(cmd_output).splitlines():
                self.tools.console.error(f"    {line}")
            raise CommandOutputParseError(error_reason) from e

    def Popen(self, args: SubprocessArgsT, **kwargs) -> subprocess.Popen:
        """A wrapper for subprocess.Popen()

        The behavior of this method is identical to
        subprocess.check_output(), except for:
         - If the `env` argument is provided, the current system environment
           will be copied, and the contents of env overwritten into that
           environment.
         - The `text` argument is defaulted to True so all output
           is returned as strings instead of bytes.
        """
        self._log_command(args)
        self._log_cwd(kwargs.get("cwd"))
        self._log_environment(kwargs.get("env"))

        return self._subprocess.Popen(
            [str(arg) for arg in args], **self.final_kwargs(**kwargs)
        )

    def stream_output(
        self,
        label: str,
        popen_process: subprocess.Popen,
        stop_func: Callable[[], bool] = lambda: False,
        filter_func: Callable[[str], Iterator[str]] | None = None,
    ):
        """Stream the output of a Popen process until the process exits. If the user
        sends CTRL+C, the process will be terminated.

        This is useful for starting a process via Popen such as tailing a log file, then
        initiating a non-blocking process that populates that log, and finally streaming
        the original process's output here.

        :param label: A description of the content being streamed; used for to provide
            context in logging messages.
        :param popen_process: a running Popen process with output to print
        :param stop_func: A Callable that returns True when output streaming should stop
            and the popen_process should be terminated.
        :param filter_func: A callable that will be invoked on every line of output that
            is streamed. The function accepts the "raw" line of input (stripped of any
            trailing newline); it returns a generator that yields the filtered output
            that should be displayed to the user. Can raise StopStreaming to terminate
            the output stream.
        """
        output_streamer = PopenOutputStreamer(
            label=label,
            popen_process=popen_process,
            console=self.tools.console,
            filter_func=filter_func,
        )
        try:
            output_streamer.start()
            # joining the thread is avoided due to demonstrated
            # instability of thread interruption via CTRL+C (#809)
            while not stop_func() and output_streamer.is_alive():
                time.sleep(0.1)
        except KeyboardInterrupt:
            self.tools.console.info("Stopping...")
            # allow time for CTRL+C to propagate to the child process
            time.sleep(0.25)
            # re-raise to exit as "Aborted by user"
            raise
        finally:
            self.cleanup(label, popen_process)
            streamer_deadline = time.time() + 3
            while output_streamer.is_alive() and time.time() < streamer_deadline:
                time.sleep(0.1)
            if output_streamer.is_alive():
                self.tools.console.error(
                    "Log stream hasn't terminated; log output may be corrupted."
                )

    def stream_output_non_blocking(
        self,
        label: str,
        popen_process: Popen,
        capture_output: bool = False,
        filter_func: Callable[[str], Iterator[str]] | None = None,
    ) -> PopenOutputStreamer:
        """Stream the output of a Popen process without blocking.

        This is useful for streaming or capturing the output of a process in the
        background. In this way, the process' output can be shown to users while the
        main thread monitors other activities; alternatively, the output of the process
        can be captured to be retrieved later in the event of an error, for instance.

        :param label: A description of the content being streamed; used for to provide
            context in logging messages.
        :param popen_process: A running Popen process with output to print
        :param capture_output: Retain process output instead of printing to the console
        :param filter_func: A callable that will be invoked on every line of output that
            is streamed. The function accepts the "raw" line of input (stripped of any
            trailing newline); it returns a generator that yields the filtered output
            that should be displayed to the user. Can raise StopStreaming to terminate
            the output stream.
        """
        output_streamer = PopenOutputStreamer(
            label=label,
            popen_process=popen_process,
            console=self.tools.console,
            capture_output=capture_output,
            filter_func=filter_func,
        )
        output_streamer.start()
        return output_streamer

    def cleanup(self, label: str, popen_process: subprocess.Popen):
        """Clean up after a Popen process, gracefully terminating if possible; forcibly
        if not.

        :param label: A description of the content being streamed; used for to provide
            context in logging messages.
        :param popen_process: The Popen instance to clean up.
        """
        popen_process.terminate()
        try:
            popen_process.wait(timeout=3)
        except subprocess.TimeoutExpired:
            self.tools.console.warning(f"Forcibly killing {label}...")
            popen_process.kill()

    def _console(self, msg: str = ""):
        """Funnel for subprocess console-only logging."""
        self.tools.logger.print.to_console(msg, style="dim")

    def _log(self, msg: str = ""):
        """Funnel for all subprocess details logging."""
        self.tools.console.debug(msg, preface=">>> " if msg else "")

    def _log_command(self, args: SubprocessArgsT, handler=None):
        """Log the entire console command being executed."""
        if handler is None:
            handler = self._log

        handler()
        handler("Running Command:")
        handler(f"    {' '.join(shlex.quote(str(arg)) for arg in args)}")

    def _log_cwd(self, cwd: str | Path | None):
        """Log the working directory for the command being executed."""
        effective_cwd = Path.cwd() if cwd is None else cwd
        self._log("Working Directory:")
        self._log(f"    {effective_cwd}")

    def _log_environment(self, overrides: dict[str, str] | None):
        """Log the environment variables overrides prior to command execution.

        :param overrides: The explicit environment passed to the subprocess call;
            can be `None` if there are no explicit environment changes.
        """
        if overrides:
            self._log("Environment Overrides:")
            for env_var, value in overrides.items():
                self._log(f"    {env_var}={value}")

    def _log_output(self, output: str, stderr: str | None = None, handler=None):
        """Log the output of the executed command."""
        if handler is None:
            handler = self._log

        if output:
            handler("Command Output:")
            for line in ensure_str(output).splitlines():
                handler(f"    {line}")

        if stderr:
            handler("Command Error Output (stderr):")
            for line in ensure_str(stderr).splitlines():
                handler(f"    {line}")

    def _log_return_code(self, return_code: int | str, handler=None):
        """Log the output value of the executed command."""
        if handler is None:
            handler = self._log
        handler(f"Return code: {return_code}")
        handler()

    def output_error(self, exception: subprocess.CalledProcessException):
        """Print error from a subprocess to the console.

        This will output the command, output and return code to the console,
        but *not* to the log.

        :param exception: The raw exception raised by a subprocess
        """
        self._log_command(exception.cmd, handler=self._console)
        self._log_output(exception.output, exception.stderr, handler=self._console)
        self._log_return_code(exception.returncode, handler=self._console)<|MERGE_RESOLUTION|>--- conflicted
+++ resolved
@@ -19,11 +19,7 @@
 import psutil
 
 from briefcase.config import AppConfig
-<<<<<<< HEAD
-from briefcase.console import Log, LogLevel
-=======
-from briefcase.console import Console
->>>>>>> 6fb23c1a
+from briefcase.console import Console, LogLevel
 from briefcase.exceptions import CommandOutputParseError, ParseError
 from briefcase.integrations.base import Tool, ToolCache
 
@@ -660,7 +656,7 @@
             # Subprocess errors will be logged, and also printed to console if we're at
             # DEBUG+ log levels. However, if we're at quiet=0 *and* a non-debug log
             # level, we need to explicitly output to the console.
-            if quiet == 0 and self.tools.logger.verbosity < LogLevel.DEBUG:
+            if quiet == 0 and self.tools.console.verbosity < LogLevel.DEBUG:
                 self.output_error(e)
             if quiet < 2:
                 self._log_output(e.output, e.stderr)
@@ -835,7 +831,7 @@
 
     def _console(self, msg: str = ""):
         """Funnel for subprocess console-only logging."""
-        self.tools.logger.print.to_console(msg, style="dim")
+        self.tools.console.to_console(msg, style="dim")
 
     def _log(self, msg: str = ""):
         """Funnel for all subprocess details logging."""
