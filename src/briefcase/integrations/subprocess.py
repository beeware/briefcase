--- conflicted
+++ resolved
@@ -425,16 +425,6 @@
 
         :param popen_process: popen process to stream stdout
         """
-<<<<<<< HEAD
-        while True:
-            # readline should always return at least a newline (ie \n)
-            # UNLESS the underlying process is exiting/gone; then "" is returned
-            output_line = ensure_str(popen_process.stdout.readline())
-            if output_line:
-                self.tools.logger.info(output_line)
-            elif output_line == "":
-                return
-=======
         # ValueError is raised if stdout is unexpectedly closed.
         # This can happen if the user starts spamming CTRL+C, for instance.
         # Silently exit to avoid Python printing the exception to the console.
@@ -444,10 +434,9 @@
                 # UNLESS the underlying process is exiting/gone; then "" is returned
                 output_line = ensure_str(popen_process.stdout.readline())
                 if output_line:
-                    self.command.logger.info(output_line)
+                    self.tools.logger.info(output_line)
                 elif output_line == "":
                     return
->>>>>>> 6d8b6e86
 
     def cleanup(self, label, popen_process):
         """Clean up after a Popen process, gracefully terminating if possible;
