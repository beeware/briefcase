--- conflicted
+++ resolved
@@ -44,21 +44,11 @@
 
     def install(self):
         """Download and install linuxdeploy or plugin."""
-<<<<<<< HEAD
-        download_path = self.command.download_file(
+        self.command.download_file(
             url=self.download_url,
             download_path=self.file_path,
             role=self.full_name,
         )
-=======
-        try:
-            self.command.download_url(
-                url=self.download_url,
-                download_path=self.file_path,
-            )
-        except requests_exceptions.ConnectionError as e:
-            raise NetworkFailure(f"download {self.full_name}") from e
->>>>>>> b48e7e99
 
         self.prepare_executable()
 
