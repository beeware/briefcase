from __future__ import annotations

import enum
import re
import subprocess
from pathlib import Path

from briefcase.exceptions import BriefcaseCommandError, CommandOutputParseError
from briefcase.integrations.base import Tool, ToolCache
from briefcase.integrations.subprocess import json_parser


class DeviceState(enum.Enum):
    SHUTDOWN = 0
    BOOTED = 1
    SHUTTING_DOWN = 10
    UNKNOWN = 99


class Xcode(Tool):
    name = "xcode"
    full_name = "Xcode"
    supported_host_os = {"Darwin"}

    @classmethod
    def verify_install(
        cls,
        tools: ToolCache,
        min_version: tuple[int, int] | tuple[int, int, int] | None = None,
        **kwargs,
    ) -> Xcode:
        """Verify that Xcode and the command line developer tools are installed and
        ready for use.

        We need Xcode, *and* the Xcode Command Line Tools. A completely clean
        machine will have neither Xcode *nor* the Command Line Tools. However,
        it's possible to install Xcode and *not* install the command line tools,
        and vice versa.

        We also need to ensure that an adequate version of Xcode is available.

        Then, there is a license that needs to be accepted.

        Lastly, we ensure that the iOS simulator is installed.

        :param tools: ToolCache of available tools
        :param min_version: The minimum allowed version of Xcode, specified as a
            tuple of integers (e.g., (11, 2, 1)). Default: ``None``, meaning there
            is no minimum version.
        """
        # short circuit since already verified and available
        if hasattr(tools, "xcode"):
            return tools.xcode

        cls.ensure_xcode_is_installed(tools=tools, min_version=min_version)
        XcodeCliTools.verify(tools=tools)

        tools.xcode = Xcode(tools=tools)
        return tools.xcode

    @classmethod
    def ensure_xcode_is_installed(
        cls,
        tools: ToolCache,
        min_version: tuple[int, int] | tuple[int, int, int] | None = None,
        xcode_location: str = "/Applications/Xcode.app",
    ):
        """Determine if Xcode is installed; and if so, that it meets minimum version
        requirements.

        Raises an exception if Xcode isn't installed, or if the version of Xcode
        that is installed doesn't meet the minimum requirement.

        :param tools: ToolCache of available tools
        :param min_version: The minimum allowed version of Xcode, specified as a
            tuple of integers (e.g., (11, 2, 1)). Default: ``None``, meaning there
            is no minimum version.
        :param xcode_location: The location where we expect to find an Xcode install.
            Used for testing; defaults to ``/Applications/Xcode.app``.
        """
        # Check for *any* version of Xcode tools. xcode-select returns:
        #  * The path to the currently active Xcode install; or
        #  * error code 2 - No Xcode installation
        try:
            tools.subprocess.check_output(["xcode-select", "-p"])
        except subprocess.CalledProcessError as e:
            raise BriefcaseCommandError(
                """\
Could not find an Xcode installation.

To select an existing Xcode installation, run:

    $ sudo xcode-select --switch path/to/Xcode.app

or install Xcode from the macOS App Store. Once you have installed Xcode,
you can re-run Briefcase.
"""
            ) from e

        try:
            # xcodebuild -version returns the version of Xcode that is currently
            # selected. If the current Xcode is a commandline tools install,
            # returns an error:
            #   xcode-select: error: tool 'xcodebuild' requires Xcode, but active
            #   developer directory '/Library/Developer/CommandLineTools' is a
            #   command line tools instance
            output = tools.subprocess.check_output(["xcodebuild", "-version"], quiet=1)

            if min_version is not None:
                # Look for a line in the output that reads "Xcode X.Y.Z"
                version_lines = [
                    line for line in output.split("\n") if line.startswith("Xcode ")
                ]
                if version_lines:
                    # Split the content after the first space
                    # and split that content on the dots.
                    # Append 0's to fill any gaps caused by
                    # version numbers that don't have a minor version.
                    # At this point, version lines *must* have at least one element,
                    # and each line *must* have a string with at least one space,
                    # so if either array lookup fails, something weird is happening.
                    version = tuple(
                        int(v) for v in version_lines[0].split(" ")[1].split(".")
                    ) + (0, 0)

                    if version < min_version:
                        min_version = ".".join(str(v) for v in min_version)
                        version = ".".join(str(v) for v in version)
                        raise BriefcaseCommandError(
                            f"Xcode {min_version} is required; {version} is installed. Please update Xcode."
                        )
                    else:
                        # Version number is acceptable
                        return

                tools.console.warning(
                    """
*************************************************************************
** WARNING: Unable to determine the version of Xcode that is installed **
*************************************************************************

    Briefcase will proceed, assuming everything is OK. If you experience
    problems, this is almost certainly the cause of those problems.

    Please report this as a bug at:

      https://github.com/beeware/briefcase/issues/new

    In your report, please including the output from running:

        $ xcodebuild -version

    from the command prompt.

*************************************************************************
"""
                )

        except subprocess.CalledProcessError as e:
            if " is a command line tools instance" in e.output:
                # Commandline tools are currently selected. Look for the existence
                # of the default folder; if that folder doesn't exist, we can't
                # conclude that Xcode *isn't* installed.
                if Path(xcode_location).exists():
                    preamble = """\
Xcode appears to be installed, but the active developer directory is the Xcode
command line tools. To make Xcode the active developer directory, run:

    $ sudo xcode-select --switch /Applications/Xcode.app
"""
                else:
                    preamble = """\
You have the Xcode command line tools installed; however, Briefcase requires
a full Xcode install. Xcode can be downloaded from the macOS App Store at
<https://apps.apple.com/au/app/xcode/id497799835?mt=12>.
"""

                raise BriefcaseCommandError(
                    preamble
                    + """
Or, to use a version of Xcode installed in a non-default location:

    $ sudo xcode-select --switch /path/to/Xcode.app

and then re-run Briefcase.
"""
                ) from e

            else:
                tools.subprocess.output_error(e)
                raise BriefcaseCommandError(
                    """\
An Xcode install appears to exist, but Briefcase was unable to
determine the current Xcode version. Running:

    $ xcodebuild -version

should return the current Xcode version, but it raised an error.

You may need to re-install Xcode. Re-run Briefcase once that
installation is complete.
"""
                ) from e


class XcodeCliTools(Tool):
    name = "xcode_cli"
    full_name = "Xcode Command Line Tools"
    supported_host_os = {"Darwin"}

    @classmethod
    def verify_install(cls, tools: ToolCache, **kwargs) -> XcodeCliTools:
        """Verify that command line developer tools are installed and ready for use.

        A completely clean machine will have neither Xcode *nor* the Command Line Tools.
        However, it's possible to install Xcode and *not* install the command line
        tools, and vice versa.

        Lastly, there is a license that needs to be accepted.

        :param tools: ToolCache of available tools
        """
        # short circuit since already verified and available
        if hasattr(tools, "xcode_cli"):
            return tools.xcode_cli

        cls.ensure_command_line_tools_are_installed(tools=tools)
        cls.confirm_xcode_license_accepted(tools=tools)

        tools.xcode_cli = XcodeCliTools(tools=tools)
        return tools.xcode_cli

    @classmethod
    def ensure_command_line_tools_are_installed(cls, tools: ToolCache):
        """Determine if the Xcode command line tools are installed.

        If they are not installed, an exception is raised; in addition, an OS dialog
        will be displayed prompting the user to install Xcode.

        :param tools: ToolCache of available tools
        """
        # We determine if the command line tools are installed by running:
        #
        #   xcode-select --install
        #
        # If that command exits with status 0, it means the tools are *not*
        # installed; but a dialog will be displayed prompting an installation.
        #
        # If it returns a status code of 1, the tools are already installed
        # and outputs the message "command line tools are already installed"
        #
        # Any other status code is a problem.
        try:
            tools.subprocess.check_output(["xcode-select", "--install"], quiet=1)
            raise BriefcaseCommandError(
                """\
The command line developer tools are not installed.

You should be shown a dialog prompting you to install them. Select "Install"
to continue, and re-run Briefcase once that installation is complete.
"""
            )
        except subprocess.CalledProcessError as e:
            if e.returncode != 1:
                tools.console.warning(
                    """
*************************************************************************
** WARNING: Unable to determine if Xcode is installed                  **
*************************************************************************

    Briefcase will proceed, assuming everything is OK. If you experience
    problems, this is almost certainly the cause of those problems.

    Please report this as a bug at:

       https://github.com/beeware/briefcase/issues/new

    In your report, please including the output from running:

        $ xcode-select --install

    from the command prompt.

*************************************************************************
"""
                )

    @classmethod
    def confirm_xcode_license_accepted(cls, tools: ToolCache):
        """Confirm if the Xcode license has been accepted.

        :param tools: ToolCache of available tools
        """
        # Lastly, check if the Xcode license has been accepted. The command line
        # tools return a status code of 69 (nice...) if the license has not been
        # accepted. In this case, we can prompt the user to accept the license.
        try:
            tools.subprocess.check_output(["/usr/bin/clang", "--version"], quiet=1)
        except subprocess.CalledProcessError as e:
            if e.returncode == 69:
                tools.console.info(
                    """
Use of Xcode and the iOS developer tools are covered by a license that must be
accepted before you can use those tools.

You can accept these licenses by starting Xcode and clicking "Accept"; or, you
can run this command and accept the license when prompted:

    $ sudo xcodebuild -license

Briefcase will try to run this command now. You will need to enter your
password (Briefcase will not store this password anywhere).
"""
                )
                try:
                    tools.subprocess.run(
                        ["sudo", "xcodebuild", "-license"],
                        check=True,
                        stream_output=False,
                    )
                except subprocess.CalledProcessError as e:
                    # status code 1 - sudo fail
                    # status code 69 - license not accepted.
                    if e.returncode == 1:
                        raise BriefcaseCommandError(
                            """\
Briefcase was unable to run the Xcode licensing tool. This may be because you
did not enter your password correctly, or because your account does not have
administrator privileges on this computer.

You need to accept the Xcode license before Briefcase can package your app.
"""
                        )
                    elif e.returncode == 69:
                        raise BriefcaseCommandError(
                            """\
Xcode license has not been accepted. Briefcase cannot continue.

You need to accept the Xcode license before Briefcase can package your app.
"""
                        )
                    else:
                        tools.console.warning(
                            """
*************************************************************************
** WARNING: Unable to determine if the Xcode license has been accepted **
*************************************************************************

    Briefcase will proceed, assuming everything is OK. If you experience
    problems, this is almost certainly the cause of those problems.

    Please report this as a bug at:

      https://github.com/beeware/briefcase/issues/new

    In your report, please including the output from running:

        $ sudo xcodebuild -license

    from the command prompt.

*************************************************************************
"""
                        )
            else:
<<<<<<< HEAD
                tools.subprocess.output_error(e)
                tools.logger.warning(
=======
                tools.console.warning(
>>>>>>> 6fb23c1a
                    """
*************************************************************************
** WARNING: Unable to determine if the Xcode license has been accepted **
*************************************************************************

    Briefcase will proceed, assuming everything is OK. If you experience
    problems, this is almost certainly the cause of those problems.

    Please report this as a bug at:

      https://github.com/beeware/briefcase/issues/new

    In your report, please including the output from running:

        $ /usr/bin/clang --version

    from the command prompt.

*************************************************************************
"""
                )


def get_simulators(
    tools: ToolCache,
    os_name: str,
    simulator_location: str = "/Library/Developer/PrivateFrameworks/CoreSimulator.framework/",
) -> dict[str, str]:
    """Obtain the simulators available on this machine.

    The return value is a 2 level dictionary. The outer dictionary is keyed by OS
    version; the inner dictionary for each OS version contains the details of the
    available simulators, keyed by UDID.

    :param tools: ToolCache of available tools
    :param os_name: The OS that we want to simulate. One of `"iOS"`, `"watchOS"`, or
        `"tvOS"`.
    :param simulator_location: The filesystem path where the simulator frameworks are
        installed.
    :returns: A dictionary of available simulators.
    """
    # If the simulator frameworks don't exist, they will be downloaded
    # and installed. This should only occur on first execution.
    if not Path(simulator_location).exists():
        tools.console.prompt(
            f"""
It looks like the {os_name} Simulator is not installed. The {os_name} Simulator
must be installed with administrator privileges.

xcodebuild will prompt you for your admin password so that it can download
and install the simulator.
"""
        )
        tools.console("Press Return to continue: ")

    try:
        simctl_data = tools.subprocess.parse_output(
            json_parser,
            ["xcrun", "simctl", "list", "-j"],
        )

        os_versions = {
            runtime["name"]: runtime["identifier"]
            for runtime in simctl_data["runtimes"]
            if runtime["name"].startswith(f"{os_name} ") and runtime["isAvailable"]
        }

        # For some reason, simctl varies the style of key that is used to
        # identify device versions. The first format is OS identifier (e.g.,
        # 'com.apple.CoreSimulator.SimRuntime.iOS-12-0'). The second is a
        # "human readable" name ('iOS 12.0'). We presume (but can't verify)
        # that any given OS version only exists with a single key.
        # SO - Look for an identifier first; then look for the OS name. If
        # neither exist, return an empty list.
        simulators = {
            version: {
                device["udid"]: device["name"]
                for device in simctl_data["devices"].get(
                    identifier, simctl_data["devices"].get(version, [])
                )
                if device["isAvailable"]
            }
            for version, identifier in os_versions.items()
        }

        # Purge any versions with no devices
        versions_with_no_devices = [
            version for version, devices in simulators.items() if len(devices) == 0
        ]
        for version in versions_with_no_devices:
            simulators.pop(version)

        return simulators

    except CommandOutputParseError as e:
        raise BriefcaseCommandError("Unable to parse output of xcrun simctl") from e
    except subprocess.CalledProcessError as e:
        raise BriefcaseCommandError("Unable to run xcrun simctl.") from e


def get_device_state(tools: ToolCache, udid: str) -> str:
    """Determine the state of an iOS simulator device.

    :param tools: ToolCache of available tools
    :param udid: The UDID of the device to inspect
    :returns: The status of the device, as a DeviceState enum.
    """
    try:
        simctl_data = tools.subprocess.parse_output(
            json_parser,
            ["xcrun", "simctl", "list", "devices", "-j", udid],
        )

        for runtime, devices in simctl_data["devices"].items():
            for device in devices:
                if device["udid"] == udid:
                    return {
                        "Booted": DeviceState.BOOTED,
                        "Shutting Down": DeviceState.SHUTTING_DOWN,
                        "Shutdown": DeviceState.SHUTDOWN,
                    }.get(device["state"], DeviceState.UNKNOWN)

        # If we fall out the bottom of the loop, the UDID didn't match
        # so we raise an error.
        raise BriefcaseCommandError(f"Unable to determine status of device {udid}.")
    except CommandOutputParseError as e:
        raise BriefcaseCommandError("Unable to parse output of xcrun simctl") from e
    except subprocess.CalledProcessError as e:
        raise BriefcaseCommandError("Unable to run xcrun simctl.") from e


# A regex pattern that matches the content returned by `security find-identity`
IDENTITY_RE = re.compile(r"\s*\d+\) ([0-9A-F]{40}) \"(.*)\"")


def get_identities(tools: ToolCache, policy: str | None = None) -> dict[str, str]:
    """Obtain a set of valid identities for the given policy.

    :param tools: ToolCache of available tools
    :param policy: The identity policy to evaluate (e.g., ``codesigning``).
        If None, no policy filtering is applied.
    """
    try:
        output = tools.subprocess.check_output(
            ["security", "find-identity", "-v"] + (["-p", policy] if policy else []),
        )

        return dict(
            IDENTITY_RE.match(line).groups()
            for line in output.split("\n")
            if IDENTITY_RE.match(line)
        )

    except subprocess.CalledProcessError as e:
        raise BriefcaseCommandError("Unable to run security find-identity.") from e<|MERGE_RESOLUTION|>--- conflicted
+++ resolved
@@ -363,12 +363,8 @@
 """
                         )
             else:
-<<<<<<< HEAD
                 tools.subprocess.output_error(e)
-                tools.logger.warning(
-=======
                 tools.console.warning(
->>>>>>> 6fb23c1a
                     """
 *************************************************************************
 ** WARNING: Unable to determine if the Xcode license has been accepted **
