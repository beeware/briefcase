--- conflicted
+++ resolved
@@ -88,13 +88,8 @@
 # Extras used by developers *of* briefcase are pinned to specific versions to
 # ensure environment consistency.
 dev =
-<<<<<<< HEAD
     coverage[toml] == 7.2.7
-    coverage-conditional-plugin == 0.8.0
-=======
-    coverage[toml] == 7.2.6
     coverage-conditional-plugin == 0.9.0
->>>>>>> aa292698
     pre-commit == 3.3.2
     pytest == 7.3.1
     pytest-xdist == 3.3.1
