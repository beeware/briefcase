--- conflicted
+++ resolved
@@ -52,12 +52,8 @@
         "app_name": "myapplication",
     }
     new_command.build_app_context = mock.MagicMock(return_value=app_context)
-<<<<<<< HEAD
-    bootstrap = BaseGuiBootstrap(new_command.console, {})
-=======
-    bootstrap = BaseGuiBootstrap(new_command.logger, new_command.input, {})
+    bootstrap = BaseGuiBootstrap(new_command.console, {})
     bootstrap.post_generate = mock.MagicMock()
->>>>>>> d07d9efc
     new_command.create_bootstrap = mock.MagicMock(return_value=bootstrap)
     new_command.build_gui_context = mock.MagicMock(
         return_value={
