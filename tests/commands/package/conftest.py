import pytest

from briefcase.commands import PackageCommand
from briefcase.commands.base import full_options
from briefcase.config import AppConfig
from briefcase.console import Console, Log

from ...utils import create_file


class DefaultPackageCommand(PackageCommand):
    # An instance of PackageCommand that inherits the default
    # behavior of packaging format handling. Define an output_format
    # to satisfy the requirements of that interface.
    output_format = "default"

    # Two methods that are required by the interface, but are not needed
    # for these tests.
    def binary_path(self, app):
        return NotImplementedError()

    def distribution_path(self, app):
        return NotImplementedError()


@pytest.fixture
def default_package_command(tmp_path):
    return DefaultPackageCommand(base_path=tmp_path, logger=Log(), console=Console())


class DummyPackageCommand(PackageCommand):
    """A dummy package command that doesn't actually do anything.

    It only serves to track which actions would be performed.
    """

    # Platform and format contain upper case to test case normalization
    platform = "Tester"
    output_format = "Dummy"
    description = "Dummy package command"

    @property
    def packaging_formats(self):
        return ["pkg", "box"]

    @property
    def default_packaging_format(self):
        return "pkg"

    def __init__(self, *args, **kwargs):
        kwargs.setdefault("logger", Log())
        kwargs.setdefault("console", Console())
        super().__init__(*args, apps={}, **kwargs)

        self.actions = []

    def binary_path(self, app):
        return self.bundle_path(app) / f"{app.app_name}.bin"

    def distribution_path(self, app):
<<<<<<< HEAD
        return self.platform_path / f"{app.app_name}.{app.packaging_format}"
=======
        return self.dist_path / f"{app.app_name}-{app.version}.{app.packaging_format}"
>>>>>>> 49399931

    def verify_host(self):
        super().verify_host()
        self.actions.append(("verify-host",))

    def verify_tools(self):
        super().verify_tools()
        self.actions.append(("verify-tools",))

    def finalize_app_config(self, app):
        super().finalize_app_config(app=app)
        self.actions.append(("finalize-app-config", app.app_name))

    def verify_app_tools(self, app):
        super().verify_app_tools(app=app)
        self.actions.append(("verify-app-tools", app.app_name))

    def package_app(self, app, **kwargs):
        self.actions.append(("package", app.app_name, kwargs.copy()))
        return full_options({"package_state": app.app_name}, kwargs)

    # These commands override the default behavior, simply tracking that
    # they were invoked, rather than instantiating a Create/Update/Build command.
    # This is for testing purposes.
    def create_command(self, app, **kwargs):
        self.actions.append(("create", app.app_name, kwargs.copy()))
        # Remove arguments consumed by the underlying call to create_app()
        kwargs.pop("test_mode", None)
        return full_options({"create_state": app.app_name}, kwargs)

    def update_command(self, app, **kwargs):
        self.actions.append(("update", app.app_name, kwargs.copy()))
        # Remove arguments consumed by the underlying call to update_app()
        kwargs.pop("update", None)
        kwargs.pop("update_requirements", None)
        kwargs.pop("update_resources", None)
        kwargs.pop("test_mode", None)
        return full_options({"update_state": app.app_name}, kwargs)

    def build_command(self, app, **kwargs):
        self.actions.append(("build", app.app_name, kwargs.copy()))
        # Remove arguments consumed by the underlying call to build_app()
        kwargs.pop("update", None)
        kwargs.pop("update_requirements", None)
        kwargs.pop("update_resources", None)
        kwargs.pop("test_mode", None)
        return full_options({"build_state": app.app_name}, kwargs)


@pytest.fixture
def package_command(tmp_path):
    (tmp_path / "base_path").mkdir()
    return DummyPackageCommand(base_path=tmp_path / "base_path")


@pytest.fixture
def first_app_config():
    return AppConfig(
        app_name="first",
        bundle="com.example",
        version="0.0.1",
        description="The first simple app",
        sources=["src/first"],
    )


@pytest.fixture
def first_app_unbuilt(first_app_config, tmp_path):
    # The same fixture as first_app_config,
    # but ensures that the bundle for the app exists
    create_file(
        tmp_path / "base_path" / "build" / "first" / "tester" / "dummy" / "first.dummy",
        "first.dummy",
    )

    return first_app_config


@pytest.fixture
def first_app(first_app_unbuilt, tmp_path):
    # The same fixture as first_app_uncompiled,
    # but ensures that the binary for the app exists
    create_file(
        tmp_path / "base_path" / "build" / "first" / "tester" / "dummy" / "first.bin",
        "first.bin",
    )

    return first_app_unbuilt


@pytest.fixture
def second_app_config():
    return AppConfig(
        app_name="second",
        bundle="com.example",
        version="0.0.2",
        description="The second simple app",
        sources=["src/second"],
    )


@pytest.fixture
def second_app_uncompiled(second_app_config, tmp_path):
    # The same fixture as second_app_config,
    # but ensures that the bundle for the app exists
    create_file(
        tmp_path
        / "base_path"
        / "build"
        / "second"
        / "tester"
        / "dummy"
        / "second.dummy",
        "second.dummy",
    )

    return second_app_config


@pytest.fixture
def second_app(second_app_uncompiled, tmp_path):
    # The same fixture as second_app_uncompiled,
    # but ensures that the binary for the app exists
    create_file(
        tmp_path / "base_path" / "build" / "second" / "tester" / "dummy" / "second.bin",
        "second.bin",
    )

    return second_app_uncompiled<|MERGE_RESOLUTION|>--- conflicted
+++ resolved
@@ -58,11 +58,7 @@
         return self.bundle_path(app) / f"{app.app_name}.bin"
 
     def distribution_path(self, app):
-<<<<<<< HEAD
-        return self.platform_path / f"{app.app_name}.{app.packaging_format}"
-=======
         return self.dist_path / f"{app.app_name}-{app.version}.{app.packaging_format}"
->>>>>>> 49399931
 
     def verify_host(self):
         super().verify_host()
