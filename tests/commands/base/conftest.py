--- conflicted
+++ resolved
@@ -32,7 +32,6 @@
     def binary_path(self, app):
         raise NotImplementedError()
 
-<<<<<<< HEAD
     def verify_host(self):
         super().verify_host()
         self.actions.append(("verify-host",))
@@ -45,8 +44,6 @@
         super().finalize_app_config(app=app)
         self.actions.append(("finalize-app-config", app.app_name))
 
-=======
->>>>>>> 49399931
 
 @pytest.fixture
 def base_command(tmp_path):
