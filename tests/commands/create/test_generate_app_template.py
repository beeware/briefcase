import os
import platform
import subprocess
from datetime import date
from pathlib import Path
from unittest import mock

import pytest
from cookiecutter import exceptions as cookiecutter_exceptions
from git import exc as git_exceptions

import briefcase
from briefcase.commands.base import (
    InvalidTemplateRepository,
    TemplateUnsupportedVersion,
)
from briefcase.exceptions import NetworkFailure


@pytest.fixture
def full_context():
    return {
        "app_name": "my-app",
        "formal_name": "My App",
        "bundle": "com.example",
        "version": "1.2.3",
        "description": "This is a simple app",
        "sources": ["src/my_app"],
        "url": "https://example.com",
        "author": "First Last",
        "author_email": "first@example.com",
        "requires": None,
        "icon": None,
        "splash": None,
        "supported": True,
        "document_types": {},
        # Properties of the generating environment
        "python_version": platform.python_version(),
        # Fields generated from other properties
        "module_name": "my_app",
        "package_name": "com.example",
        # Date-based fields added at time of generation
        "year": date.today().strftime("%Y"),
        "month": date.today().strftime("%B"),
        # Fields added by the output format.
        "output_format": "dummy",
    }


<<<<<<< HEAD
@pytest.mark.parametrize(
    "briefcase_version, expected_branch",
    [
        ("37.42.1", "v37.42.1"),
        ("37.42.2.dev73+gad61a29.d20220919", "v37.42.2"),
        ("37.42.3a1", "v37.42.3"),
        ("37.42.4b2", "v37.42.4"),
        ("37.42.5rc3", "v37.42.5"),
        ("37.42.6.post1", "v37.42.6"),
    ],
)
def test_default_template(
    monkeypatch,
    create_command,
    myapp,
    full_context,
    briefcase_version,
    expected_branch,
):
    """Absent of other information, the briefcase version (without suffixes) is
    used as the template branch."""
    # Set the Briefcase version
    monkeypatch.setattr(briefcase, "__version__", briefcase_version)

    # There won't be a cookiecutter cache, so there won't be
    # a cache path (yet).
    create_command.git.Repo.side_effect = git_exceptions.NoSuchPathError
=======
def test_default_template(create_command, myapp):
    """Absent of other information, the default template is used."""
    # There won't be a cookiecutter cache, so there won't be a cache path (yet).
    create_command.tools.git.Repo.side_effect = git_exceptions.NoSuchPathError
>>>>>>> f33e6970

    # Generate the template.
    create_command.generate_app_template(myapp)

    # Cookiecutter was invoked with the expected template name and context.
    create_command.tools.cookiecutter.assert_called_once_with(
        "https://github.com/beeware/briefcase-tester-dummy-template.git",
        no_input=True,
        checkout=expected_branch,
        output_dir=os.fsdecode(create_command.platform_path),
        extra_context=full_context,
    )


def test_default_template_dev(monkeypatch, create_command, myapp, full_context):
    """In a dev version, template will fall back to the 'main' branch if a
    versioned template doesn't exist."""
    # Set the Briefcase version
    monkeypatch.setattr(briefcase, "__version__", "37.42.7.dev73+gad61a29.d20220919")

    # There won't be a cookiecutter cache, so there won't be
    # a cache path (yet).
    create_command.git.Repo.side_effect = git_exceptions.NoSuchPathError

    # There will be two calls to cookiecutter; one on the versioned branch,
    # and one on the `main` branch. The first call will fail because the
    # template doesn't exist yet; the second will succeed.
    create_command.cookiecutter.side_effect = [
        cookiecutter_exceptions.RepositoryCloneFailed,
        None,
    ]

    # Generate the template.
    create_command.generate_app_template(myapp)

    # Cookiecutter was invoked with the expected template name and context.
    assert create_command.cookiecutter.mock_calls == [
        mock.call(
            "https://github.com/beeware/briefcase-tester-dummy-template.git",
            no_input=True,
            checkout="v37.42.7",
            output_dir=os.fsdecode(create_command.platform_path),
            extra_context=full_context,
        ),
        mock.call(
            "https://github.com/beeware/briefcase-tester-dummy-template.git",
            no_input=True,
            checkout="main",
            output_dir=os.fsdecode(create_command.platform_path),
            extra_context=full_context,
        ),
    ]


def test_default_template_dev_explicit_branch(
    monkeypatch, create_command, myapp, full_context
):
    """In a dev version, if an explicit branch is provided, it is used."""
    # Set the Briefcase version
    monkeypatch.setattr(briefcase, "__version__", "37.42.7.dev73+gad61a29.d20220919")

    # Set an explicit branch
    branch = "some_branch"
    myapp.template_branch = branch
<<<<<<< HEAD

    # There won't be a cookiecutter cache, so there won't be
    # a cache path (yet).
    create_command.git.Repo.side_effect = git_exceptions.NoSuchPathError
=======
    create_command.tools.git.Repo.side_effect = git_exceptions.NoSuchPathError
>>>>>>> f33e6970

    # Generate the template.
    create_command.generate_app_template(myapp)

    # Cookiecutter was invoked (once) with the expected template name and context.
    assert create_command.cookiecutter.mock_calls == [
        mock.call(
            "https://github.com/beeware/briefcase-tester-dummy-template.git",
            no_input=True,
            checkout=branch,
            output_dir=os.fsdecode(create_command.platform_path),
            extra_context=full_context,
        ),
    ]


def test_default_template_dev_explicit_invalid_branch(
    monkeypatch, create_command, myapp, full_context
):
    """In a dev version, if an explicit (but invalid) branch is provided, the
    fall back to the 'main' branch will not occur."""
    # Set the Briefcase version to a dev version
    monkeypatch.setattr(briefcase, "__version__", "37.42.7.dev73+gad61a29.d20220919")

    # Set an explicit branch
    branch = "some_branch"
    myapp.template_branch = branch

    # There won't be a cookiecutter cache, so there won't be
    # a cache path (yet).
    create_command.git.Repo.side_effect = git_exceptions.NoSuchPathError

    # There will be only 1 call to cookiecutter; the one on the versioned branch.
    create_command.cookiecutter.side_effect = (
        cookiecutter_exceptions.RepositoryCloneFailed
    )

    # Generate the template.
    with pytest.raises(TemplateUnsupportedVersion):
        create_command.generate_app_template(myapp)

    # Cookiecutter was invoked (once) with the expected template name and context.
    assert create_command.cookiecutter.mock_calls == [
        mock.call(
            "https://github.com/beeware/briefcase-tester-dummy-template.git",
            no_input=True,
            checkout=branch,
            output_dir=os.fsdecode(create_command.platform_path),
            extra_context=full_context,
        ),
    ]


def test_explicit_branch(monkeypatch, create_command, myapp, full_context):
    """user can choose which branch to take the template from."""
    # Set the Briefcase version
    monkeypatch.setattr(briefcase, "__version__", "37.42.7")

    # Set an explicit branch
    branch = "some_branch"
    myapp.template_branch = branch

    # There won't be a cookiecutter cache, so there won't be
    # a cache path (yet).
    create_command.git.Repo.side_effect = git_exceptions.NoSuchPathError

    # Generate the template.
    create_command.generate_app_template(myapp)

    # Cookiecutter was invoked with the expected template name and context.
    create_command.tools.cookiecutter.assert_called_once_with(
        "https://github.com/beeware/briefcase-tester-dummy-template.git",
        no_input=True,
        checkout=branch,
        output_dir=os.fsdecode(create_command.platform_path),
        extra_context=full_context,
    )


def test_platform_exists(monkeypatch, create_command, myapp, full_context):
    """If the platform directory already exists, it's ok."""
    # Set the Briefcase version
    monkeypatch.setattr(briefcase, "__version__", "37.42.7")

    # There won't be a cookiecutter cache, so there won't be
    # a cache path (yet).
    create_command.tools.git.Repo.side_effect = git_exceptions.NoSuchPathError

    # Create the platform directory
    create_command.platform_path.mkdir(parents=True)

    # Generate the template.
    create_command.generate_app_template(myapp)

    # Cookiecutter was invoked with the expected template name and context.
    create_command.tools.cookiecutter.assert_called_once_with(
        "https://github.com/beeware/briefcase-tester-dummy-template.git",
        no_input=True,
        checkout="v37.42.7",
        output_dir=os.fsdecode(create_command.platform_path),
        extra_context=full_context,
    )


def test_explicit_repo_template(monkeypatch, create_command, myapp, full_context):
    """If a template is specified in the app config, it is used."""
    # Set the Briefcase version
    monkeypatch.setattr(briefcase, "__version__", "37.42.7")

    myapp.template = "https://example.com/magic/special-template.git"

    # There won't be a cookiecutter cache, so there won't be
    # a repo path (yet).
    create_command.tools.git.Repo.side_effect = git_exceptions.NoSuchPathError

    # Generate the template.
    create_command.generate_app_template(myapp)

    # Cookiecutter was invoked with the expected template name and context.
    create_command.cookiecutter.assert_called_once_with(
        "https://example.com/magic/special-template.git",
        no_input=True,
        checkout="v37.42.7",
        output_dir=os.fsdecode(create_command.platform_path),
        extra_context=full_context,
    )


def test_explicit_repo_template_and_branch(
    monkeypatch,
    create_command,
    myapp,
    full_context,
):
    """If a template and branch is specified in the app config, it is used."""
    # Set the Briefcase version
    monkeypatch.setattr(briefcase, "__version__", "37.42.7")

    # Set an explicit template and branch
    myapp.template = "https://example.com/magic/special-template.git"
    branch = "some_branch"
    myapp.template_branch = branch

    # There won't be a cookiecutter cache, so there won't be
    # a repo path (yet).
    create_command.git.Repo.side_effect = git_exceptions.NoSuchPathError

    # Generate the template.
    create_command.generate_app_template(myapp)

    # Cookiecutter was invoked with the expected template name and context.
    create_command.tools.cookiecutter.assert_called_once_with(
        "https://example.com/magic/special-template.git",
        no_input=True,
        checkout=branch,
        output_dir=os.fsdecode(create_command.platform_path),
        extra_context=full_context,
    )


def test_explicit_local_template(monkeypatch, create_command, myapp, full_context):
    """If a local template path is specified in the app config, it is used."""
    # Set the Briefcase version
    monkeypatch.setattr(briefcase, "__version__", "37.42.7")

    myapp.template = "/path/to/special-template"

    # Generate the template.
    create_command.generate_app_template(myapp)

    # Cookiecutter was invoked with the expected template name and context.
    create_command.cookiecutter.assert_called_once_with(
        "/path/to/special-template",
        no_input=True,
        checkout="v37.42.7",
        output_dir=os.fsdecode(create_command.platform_path),
        extra_context=full_context,
    )

    # The template is a local directory, so there won't be any calls on git.
    assert create_command.git.Repo.call_count == 0


def test_explicit_local_template_and_branch(
    monkeypatch,
    create_command,
    myapp,
    full_context,
):
    """If a local template path and branch is specified in the app config, it
    is used."""
    # Set the Briefcase version
    monkeypatch.setattr(briefcase, "__version__", "37.42.7")

    myapp.template = "/path/to/special-template"
    branch = "some_branch"
    myapp.template_branch = branch

    # Generate the template.
    create_command.generate_app_template(myapp)

    # Cookiecutter was invoked with the expected template name and context.
    create_command.tools.cookiecutter.assert_called_once_with(
        "/path/to/special-template",
        no_input=True,
        checkout=branch,
        output_dir=os.fsdecode(create_command.platform_path),
        extra_context=full_context,
    )

    # The template is a local directory, so there won't be any calls on git.
    assert create_command.tools.git.Repo.call_count == 0


def test_offline_repo_template(monkeypatch, create_command, myapp, full_context):
    """If the user is offline the first time a repo template is requested, an
    error is raised."""
    # Set the Briefcase version
    monkeypatch.setattr(briefcase, "__version__", "37.42.7")

    # There won't be a cookiecutter cache, so there won't be
    # a repo path (yet).
    create_command.tools.git.Repo.side_effect = git_exceptions.NoSuchPathError

    # Calling cookiecutter on a repository while offline causes a CalledProcessError
    create_command.tools.cookiecutter.side_effect = subprocess.CalledProcessError(
        cmd=[
            "git",
            "clone",
            "https://github.com/beeware/briefcase-tester-dummy-template.git",
        ],
        returncode=128,
    )

    # Generating the template under these conditions raises an error
    with pytest.raises(NetworkFailure):
        create_command.generate_app_template(myapp)

    # Cookiecutter was invoked with the expected template name and context.
    create_command.tools.cookiecutter.assert_called_once_with(
        "https://github.com/beeware/briefcase-tester-dummy-template.git",
        no_input=True,
        checkout="v37.42.7",
        output_dir=os.fsdecode(create_command.platform_path),
        extra_context=full_context,
    )


def test_invalid_repo_template(monkeypatch, create_command, myapp, full_context):
    """If the provided template URL isn't valid, an error is raised."""
    # Set the Briefcase version
    monkeypatch.setattr(briefcase, "__version__", "37.42.7")

    myapp.template = "https://example.com/somewhere/not-a-repo.git"

    # There won't be a cookiecutter cache, so there won't be
    # a repo path (yet).
    create_command.tools.git.Repo.side_effect = git_exceptions.NoSuchPathError

    # Calling cookiecutter on a URL that isn't a valid repository causes an error
    create_command.tools.cookiecutter.side_effect = (
        cookiecutter_exceptions.RepositoryNotFound
    )

    # Generating the template under there conditions raises an error
    with pytest.raises(InvalidTemplateRepository):
        create_command.generate_app_template(myapp)

    # Cookiecutter was invoked with the expected template name and context.
    create_command.tools.cookiecutter.assert_called_once_with(
        "https://example.com/somewhere/not-a-repo.git",
        no_input=True,
        checkout="v37.42.7",
        output_dir=os.fsdecode(create_command.platform_path),
        extra_context=full_context,
    )


def test_missing_branch_template(monkeypatch, create_command, myapp, full_context):
    """If the repo at the provided template URL doesn't have a branch for this
    Briefcase version, an error is raised."""
    # Set the Briefcase version
    monkeypatch.setattr(briefcase, "__version__", "37.42.7")

    myapp.template = "https://example.com/somewhere/missing-branch.git"

    # There won't be a cookiecutter cache, so there won't be
    # a repo path (yet).
    create_command.tools.git.Repo.side_effect = git_exceptions.NoSuchPathError

    # Calling cookiecutter on a URL that doesn't have the requested branch
    # causes an error
    create_command.tools.cookiecutter.side_effect = (
        cookiecutter_exceptions.RepositoryCloneFailed
    )

    # Generating the template under there conditions raises an error
    with pytest.raises(TemplateUnsupportedVersion):
        create_command.generate_app_template(myapp)

    # Cookiecutter was invoked with the expected template name and context.
    create_command.tools.cookiecutter.assert_called_once_with(
        "https://example.com/somewhere/missing-branch.git",
        no_input=True,
        checkout="v37.42.7",
        output_dir=os.fsdecode(create_command.platform_path),
        extra_context=full_context,
    )


def test_cached_template(monkeypatch, create_command, myapp, full_context):
    """If a template has already been used, the cached version will be used."""
    # Set the Briefcase version
    monkeypatch.setattr(briefcase, "__version__", "37.42.7")

    mock_repo = mock.MagicMock()
    mock_remote = mock.MagicMock()
    mock_remote_head = mock.MagicMock()

    # Git returns a Repo, that repo can return a remote, and it has
    # heads that can be accessed.
    create_command.tools.git.Repo.return_value = mock_repo
    mock_repo.remote.return_value = mock_remote
    mock_remote.refs.__getitem__.return_value = mock_remote_head

    # Generate the template.
    create_command.generate_app_template(myapp)

    # The origin of the repo was fetched
    mock_repo.remote.assert_called_once_with(name="origin")
    mock_remote.fetch.assert_called_once_with()

    # The remote head was checked out.
    mock_remote_head.checkout.assert_called_once_with()

    # Cookiecutter was invoked with the path to the *cached* template name
    create_command.tools.cookiecutter.assert_called_once_with(
        os.fsdecode(Path.home() / ".cookiecutters" / "briefcase-tester-dummy-template"),
        no_input=True,
        checkout="v37.42.7",
        output_dir=os.fsdecode(create_command.platform_path),
        extra_context=full_context,
    )


def test_cached_template_offline(
    monkeypatch, create_command, myapp, full_context, capsys
):
    """If the user is offline, a cached template won't be updated, but will
    still work."""
    # Set the Briefcase version
    monkeypatch.setattr(briefcase, "__version__", "37.42.7")

    mock_repo = mock.MagicMock()
    mock_remote = mock.MagicMock()
    mock_remote_head = mock.MagicMock()

    # Git returns a Repo, that repo can return a remote, and it has
    # heads that can be accessed. However, calling fetch on the remote
    # will cause a git error (error code 128).
    create_command.tools.git.Repo.return_value = mock_repo
    mock_repo.remote.return_value = mock_remote
    mock_remote.refs.__getitem__.return_value = mock_remote_head
    mock_remote.fetch.side_effect = git_exceptions.GitCommandError("git", 128)

    # Generate the template.
    create_command.generate_app_template(myapp)

    # An attempt to fetch the repo origin was made
    mock_repo.remote.assert_called_once_with(name="origin")
    mock_remote.fetch.assert_called_once_with()

    # A warning was raised to the user about the fetch problem
    output = capsys.readouterr().out
    assert "** WARNING: Unable to update template" in output

    # The remote head was checked out.
    mock_remote_head.checkout.assert_called_once_with()

    # Cookiecutter was invoked with the path to the *cached* template name
    create_command.tools.cookiecutter.assert_called_once_with(
        os.fsdecode(Path.home() / ".cookiecutters" / "briefcase-tester-dummy-template"),
        no_input=True,
        checkout="v37.42.7",
        output_dir=os.fsdecode(create_command.platform_path),
        extra_context=full_context,
    )


def test_cached_missing_branch_template(
    monkeypatch, create_command, myapp, full_context
):
    """If the cached repo doesn't have a branch for this Briefcase version, an
    error is raised."""
    # Set the Briefcase version
    monkeypatch.setattr(briefcase, "__version__", "37.42.7")

    mock_repo = mock.MagicMock()
    mock_remote = mock.MagicMock()

    # Git returns a Repo, that repo can return a remote. However, it doesn't
    # have a head corresponding to the requested Python version, so it
    # raises an IndexError
    create_command.tools.git.Repo.return_value = mock_repo
    mock_repo.remote.return_value = mock_remote
    mock_remote.refs.__getitem__.side_effect = IndexError

    # Generating the template under there conditions raises an error
    with pytest.raises(TemplateUnsupportedVersion):
        create_command.generate_app_template(myapp)<|MERGE_RESOLUTION|>--- conflicted
+++ resolved
@@ -47,7 +47,6 @@
     }
 
 
-<<<<<<< HEAD
 @pytest.mark.parametrize(
     "briefcase_version, expected_branch",
     [
@@ -74,13 +73,7 @@
 
     # There won't be a cookiecutter cache, so there won't be
     # a cache path (yet).
-    create_command.git.Repo.side_effect = git_exceptions.NoSuchPathError
-=======
-def test_default_template(create_command, myapp):
-    """Absent of other information, the default template is used."""
-    # There won't be a cookiecutter cache, so there won't be a cache path (yet).
-    create_command.tools.git.Repo.side_effect = git_exceptions.NoSuchPathError
->>>>>>> f33e6970
+    create_command.tools.git.Repo.side_effect = git_exceptions.NoSuchPathError
 
     # Generate the template.
     create_command.generate_app_template(myapp)
@@ -103,12 +96,12 @@
 
     # There won't be a cookiecutter cache, so there won't be
     # a cache path (yet).
-    create_command.git.Repo.side_effect = git_exceptions.NoSuchPathError
+    create_command.tools.git.Repo.side_effect = git_exceptions.NoSuchPathError
 
     # There will be two calls to cookiecutter; one on the versioned branch,
     # and one on the `main` branch. The first call will fail because the
     # template doesn't exist yet; the second will succeed.
-    create_command.cookiecutter.side_effect = [
+    create_command.tools.cookiecutter.side_effect = [
         cookiecutter_exceptions.RepositoryCloneFailed,
         None,
     ]
@@ -117,7 +110,7 @@
     create_command.generate_app_template(myapp)
 
     # Cookiecutter was invoked with the expected template name and context.
-    assert create_command.cookiecutter.mock_calls == [
+    assert create_command.tools.cookiecutter.mock_calls == [
         mock.call(
             "https://github.com/beeware/briefcase-tester-dummy-template.git",
             no_input=True,
@@ -145,20 +138,16 @@
     # Set an explicit branch
     branch = "some_branch"
     myapp.template_branch = branch
-<<<<<<< HEAD
 
     # There won't be a cookiecutter cache, so there won't be
     # a cache path (yet).
-    create_command.git.Repo.side_effect = git_exceptions.NoSuchPathError
-=======
-    create_command.tools.git.Repo.side_effect = git_exceptions.NoSuchPathError
->>>>>>> f33e6970
+    create_command.tools.git.Repo.side_effect = git_exceptions.NoSuchPathError
 
     # Generate the template.
     create_command.generate_app_template(myapp)
 
     # Cookiecutter was invoked (once) with the expected template name and context.
-    assert create_command.cookiecutter.mock_calls == [
+    assert create_command.tools.cookiecutter.mock_calls == [
         mock.call(
             "https://github.com/beeware/briefcase-tester-dummy-template.git",
             no_input=True,
@@ -183,10 +172,10 @@
 
     # There won't be a cookiecutter cache, so there won't be
     # a cache path (yet).
-    create_command.git.Repo.side_effect = git_exceptions.NoSuchPathError
+    create_command.tools.git.Repo.side_effect = git_exceptions.NoSuchPathError
 
     # There will be only 1 call to cookiecutter; the one on the versioned branch.
-    create_command.cookiecutter.side_effect = (
+    create_command.tools.cookiecutter.side_effect = (
         cookiecutter_exceptions.RepositoryCloneFailed
     )
 
@@ -195,7 +184,7 @@
         create_command.generate_app_template(myapp)
 
     # Cookiecutter was invoked (once) with the expected template name and context.
-    assert create_command.cookiecutter.mock_calls == [
+    assert create_command.tools.cookiecutter.mock_calls == [
         mock.call(
             "https://github.com/beeware/briefcase-tester-dummy-template.git",
             no_input=True,
@@ -217,7 +206,7 @@
 
     # There won't be a cookiecutter cache, so there won't be
     # a cache path (yet).
-    create_command.git.Repo.side_effect = git_exceptions.NoSuchPathError
+    create_command.tools.git.Repo.side_effect = git_exceptions.NoSuchPathError
 
     # Generate the template.
     create_command.generate_app_template(myapp)
@@ -272,7 +261,7 @@
     create_command.generate_app_template(myapp)
 
     # Cookiecutter was invoked with the expected template name and context.
-    create_command.cookiecutter.assert_called_once_with(
+    create_command.tools.cookiecutter.assert_called_once_with(
         "https://example.com/magic/special-template.git",
         no_input=True,
         checkout="v37.42.7",
@@ -298,7 +287,7 @@
 
     # There won't be a cookiecutter cache, so there won't be
     # a repo path (yet).
-    create_command.git.Repo.side_effect = git_exceptions.NoSuchPathError
+    create_command.tools.git.Repo.side_effect = git_exceptions.NoSuchPathError
 
     # Generate the template.
     create_command.generate_app_template(myapp)
@@ -324,7 +313,7 @@
     create_command.generate_app_template(myapp)
 
     # Cookiecutter was invoked with the expected template name and context.
-    create_command.cookiecutter.assert_called_once_with(
+    create_command.tools.cookiecutter.assert_called_once_with(
         "/path/to/special-template",
         no_input=True,
         checkout="v37.42.7",
@@ -333,7 +322,7 @@
     )
 
     # The template is a local directory, so there won't be any calls on git.
-    assert create_command.git.Repo.call_count == 0
+    assert create_command.tools.git.Repo.call_count == 0
 
 
 def test_explicit_local_template_and_branch(
