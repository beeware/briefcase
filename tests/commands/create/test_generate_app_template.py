import os
import platform
import subprocess
from datetime import date
from unittest import mock

import pytest
from cookiecutter import exceptions as cookiecutter_exceptions
from git import exc as git_exceptions

import briefcase
from briefcase.exceptions import (
<<<<<<< HEAD
    BriefcaseConfigError,
    InvalidTemplateRepository,
=======
    BriefcaseCommandError,
>>>>>>> 5ee1a342
    NetworkFailure,
    TemplateUnsupportedVersion,
)


@pytest.fixture
def full_context():
    return {
        "format": "dummy",
        "app_name": "my-app",
        "formal_name": "My App",
        "bundle": "com.example",
        "bundle_identifier": "com.example.my-app",
        "version": "1.2.3",
        "description": "This is a simple app",
        "long_description": None,
        "sources": ["src/my_app"],
        "test_sources": None,
        "test_requires": None,
        "url": "https://example.com",
        "author": "First Last",
        "author_email": "first@example.com",
        "requires": None,
        "icon": None,
        "supported": True,
        "console_app": False,
        "permissions": {},
        "custom_permissions": {},
        "requests": {},
        "document_types": {},
        "license": {"file": "LICENSE"},
        # Properties of the generating environment
        "python_version": platform.python_version(),
        "host_arch": "gothic",
        "briefcase_version": briefcase.__version__,
        # Properties of the template
        "template_source": "https://github.com/beeware/briefcase-Tester-Dummy-template.git",
        "template_branch": f"v{briefcase.__version__}",
        # Fields generated from other properties
        "module_name": "my_app",
        "class_name": "MyApp",
        "package_name": "com.example",
        # Date-based fields added at time of generation
        "year": date.today().strftime("%Y"),
        "month": date.today().strftime("%B"),
        # Fields added by the output format.
        "output_format": "dummy",
        # These tests don't do a full finalization, so the context will still be
        # marked as draft.
        "__draft__": True,
    }


@pytest.mark.parametrize(
    "briefcase_version, expected_branch",
    [
        ("37.42.1", "v37.42.1"),
        ("37.42.2.dev0+gad61a29.d20220919", "v37.42.2"),
        ("37.42.3.dev73+gad61a29.d20220919", "v37.42.3"),
        ("37.42.4a1", "v37.42.4"),
        ("37.42.5b2", "v37.42.5"),
        ("37.42.6rc3", "v37.42.6"),
        ("37.42.7.post1", "v37.42.7"),
    ],
)
def test_default_template(
    monkeypatch,
    create_command,
    myapp,
    full_context,
    briefcase_version,
    expected_branch,
    tmp_path,
):
    """Absent of other information, the briefcase version (without suffixes) is used as
    the template branch."""
    # Set the Briefcase version
    monkeypatch.setattr(briefcase, "__version__", briefcase_version)
    full_context["briefcase_version"] = briefcase_version
    full_context["template_branch"] = expected_branch

    # There won't be a cookiecutter cache, so there won't be a cache path (yet).

    # Generate the template.
    create_command.generate_app_template(myapp)
    # Cookiecutter was invoked with the expected template name and context.
    create_command.tools.cookiecutter.assert_called_once_with(
        str(create_command.data_path / "templates/briefcase-Tester-Dummy-template"),
        no_input=True,
        checkout=expected_branch,
        output_dir=str(tmp_path / "base_path/build/my-app/tester"),
        extra_context=full_context,
        default_config={"replay_dir": str(tmp_path / "data/templates/.replay")},
    )


@pytest.mark.parametrize(
    "briefcase_version,template_branch",
    [
        ("37.42.7.dev0+gad61a29.d20220919", "v37.42.7"),
        ("37.42.7.dev73+gad61a29.d20220919", "v37.42.7"),
    ],
)
def test_default_template_dev(
    monkeypatch,
    create_command,
    myapp,
    full_context,
    briefcase_version,
    template_branch,
    tmp_path,
):
    """In a dev version, template will fall back to the 'main' branch if a versioned
    template doesn't exist."""
    # Set the Briefcase version
    monkeypatch.setattr(briefcase, "__version__", briefcase_version)
    full_context["briefcase_version"] = briefcase_version
    full_context["template_branch"] = template_branch

    full_context2 = full_context.copy()
    full_context2["template_branch"] = "main"

    # There won't be a cookiecutter cache, so there won't be a cache path (yet).

    # There will be two calls to cookiecutter; one on the versioned branch,
    # and one on the `main` branch. The first call will fail because the
    # template doesn't exist yet; the second will succeed.
    create_command.tools.cookiecutter.side_effect = [
        cookiecutter_exceptions.RepositoryCloneFailed,
        None,
    ]

    # Generate the template.
    create_command.generate_app_template(myapp)

    # Cookiecutter was invoked with the expected template name and context.
    assert create_command.tools.cookiecutter.mock_calls == [
        mock.call(
            str(create_command.data_path / "templates/briefcase-Tester-Dummy-template"),
            no_input=True,
            checkout="v37.42.7",
            output_dir=os.fsdecode(tmp_path / "base_path/build/my-app/tester"),
            extra_context=full_context,
            default_config={"replay_dir": str(tmp_path / "data/templates/.replay")},
        ),
        mock.call(
            str(create_command.data_path / "templates/briefcase-Tester-Dummy-template"),
            no_input=True,
            checkout="main",
            output_dir=os.fsdecode(tmp_path / "base_path/build/my-app/tester"),
            extra_context=full_context2,
            default_config={"replay_dir": str(tmp_path / "data/templates/.replay")},
        ),
    ]


@pytest.mark.parametrize(
    "briefcase_version",
    ("37.42.7.dev0+gad61a29.d20220919", "37.42.7.dev73+gad61a29.d20220919"),
)
def test_default_template_dev_explicit_branch(
    monkeypatch,
    create_command,
    myapp,
    full_context,
    briefcase_version,
    tmp_path,
):
    """In a dev version, if an explicit branch is provided, it is used."""
    # Set the Briefcase version
    monkeypatch.setattr(briefcase, "__version__", briefcase_version)
    full_context["briefcase_version"] = briefcase_version

    # Set an explicit branch
    branch = "some_branch"
    myapp.template_branch = branch
    full_context["template_branch"] = branch

    # There won't be a cookiecutter cache, so there won't be
    # a cache path (yet).
    create_command.tools.git.Repo.side_effect = git_exceptions.NoSuchPathError

    # Generate the template.
    create_command.generate_app_template(myapp)

    # Cookiecutter was invoked (once) with the expected template name and context.
    assert create_command.tools.cookiecutter.mock_calls == [
        mock.call(
            str(create_command.data_path / "templates/briefcase-Tester-Dummy-template"),
            no_input=True,
            checkout=branch,
            output_dir=os.fsdecode(tmp_path / "base_path/build/my-app/tester"),
            extra_context=full_context,
            default_config={"replay_dir": str(tmp_path / "data/templates/.replay")},
        ),
    ]


@pytest.mark.parametrize(
    "briefcase_version",
    ("37.42.7.dev0+gad61a29.d20220919", "37.42.7.dev73+gad61a29.d20220919"),
)
def test_default_template_dev_explicit_invalid_branch(
    monkeypatch,
    create_command,
    myapp,
    full_context,
    briefcase_version,
    tmp_path,
):
    """In a dev version, if an explicit (but invalid) branch is provided, the fallback
    to the 'main' branch will not occur."""
    # Set the Briefcase version to a dev version
    monkeypatch.setattr(briefcase, "__version__", briefcase_version)
    full_context["briefcase_version"] = briefcase_version

    # Set an explicit branch
    branch = "some_branch"
    myapp.template_branch = branch
    full_context["template_branch"] = branch

    # There won't be a cookiecutter cache, so there won't be
    # a cache path (yet).
    create_command.tools.git.Repo.side_effect = git_exceptions.NoSuchPathError

    # There will be only 1 call to cookiecutter; the one on the versioned branch.
    create_command.tools.cookiecutter.side_effect = (
        cookiecutter_exceptions.RepositoryCloneFailed
    )

    # Generate the template.
    with pytest.raises(TemplateUnsupportedVersion):
        create_command.generate_app_template(myapp)

    # Cookiecutter was invoked (once) with the expected template name and context.
    assert create_command.tools.cookiecutter.mock_calls == [
        mock.call(
            str(create_command.data_path / "templates/briefcase-Tester-Dummy-template"),
            no_input=True,
            checkout=branch,
            output_dir=os.fsdecode(tmp_path / "base_path/build/my-app/tester"),
            extra_context=full_context,
            default_config={"replay_dir": str(tmp_path / "data/templates/.replay")},
        ),
    ]


def test_explicit_branch(monkeypatch, create_command, myapp, full_context, tmp_path):
    """User can choose which branch to take the template from."""
    # Set the Briefcase version
    monkeypatch.setattr(briefcase, "__version__", "37.42.7")
    full_context["briefcase_version"] = "37.42.7"

    # Set an explicit branch
    branch = "some_branch"
    myapp.template_branch = branch
    full_context["template_branch"] = branch

    # There won't be a cookiecutter cache, so there won't be
    # a cache path (yet).
    create_command.tools.git.Repo.side_effect = git_exceptions.NoSuchPathError

    # Generate the template.
    create_command.generate_app_template(myapp)

    # Cookiecutter was invoked with the expected template name and context.
    create_command.tools.cookiecutter.assert_called_once_with(
        str(create_command.data_path / "templates/briefcase-Tester-Dummy-template"),
        no_input=True,
        checkout=branch,
        output_dir=os.fsdecode(tmp_path / "base_path/build/my-app/tester"),
        extra_context=full_context,
        default_config={"replay_dir": str(tmp_path / "data/templates/.replay")},
    )


def test_platform_exists(monkeypatch, create_command, myapp, full_context, tmp_path):
    """If the platform directory already exists, it's ok."""
    # Set the Briefcase version
    monkeypatch.setattr(briefcase, "__version__", "37.42.7")
    full_context["briefcase_version"] = "37.42.7"
    full_context["template_branch"] = "v37.42.7"

    # There won't be a cookiecutter cache, so there won't be
    # a cache path (yet).
    create_command.tools.git.Repo.side_effect = git_exceptions.NoSuchPathError

    # Create the build directory
    create_command.build_path(myapp).mkdir(parents=True)

    # Generate the template.
    create_command.generate_app_template(myapp)

    # Cookiecutter was invoked with the expected template name and context.
    create_command.tools.cookiecutter.assert_called_once_with(
        str(create_command.data_path / "templates/briefcase-Tester-Dummy-template"),
        no_input=True,
        checkout="v37.42.7",
        output_dir=os.fsdecode(tmp_path / "base_path/build/my-app/tester"),
        extra_context=full_context,
        default_config={"replay_dir": str(tmp_path / "data/templates/.replay")},
    )


def test_explicit_repo_template(
    monkeypatch,
    create_command,
    myapp,
    full_context,
    tmp_path,
):
    """If a template is specified in the app config, it is used."""
    # Set the Briefcase version
    monkeypatch.setattr(briefcase, "__version__", "37.42.7")
    full_context["briefcase_version"] = "37.42.7"
    full_context["template_branch"] = "v37.42.7"

    template = "https://example.com/magic/special-template.git"
    myapp.template = template
    full_context["template_source"] = template

    # There won't be a cookiecutter cache, so there won't be a repo path (yet).

    # Generate the template.
    create_command.generate_app_template(myapp)

    # Cookiecutter was invoked with the expected template name and context.
    create_command.tools.cookiecutter.assert_called_once_with(
        str(create_command.data_path / "templates/special-template"),
        no_input=True,
        checkout="v37.42.7",
        output_dir=os.fsdecode(tmp_path / "base_path/build/my-app/tester"),
        extra_context=full_context,
        default_config={"replay_dir": str(tmp_path / "data/templates/.replay")},
    )


def test_explicit_repo_template_and_branch(
    monkeypatch,
    create_command,
    myapp,
    full_context,
    tmp_path,
):
    """If a template and branch is specified in the app config, it is used."""
    # Set the Briefcase version
    monkeypatch.setattr(briefcase, "__version__", "37.42.7")
    full_context["briefcase_version"] = "37.42.7"

    # Set an explicit template and branch
    template = "https://example.com/magic/special-template.git"
    myapp.template = template
    full_context["template_source"] = template

    branch = "some_branch"
    myapp.template_branch = branch
    full_context["template_branch"] = branch

    # There won't be a cookiecutter cache, so there won't be a repo path (yet).

    # Generate the template.
    create_command.generate_app_template(myapp)

    # Cookiecutter was invoked with the expected template name and context.
    create_command.tools.cookiecutter.assert_called_once_with(
        str(create_command.data_path / "templates/special-template"),
        no_input=True,
        checkout=branch,
        output_dir=os.fsdecode(tmp_path / "base_path/build/my-app/tester"),
        extra_context=full_context,
        default_config={"replay_dir": str(tmp_path / "data/templates/.replay")},
    )


def test_explicit_local_template(
    monkeypatch,
    create_command,
    myapp,
    full_context,
    tmp_path,
):
    """If a local template path is specified in the app config, it is used."""
    # Set the Briefcase version
    monkeypatch.setattr(briefcase, "__version__", "37.42.7")
    full_context["briefcase_version"] = "37.42.7"
    full_context["template_branch"] = "v37.42.7"

    template = "/path/to/special-template"
    myapp.template = template
    full_context["template_source"] = template

    # Generate the template.
    create_command.generate_app_template(myapp)

    # Cookiecutter was invoked with the expected template name and context.
    create_command.tools.cookiecutter.assert_called_once_with(
        "/path/to/special-template",
        no_input=True,
        checkout="v37.42.7",
        output_dir=os.fsdecode(tmp_path / "base_path/build/my-app/tester"),
        extra_context=full_context,
        default_config={"replay_dir": str(tmp_path / "data/templates/.replay")},
    )

    # The template is a local directory, so there won't be any calls on git.
    assert create_command.tools.git.Repo.call_count == 0


def test_explicit_local_template_and_branch(
    monkeypatch,
    create_command,
    myapp,
    full_context,
    tmp_path,
):
    """If a local template path and branch is specified in the app config, it is
    used."""
    # Set the Briefcase version
    monkeypatch.setattr(briefcase, "__version__", "37.42.7")
    full_context["briefcase_version"] = "37.42.7"

    template = "/path/to/special-template"
    myapp.template = template
    full_context["template_source"] = template

    branch = "some_branch"
    myapp.template_branch = branch
    full_context["template_branch"] = branch

    # Generate the template.
    create_command.generate_app_template(myapp)

    # Cookiecutter was invoked with the expected template name and context.
    create_command.tools.cookiecutter.assert_called_once_with(
        "/path/to/special-template",
        no_input=True,
        checkout=branch,
        output_dir=os.fsdecode(tmp_path / "base_path/build/my-app/tester"),
        extra_context=full_context,
        default_config={"replay_dir": str(tmp_path / "data/templates/.replay")},
    )

    # The template is a local directory, so there won't be any calls on git.
    assert create_command.tools.git.Repo.call_count == 0


def test_offline_repo_template(
    monkeypatch,
    create_command,
    myapp,
    full_context,
    tmp_path,
):
    """If the user is offline the first time a repo template is requested, an error is
    raised."""
    # Set the Briefcase version
    monkeypatch.setattr(briefcase, "__version__", "37.42.7")
    full_context["briefcase_version"] = "37.42.7"
    full_context["template_branch"] = "v37.42.7"

    # There won't be a cookiecutter cache, so there won't be a repo path (yet).

    # Calling cookiecutter on a repository while offline causes a CalledProcessError
    create_command.tools.cookiecutter.side_effect = subprocess.CalledProcessError(
        cmd=[
            "git",
            "clone",
            str(create_command.data_path / "templates/briefcase-Tester-Dummy-template"),
        ],
        returncode=128,
    )

    # Generating the template under these conditions raises an error
    with pytest.raises(NetworkFailure):
        create_command.generate_app_template(myapp)

    # Cookiecutter was invoked with the expected template name and context.
    create_command.tools.cookiecutter.assert_called_once_with(
        str(create_command.data_path / "templates/briefcase-Tester-Dummy-template"),
        no_input=True,
        checkout="v37.42.7",
        output_dir=os.fsdecode(tmp_path / "base_path/build/my-app/tester"),
        extra_context=full_context,
        default_config={"replay_dir": str(tmp_path / "data/templates/.replay")},
    )


def test_invalid_repo_template(
    monkeypatch,
    create_command,
    myapp,
    full_context,
    tmp_path,
):
    """If the provided template URL isn't valid, an error is raised."""
    # Set the Briefcase version
    monkeypatch.setattr(briefcase, "__version__", "37.42.7")
    full_context["briefcase_version"] = "37.42.7"
    full_context["template_branch"] = "v37.42.7"

    template = "https://example.com/somewhere/not-a-repo.git"
    myapp.template = template
    full_context["template_source"] = template

    # Prime git to respond to a bad URL.
    create_command.tools.git.Repo.clone_from.side_effect = (
        git_exceptions.GitCommandError("git", 128)
    )

    # Generating the template under there conditions raises an error
    with pytest.raises(BriefcaseCommandError, match=r"..."):
        create_command.generate_app_template(myapp)

    # No attempt is made to create a template.
    create_command.tools.cookiecutter.assert_not_called()


def test_cached_template(monkeypatch, create_command, myapp, full_context, tmp_path):
    """If a template has already been used, the cached version will be used."""
    # Set up a pre-cached template directory
    (create_command.data_path / "templates/briefcase-Tester-Dummy-template").mkdir(
        parents=True
    )

    # Set the Briefcase version
    monkeypatch.setattr(briefcase, "__version__", "37.42.7")
    full_context["briefcase_version"] = "37.42.7"
    full_context["template_branch"] = "v37.42.7"

    mock_repo = mock.MagicMock()
    mock_remote = mock.MagicMock()
    mock_remote_head = mock.MagicMock()

    # Git returns a Repo, that repo can return a remote, and it has
    # heads that can be accessed.
    create_command.tools.git.Repo.return_value = mock_repo
    mock_repo.remote.return_value = mock_remote
    mock_remote.refs.__getitem__.return_value = mock_remote_head

    # Generate the template.
    create_command.generate_app_template(myapp)

    # The origin of the repo was fetched
    mock_repo.remote.assert_called_once_with(name="origin")
    mock_remote.fetch.assert_called_once_with()

    # The remote head was checked out.
    mock_remote_head.checkout.assert_called_once_with()

    # Cookiecutter was invoked with the path to the *cached* template name
    create_command.tools.cookiecutter.assert_called_once_with(
        str(create_command.data_path / "templates/briefcase-Tester-Dummy-template"),
        no_input=True,
        checkout="v37.42.7",
        output_dir=os.fsdecode(tmp_path / "base_path/build/my-app/tester"),
        extra_context=full_context,
        default_config={"replay_dir": str(tmp_path / "data/templates/.replay")},
    )


def test_cached_template_offline(
    monkeypatch,
    create_command,
    myapp,
    full_context,
    capsys,
    tmp_path,
):
    """If the user is offline, a cached template won't be updated, but will still
    work."""
    # Set up a pre-cached template directory
    (create_command.data_path / "templates/briefcase-Tester-Dummy-template").mkdir(
        parents=True
    )

    # Set the Briefcase version
    monkeypatch.setattr(briefcase, "__version__", "37.42.7")
    full_context["briefcase_version"] = "37.42.7"
    full_context["template_branch"] = "v37.42.7"

    mock_repo = mock.MagicMock()
    mock_remote = mock.MagicMock()
    mock_remote_head = mock.MagicMock()

    # Git returns a Repo, that repo can return a remote, and it has
    # heads that can be accessed. However, calling fetch on the remote
    # will cause a git error (error code 128).
    create_command.tools.git.Repo.return_value = mock_repo
    mock_repo.remote.return_value = mock_remote
    mock_remote.refs.__getitem__.return_value = mock_remote_head
    mock_remote.fetch.side_effect = git_exceptions.GitCommandError("git", 128)

    # Generate the template.
    create_command.generate_app_template(myapp)

    # An attempt to fetch the repo origin was made
    mock_repo.remote.assert_called_once_with(name="origin")
    mock_remote.fetch.assert_called_once_with()

    # A warning was raised to the user about the fetch problem
    output = capsys.readouterr().out
    assert "** WARNING: Unable to update template" in output

    # The remote head was checked out.
    mock_remote_head.checkout.assert_called_once_with()

    # Cookiecutter was invoked with the path to the *cached* template name
    create_command.tools.cookiecutter.assert_called_once_with(
        str(create_command.data_path / "templates/briefcase-Tester-Dummy-template"),
        no_input=True,
        checkout="v37.42.7",
        output_dir=str(tmp_path / "base_path/build/my-app/tester"),
        extra_context=full_context,
        default_config={"replay_dir": str(tmp_path / "data/templates/.replay")},
    )


def test_cached_missing_branch_template(monkeypatch, create_command, myapp):
    """If the cached repo doesn't have a branch for this Briefcase version, an error is
    raised."""
    # Set up a pre-cached template directory
    (create_command.data_path / "templates/briefcase-Tester-Dummy-template").mkdir(
        parents=True
    )

    # Set the Briefcase version
    monkeypatch.setattr(briefcase, "__version__", "37.42.7")

    mock_repo = mock.MagicMock()
    mock_remote = mock.MagicMock()

    # Git returns a Repo, that repo can return a remote. However, it doesn't
    # have a head corresponding to the requested Python version, so it
    # raises an IndexError
    create_command.tools.git.Repo.return_value = mock_repo
    mock_repo.remote.return_value = mock_remote
    mock_remote.refs.__getitem__.side_effect = IndexError

    # Generating the template under there conditions raises an error
    with pytest.raises(TemplateUnsupportedVersion):
        create_command.generate_app_template(myapp)


def test_x_permissions(
    monkeypatch,
    create_command,
    myapp,
    full_context,
    tmp_path,
):
    # Set the Briefcase version
    monkeypatch.setattr(briefcase, "__version__", "37.42.7")
    full_context["briefcase_version"] = "37.42.7"
    full_context["template_branch"] = "v37.42.7"

    # Define some permissions and requests. The original "permission" and "request"
    # definitions will be hidden from the final template context.

    myapp.permission = {
        # Cross-platform permissions
        "camera": "I need to see you",
        "microphone": "I need to hear you",
        "coarse_location": "I need to know approximately where you are",
        "fine_location": "I need to know exactly where you are",
        "background_location": "I need to know where you are constantly",
        "photo_library": "I need to see your photos",
        # Custom permissions
        "DUMMY_sit": "I can't sit without an invitation",
        "DUMMY.leave.the.dinner.table": "It would be impolite.",
    }
    myapp.request = {"tasty.beverage": True}

    # In the final context, all cross-platform permissions have been converted to upper
    # case, prefixed with "DUMMY", and moved to the `permissions` key. Custom
    # permissions have been moved to the "custom_permissions" key
    full_context["permissions"] = {
        "DUMMY_CAMERA": "I NEED TO SEE YOU",
        "DUMMY_MICROPHONE": "I NEED TO HEAR YOU",
        "DUMMY_COARSE_LOCATION": "I NEED TO KNOW APPROXIMATELY WHERE YOU ARE",
        "DUMMY_FINE_LOCATION": "I NEED TO KNOW EXACTLY WHERE YOU ARE",
        "DUMMY_BACKGROUND_LOCATION": "I NEED TO KNOW WHERE YOU ARE CONSTANTLY",
        "DUMMY_PHOTO_LIBRARY": "I NEED TO SEE YOUR PHOTOS",
    }
    full_context["custom_permissions"] = {
        "DUMMY_sit": "I can't sit without an invitation",
        "DUMMY.leave.the.dinner.table": "It would be impolite.",
    }

    # An extra request has been added because of the camera permission, and the
    # custom request has been preserved.
    full_context["requests"] = {
        "good.lighting": True,
        "tasty.beverage": True,
    }

    # There won't be a cookiecutter cache, so there won't be
    # a cache path (yet).
    create_command.tools.git.Repo.side_effect = git_exceptions.NoSuchPathError

    # Generate the template.
    create_command.generate_app_template(myapp)

    # Cookiecutter was invoked with the expected template name and context.
    create_command.tools.cookiecutter.assert_called_once_with(
        str(create_command.data_path / "templates/briefcase-Tester-Dummy-template"),
        no_input=True,
        checkout="v37.42.7",
        output_dir=os.fsdecode(tmp_path / "base_path/build/my-app/tester"),
        extra_context=full_context,
<<<<<<< HEAD
    )


def test_cookiecutter_undefined_variable_in_template(
    myapp,
    create_command,
):
    """If the cookiecutter template has an undefined variable, a breifcase configuration
    error is raised."""

    cookiecutter_exception_message = "undefined document type"
    create_command.tools.cookiecutter.side_effect = (
        cookiecutter_exceptions.UndefinedVariableInTemplate(
            cookiecutter_exception_message, "error", "context"
        )
    )

    with pytest.raises(
        BriefcaseConfigError,
        match=f"Briefcase configuration error: {cookiecutter_exception_message}",
    ):
        # Generating the template with an undefined cookiecutter variable generates an error
        create_command.generate_app_template(myapp)
=======
        default_config={"replay_dir": str(tmp_path / "data/templates/.replay")},
    )
>>>>>>> 5ee1a342
<|MERGE_RESOLUTION|>--- conflicted
+++ resolved
@@ -10,12 +10,8 @@
 
 import briefcase
 from briefcase.exceptions import (
-<<<<<<< HEAD
+    BriefcaseCommandError,
     BriefcaseConfigError,
-    InvalidTemplateRepository,
-=======
-    BriefcaseCommandError,
->>>>>>> 5ee1a342
     NetworkFailure,
     TemplateUnsupportedVersion,
 )
@@ -725,7 +721,7 @@
         checkout="v37.42.7",
         output_dir=os.fsdecode(tmp_path / "base_path/build/my-app/tester"),
         extra_context=full_context,
-<<<<<<< HEAD
+        default_config={"replay_dir": str(tmp_path / "data/templates/.replay")},
     )
 
 
@@ -748,8 +744,4 @@
         match=f"Briefcase configuration error: {cookiecutter_exception_message}",
     ):
         # Generating the template with an undefined cookiecutter variable generates an error
-        create_command.generate_app_template(myapp)
-=======
-        default_config={"replay_dir": str(tmp_path / "data/templates/.replay")},
-    )
->>>>>>> 5ee1a342
+        create_command.generate_app_template(myapp)