import datetime
import os
import subprocess
import sys
from unittest import mock

import pytest
import tomli_w

import briefcase
from briefcase.commands.create import _is_local_path
from briefcase.console import LogLevel
from briefcase.exceptions import BriefcaseCommandError, RequirementsInstallError
from briefcase.integrations.subprocess import Subprocess

GENERATED_DATETIME = "# Generated 2024-05-02 12:00:00.000500"


@pytest.fixture
def create_command(create_command, myapp):
    # mock subprocess app context for this app
    create_command.tools[myapp].app_context = mock.MagicMock(spec_set=Subprocess)
    return create_command


@pytest.fixture
def mock_now(monkeypatch):
    """Monkeypatch the ``datetime.now`` inside ``briefcase.commands.create``.

    When this fixture is used, the datetime is locked to 2024 May 2 @ 12:00:00:000500.
    """
    now = datetime.datetime(2024, 5, 2, 12, 0, 0, 500)
    datetime_mock = mock.MagicMock(wraps=datetime.datetime)
    datetime_mock.now.return_value = now
    monkeypatch.setattr(briefcase.commands.create, "datetime", datetime_mock)
    return now


def create_installation_artefacts(app_packages_path, packages):
    """Utility method for generating a function that will mock installation artefacts.

    Creates a function that when invoked, creates a dummy ``__init__.py``
    and ``__main__.py`` for each package named in ``packages``.

    :param app_packages_path: The pathlib object where app packages will be installed
    :param packages: A list of package names to mock.
    :returns: A function that will create files to mock the named installed packages.
    """

    def _create_installation_artefacts(*args, **kwargs):
        for package in packages:
            package_path = app_packages_path / package
            package_path.mkdir(parents=True)
            with (package_path / "__init__.py").open("w", encoding="utf-8") as f:
                f.write("")
            with (package_path / "__main__.py").open("w", encoding="utf-8") as f:
                f.write('print("I am {package}")')

    return _create_installation_artefacts


def test_bad_path_index(create_command, myapp, bundle_path, app_requirements_path):
    """If the app's path index doesn't declare a destination for requirements, an error
    is raised."""
    # Write a briefcase.toml that is missing app_packages_path and app_requirements_path
    with (bundle_path / "briefcase.toml").open("wb") as f:
        index = {
            "paths": {
                "app_path": "path/to/app",
                "support_path": "path/to/support",
            }
        }
        tomli_w.dump(index, f)

    # Set up requirements for the app
    myapp.requires = ["first", "second", "third"]

    # Install requirements
    with pytest.raises(
        BriefcaseCommandError,
        match=r"Application path index file does not define `app_requirements_path` or `app_packages_path`",
    ):
<<<<<<< HEAD
        create_command.install_app_requirements(
            myapp, test_mode=False, debug_mode=False
        )
=======
        create_command.install_app_requirements(myapp)
>>>>>>> 7d2ed52c

    # pip wasn't invoked
    create_command.tools[myapp].app_context.run.assert_not_called()

    # requirements.txt doesn't exist either
    assert not app_requirements_path.exists()

    # Original app definitions haven't changed
    assert myapp.requires == ["first", "second", "third"]
    assert myapp.test_requires is None


def test_app_packages_no_requires(
    create_command,
    myapp,
    app_packages_path,
    app_packages_path_index,
):
    """If an app has no requirements, install_app_requirements is a no-op."""
    myapp.requires = None

<<<<<<< HEAD
    create_command.install_app_requirements(myapp, test_mode=False, debug_mode=False)
=======
    create_command.install_app_requirements(myapp)
>>>>>>> 7d2ed52c

    # No request was made to install requirements
    create_command.tools[myapp].app_context.run.assert_not_called()


def test_app_packages_empty_requires(
    create_command,
    myapp,
    app_packages_path,
    app_packages_path_index,
):
    """If an app has an empty requirements list, install_app_requirements is a no-op."""
    myapp.requires = []

<<<<<<< HEAD
    create_command.install_app_requirements(myapp, test_mode=False, debug_mode=False)
=======
    create_command.install_app_requirements(myapp)
>>>>>>> 7d2ed52c

    # No request was made to install requirements
    create_command.tools[myapp].app_context.run.assert_not_called()


def test_app_packages_valid_requires(
    create_command,
    myapp,
    app_packages_path,
    app_packages_path_index,
):
    """If an app has a valid list of requirements, pip is invoked."""
    myapp.requires = ["first", "second==1.2.3", "third>=3.2.1"]

<<<<<<< HEAD
    create_command.install_app_requirements(myapp, test_mode=False, debug_mode=False)
=======
    create_command.install_app_requirements(myapp)
>>>>>>> 7d2ed52c

    # A request was made to install requirements
    create_command.tools[myapp].app_context.run.assert_called_with(
        [
            sys.executable,
            "-u",
            "-X",
            "utf8",
            "-m",
            "pip",
            "install",
            "--disable-pip-version-check",
            "--upgrade",
            "--no-user",
            f"--target={app_packages_path}",
            "first",
            "second==1.2.3",
            "third>=3.2.1",
        ],
        check=True,
        encoding="UTF-8",
    )

    # Original app definitions haven't changed
    assert myapp.requires == ["first", "second==1.2.3", "third>=3.2.1"]
    assert myapp.test_requires is None


def test_app_packages_requirement_installer_args_no_paths(
    create_command,
    myapp,
    app_packages_path,
    app_path,
    app_packages_path_index,
):
    """If an app has requirement installer arguments, they are used in pip install."""
    (create_command.base_path / "packages").mkdir(exist_ok=True)
    myapp.requirement_installer_args = ["--no-cache"]
    myapp.requires = ["package"]

<<<<<<< HEAD
    create_command.install_app_requirements(myapp, test_mode=False, debug_mode=False)
=======
    create_command.install_app_requirements(myapp)
>>>>>>> 7d2ed52c

    # A request was made to install requirements
    create_command.tools[myapp].app_context.run.assert_called_with(
        [
            sys.executable,
            "-u",
            "-X",
            "utf8",
            "-m",
            "pip",
            "install",
            "--disable-pip-version-check",
            "--upgrade",
            "--no-user",
            f"--target={app_packages_path}",
            "--no-cache",
            "package",
        ],
        check=True,
        encoding="UTF-8",
    )


def test_app_packages_requirement_installer_args_path_transformed(
    create_command,
    myapp,
    app_packages_path,
    app_path,
    app_packages_path_index,
):
    """If an app's requirement installer arguments includes a relative path that exists,
    it is transformed to an absolute path."""
    (create_command.base_path / "packages").mkdir(exist_ok=True)
    myapp.requirement_installer_args = ["--extra-index-url", "./packages"]
    myapp.requires = ["package"]

<<<<<<< HEAD
    create_command.install_app_requirements(myapp, test_mode=False, debug_mode=False)
=======
    create_command.install_app_requirements(myapp)
>>>>>>> 7d2ed52c

    # A request was made to install requirements
    create_command.tools[myapp].app_context.run.assert_called_with(
        [
            sys.executable,
            "-u",
            "-X",
            "utf8",
            "-m",
            "pip",
            "install",
            "--disable-pip-version-check",
            "--upgrade",
            "--no-user",
            f"--target={app_packages_path}",
            "--extra-index-url",
            os.path.abspath(create_command.base_path / "packages"),
            "package",
        ],
        check=True,
        encoding="UTF-8",
    )


def test_app_packages_requirement_installer_args_coincidental_path_not_transformed(
    create_command,
    myapp,
    app_packages_path,
    app_path,
    app_packages_path_index,
):
    """If an app's requirement installer arguments includes a path that exists,
    but it starts with `-`, it is used as-is."""
    (create_command.base_path / "-f" / "wheels").mkdir(parents=True, exist_ok=True)
    myapp.requirement_installer_args = ["-f./wheels"]
    myapp.requires = ["package"]

<<<<<<< HEAD
    create_command.install_app_requirements(myapp, test_mode=False, debug_mode=False)
=======
    create_command.install_app_requirements(myapp)
>>>>>>> 7d2ed52c

    # A request was made to install requirements
    create_command.tools[myapp].app_context.run.assert_called_with(
        [
            sys.executable,
            "-u",
            "-X",
            "utf8",
            "-m",
            "pip",
            "install",
            "--disable-pip-version-check",
            "--upgrade",
            "--no-user",
            f"--target={app_packages_path}",
            "-f./wheels",
            "package",
        ],
        check=True,
        encoding="UTF-8",
    )


def test_app_packages_requirement_installer_args_path_not_transformed(
    create_command,
    myapp,
    app_packages_path,
    app_path,
    app_packages_path_index,
):
    """If an app's requirement installer arguments have an argument that looks like a local path,
    but does not resolve to an existing path, it is used as-is."""
    (create_command.base_path / "packages").unlink(missing_ok=True)
    myapp.requirement_installer_args = ["--extra-index-url", "./packages"]
    myapp.requires = ["package"]

<<<<<<< HEAD
    create_command.install_app_requirements(myapp, test_mode=False, debug_mode=False)
=======
    create_command.install_app_requirements(myapp)
>>>>>>> 7d2ed52c

    # A request was made to install requirements
    create_command.tools[myapp].app_context.run.assert_called_with(
        [
            sys.executable,
            "-u",
            "-X",
            "utf8",
            "-m",
            "pip",
            "install",
            "--disable-pip-version-check",
            "--upgrade",
            "--no-user",
            f"--target={app_packages_path}",
            "--extra-index-url",
            "./packages",
            "package",
        ],
        check=True,
        encoding="UTF-8",
    )


def test_app_packages_requirement_installer_args_combined_argument_not_transformed(
    create_command,
    myapp,
    app_packages_path,
    app_path,
    app_packages_path_index,
):
    """If an app's requirement installer arguments use a combined argument,
    paths are not modified."""
    (create_command.base_path / "packages").mkdir(exist_ok=True)
    myapp.requirement_installer_args = ["--extra-index-url=./packages"]
    myapp.requires = ["package"]

<<<<<<< HEAD
    create_command.install_app_requirements(myapp, test_mode=False, debug_mode=False)
=======
    create_command.install_app_requirements(myapp)
>>>>>>> 7d2ed52c

    # A request was made to install requirements
    create_command.tools[myapp].app_context.run.assert_called_with(
        [
            sys.executable,
            "-u",
            "-X",
            "utf8",
            "-m",
            "pip",
            "install",
            "--disable-pip-version-check",
            "--upgrade",
            "--no-user",
            f"--target={app_packages_path}",
            "--extra-index-url=./packages",
            "package",
        ],
        check=True,
        encoding="UTF-8",
    )


def test_app_packages_valid_requires_no_support_package(
    create_command,
    myapp,
    app_packages_path,
    app_packages_path_index,
):
    """If the template doesn't specify a support package, the cross-platform site isn't
    specified."""
    myapp.requires = ["first", "second==1.2.3", "third>=3.2.1"]

    # Override the cache of paths to specify an app packages path, but no support package path
    create_command._briefcase_toml[myapp] = {
        "paths": {"app_packages_path": "path/to/app_packages"}
    }

<<<<<<< HEAD
    create_command.install_app_requirements(myapp, test_mode=False, debug_mode=False)
=======
    create_command.install_app_requirements(myapp)
>>>>>>> 7d2ed52c

    # A request was made to install requirements
    create_command.tools[myapp].app_context.run.assert_called_with(
        [
            sys.executable,
            "-u",
            "-X",
            "utf8",
            "-m",
            "pip",
            "install",
            "--disable-pip-version-check",
            "--upgrade",
            "--no-user",
            f"--target={app_packages_path}",
            "first",
            "second==1.2.3",
            "third>=3.2.1",
        ],
        check=True,
        encoding="UTF-8",
    )

    # Original app definitions haven't changed
    assert myapp.requires == ["first", "second==1.2.3", "third>=3.2.1"]
    assert myapp.test_requires is None


def test_app_packages_invalid_requires(
    create_command,
    myapp,
    app_packages_path,
    app_packages_path_index,
):
    """If an app has a valid list of requirements, pip is invoked."""
    myapp.requires = ["does-not-exist"]

    # Unfortunately, no way to tell the difference between "offline" and
    # "your requirements are invalid"; pip returns status code 1 for all
    # failures.
    create_command.tools[
        myapp
    ].app_context.run.side_effect = subprocess.CalledProcessError(
        cmd=["python", "-u", "-m", "pip", "..."], returncode=1
    )

    with pytest.raises(RequirementsInstallError):
<<<<<<< HEAD
        create_command.install_app_requirements(
            myapp, test_mode=False, debug_mode=False
        )
=======
        create_command.install_app_requirements(myapp)
>>>>>>> 7d2ed52c

    # But the request to install was still made
    create_command.tools[myapp].app_context.run.assert_called_with(
        [
            sys.executable,
            "-u",
            "-X",
            "utf8",
            "-m",
            "pip",
            "install",
            "--disable-pip-version-check",
            "--upgrade",
            "--no-user",
            f"--target={app_packages_path}",
            "does-not-exist",
        ],
        check=True,
        encoding="UTF-8",
    )

    # Original app definitions haven't changed
    assert myapp.requires == ["does-not-exist"]
    assert myapp.test_requires is None


def test_app_packages_offline(
    create_command,
    myapp,
    app_packages_path,
    app_packages_path_index,
):
    """If user is offline, pip fails."""
    myapp.requires = ["first", "second", "third"]

    # Unfortunately, no way to tell the difference between "offline" and
    # "your requirements are invalid"; pip returns status code 1 for all
    # failures.
    create_command.tools[
        myapp
    ].app_context.run.side_effect = subprocess.CalledProcessError(
        cmd=["python", "-u", "-m", "pip", "..."], returncode=1
    )

    with pytest.raises(RequirementsInstallError):
<<<<<<< HEAD
        create_command.install_app_requirements(
            myapp, test_mode=False, debug_mode=False
        )
=======
        create_command.install_app_requirements(myapp)
>>>>>>> 7d2ed52c

    # But the request to install was still made
    create_command.tools[myapp].app_context.run.assert_called_with(
        [
            sys.executable,
            "-u",
            "-X",
            "utf8",
            "-m",
            "pip",
            "install",
            "--disable-pip-version-check",
            "--upgrade",
            "--no-user",
            f"--target={app_packages_path}",
            "first",
            "second",
            "third",
        ],
        check=True,
        encoding="UTF-8",
    )

    # Original app definitions haven't changed
    assert myapp.requires == ["first", "second", "third"]
    assert myapp.test_requires is None


@pytest.mark.parametrize("logging_level", [LogLevel.INFO, LogLevel.DEEP_DEBUG])
def test_app_packages_install_requirements(
    create_command,
    myapp,
    app_packages_path,
    app_packages_path_index,
    logging_level,
):
    """Requirements can be installed."""
    # Configure logging level
    create_command.console.verbosity = logging_level

    # Set up the app requirements
    myapp.requires = ["first", "second", "third"]

    # The side effect of calling pip is creating installation artefacts
    create_command.tools[
        myapp
    ].app_context.run.side_effect = create_installation_artefacts(
        app_packages_path, myapp.requires
    )

    # Install the requirements
<<<<<<< HEAD
    create_command.install_app_requirements(myapp, test_mode=False, debug_mode=False)
=======
    create_command.install_app_requirements(myapp)
>>>>>>> 7d2ed52c

    # The request to install was made
    create_command.tools[myapp].app_context.run.assert_called_with(
        [
            sys.executable,
            "-u",
            "-X",
            "utf8",
            "-m",
            "pip",
            "install",
            "--disable-pip-version-check",
            "--upgrade",
            "--no-user",
            f"--target={app_packages_path}",
        ]
        + (["-vv"] if logging_level == LogLevel.DEEP_DEBUG else [])
        + ["first", "second", "third"],
        check=True,
        encoding="UTF-8",
    )

    # The new app packages have installation artefacts created
    assert (app_packages_path / "first").exists()
    assert (app_packages_path / "first/__main__.py").exists()
    assert (app_packages_path / "second").exists()
    assert (app_packages_path / "second/__main__.py").exists()
    assert (app_packages_path / "third").exists()
    assert (app_packages_path / "third/__main__.py").exists()

    # Original app definitions haven't changed
    assert myapp.requires == ["first", "second", "third"]
    assert myapp.test_requires is None


def test_app_packages_replace_existing_requirements(
    create_command,
    myapp,
    app_packages_path,
    app_packages_path_index,
):
    """If the app has already had requirements installed, they are removed first."""
    # Create some existing requirements
    create_installation_artefacts(app_packages_path, ["old", "ancient"])()

    # Set up the app requirements
    myapp.requires = ["first", "second", "third"]

    # The side effect of calling pip is creating installation artefacts
    create_command.tools[
        myapp
    ].app_context.run.side_effect = create_installation_artefacts(
        app_packages_path, myapp.requires
    )

    # Install the requirements
<<<<<<< HEAD
    create_command.install_app_requirements(myapp, test_mode=False, debug_mode=False)
=======
    create_command.install_app_requirements(myapp)
>>>>>>> 7d2ed52c

    # The request to install was still made
    create_command.tools[myapp].app_context.run.assert_called_with(
        [
            sys.executable,
            "-u",
            "-X",
            "utf8",
            "-m",
            "pip",
            "install",
            "--disable-pip-version-check",
            "--upgrade",
            "--no-user",
            f"--target={app_packages_path}",
            "first",
            "second",
            "third",
        ],
        check=True,
        encoding="UTF-8",
    )

    # The new app packages have installation artefacts created
    assert (app_packages_path / "first").exists()
    assert (app_packages_path / "first/__main__.py").exists()
    assert (app_packages_path / "second").exists()
    assert (app_packages_path / "second/__main__.py").exists()
    assert (app_packages_path / "third").exists()
    assert (app_packages_path / "third/__main__.py").exists()

    # The old app packages no longer exist.
    assert not (app_packages_path / "old").exists()
    assert not (app_packages_path / "ancient").exists()

    # Original app definitions haven't changed
    assert myapp.requires == ["first", "second", "third"]
    assert myapp.test_requires is None


def test_app_requirements_no_requires(
    create_command,
    myapp,
    app_requirements_path,
    app_requirements_path_index,
    mock_now,
):
    """If an app has no requirements, a requirements file is still written."""
    myapp.requires = None

    # Install requirements into the bundle
<<<<<<< HEAD
    create_command.install_app_requirements(myapp, test_mode=False, debug_mode=False)
=======
    create_command.install_app_requirements(myapp)
>>>>>>> 7d2ed52c

    # requirements.txt doesn't exist either
    assert app_requirements_path.exists()
    with app_requirements_path.open(encoding="utf-8") as f:
        assert f.read() == f"{GENERATED_DATETIME}\n"

    # Original app definitions haven't changed
    assert myapp.requires is None
    assert myapp.test_requires is None


def test_app_requirements_empty_requires(
    create_command,
    myapp,
    app_requirements_path,
    app_requirements_path_index,
    mock_now,
):
    """If an app has an empty requirements list, a requirements file is still
    written."""
    myapp.requires = []

    # Install requirements into the bundle
<<<<<<< HEAD
    create_command.install_app_requirements(myapp, test_mode=False, debug_mode=False)
=======
    create_command.install_app_requirements(myapp)
>>>>>>> 7d2ed52c

    # requirements.txt doesn't exist either
    assert app_requirements_path.exists()
    with app_requirements_path.open(encoding="utf-8") as f:
        assert f.read() == f"{GENERATED_DATETIME}\n"

    # Original app definitions haven't changed
    assert myapp.requires == []
    assert myapp.test_requires is None


def test_app_requirements_requires(
    create_command,
    myapp,
    app_requirements_path,
    app_requirements_path_index,
    mock_now,
):
    """If an app has an empty requirements list, a requirements file is still
    written."""
    myapp.requires = ["first", "second==1.2.3", "third>=3.2.1"]

    # Install requirements into the bundle
<<<<<<< HEAD
    create_command.install_app_requirements(myapp, test_mode=False, debug_mode=False)
=======
    create_command.install_app_requirements(myapp)
>>>>>>> 7d2ed52c

    # requirements.txt doesn't exist either
    assert app_requirements_path.exists()
    with app_requirements_path.open(encoding="utf-8") as f:
        assert f.read() == f"{GENERATED_DATETIME}\nfirst\nsecond==1.2.3\nthird>=3.2.1\n"

    # Original app definitions haven't changed
    assert myapp.requires == ["first", "second==1.2.3", "third>=3.2.1"]
    assert myapp.test_requires is None


def test_app_requirements_requirement_installer_args_no_template_support(
    create_command,
    myapp,
    app_path,
    app_requirements_path,
    mock_now,
    app_requirements_path_index,
):
    """If an app has requirement install args, a requirements file is still written,
    but no requirement installer args file is written if the template does not support it.
    """
    myapp.requirement_installer_args = ["--no-cache"]
    myapp.requires = ["my-favourite-package"]

    # Install requirements into the bundle
<<<<<<< HEAD
    create_command.install_app_requirements(myapp, test_mode=False, debug_mode=False)
=======
    create_command.install_app_requirements(myapp)
>>>>>>> 7d2ed52c

    # requirements.txt exists either
    assert app_requirements_path.exists()
    with app_requirements_path.open(encoding="utf-8") as f:
        assert f.read() == f"{GENERATED_DATETIME}\nmy-favourite-package\n"

    # Original app definitions haven't changed
    assert myapp.requires == ["my-favourite-package"]
    assert myapp.test_requires is None


def test_app_requirements_requirement_installer_args_with_template_support(
    create_command,
    myapp,
    app_path,
    app_requirements_path,
    app_requirement_installer_args_path,
    mock_now,
    app_requirement_installer_args_path_index,
):
    """If an app has requirement install args, a requirements file is still written,
    and requirement installer args file is written if the template supports it."""
    myapp.requirement_installer_args = ["--no-cache", "-f", "wheels with space"]
    myapp.requires = ["my-favourite-package"]

    # Install requirements into the bundle
<<<<<<< HEAD
    create_command.install_app_requirements(myapp, test_mode=False, debug_mode=False)
=======
    create_command.install_app_requirements(myapp)
>>>>>>> 7d2ed52c

    # requirements.txt exists either
    assert app_requirements_path.exists()
    with app_requirements_path.open(encoding="utf-8") as f:
        assert f.read() == f"{GENERATED_DATETIME}\nmy-favourite-package\n"

    assert app_requirement_installer_args_path.exists()
    assert (
        app_requirement_installer_args_path.read_text(encoding="utf-8")
        == "--no-cache\n-f\nwheels with space\n"
    )

    # Original app definitions haven't changed
    assert myapp.requires == ["my-favourite-package"]
    assert myapp.test_requires is None


def test_app_requirements_requirement_installer_args_without_requires_no_template_support(
    create_command,
    myapp,
    app_path,
    app_requirements_path,
    app_requirement_installer_args_path,
    mock_now,
    app_requirements_path_index,
):
    """If an app has requirement install args and no requires,
    a requirements file is still written with the timestamp,
    and does not write a requirement installer args file."""
    myapp.requirement_installer_args = ["--no-cache"]
    myapp.requires = []

    # Install requirements into the bundle
<<<<<<< HEAD
    create_command.install_app_requirements(myapp, test_mode=False, debug_mode=False)
=======
    create_command.install_app_requirements(myapp)
>>>>>>> 7d2ed52c

    # requirements.txt exists either
    assert app_requirements_path.exists()
    with app_requirements_path.open(encoding="utf-8") as f:
        assert f.read() == f"{GENERATED_DATETIME}\n"

    assert not app_requirement_installer_args_path.exists()

    # Original app definitions haven't changed
    assert myapp.requires == []
    assert myapp.test_requires is None


def test_app_requirements_requirement_installer_args_without_requires_with_template_support(
    create_command,
    myapp,
    app_path,
    app_requirements_path,
    app_requirement_installer_args_path,
    mock_now,
    app_requirement_installer_args_path_index,
):
    """If an app has requirement install args and no requires,
    a requirements file is still written with the timestamp,
    as well as requirement installer args file when the template supports it."""
    myapp.requirement_installer_args = ["--no-cache", "-f", "wheels with space"]
    myapp.requires = []

    # Install requirements into the bundle
<<<<<<< HEAD
    create_command.install_app_requirements(myapp, test_mode=False, debug_mode=False)
=======
    create_command.install_app_requirements(myapp)
>>>>>>> 7d2ed52c

    # requirements.txt exists either
    assert app_requirements_path.exists()
    with app_requirements_path.open(encoding="utf-8") as f:
        assert f.read() == f"{GENERATED_DATETIME}\n"

    assert app_requirement_installer_args_path.exists()
    assert (
        app_requirement_installer_args_path.read_text(encoding="utf-8")
        == "--no-cache\n-f\nwheels with space\n"
    )

    # Original app definitions haven't changed
    assert myapp.requires == []
    assert myapp.test_requires is None


@pytest.mark.parametrize(
    "altsep, requirement, expected",
    [
        (None, "asdf/xcvb", True),
        (None, "asdf>xcvb", False),
        (">", "asdf/xcvb", True),
        (">", "asdf>xcvb", True),
        (">", "asdf+xcvb", False),
    ],
)
def test__is_local_path_altsep_respected(
    altsep,
    requirement,
    expected,
    monkeypatch,
):
    """``os.altsep`` is included as a separator when available."""
    monkeypatch.setattr(os, "sep", "/")
    monkeypatch.setattr(os, "altsep", altsep)
    assert _is_local_path(requirement) is expected


def _test_app_requirements_paths(
    create_command,
    myapp,
    app_requirements_path,
    tmp_path,
    requirement,
):
    """A utility method that can be used to test expansion of a specific requirement."""
    if isinstance(requirement, tuple):
        requirement, converted = requirement
    else:
        converted = requirement
    myapp.requires = ["first", requirement, "third"]

<<<<<<< HEAD
    create_command.install_app_requirements(myapp, test_mode=False, debug_mode=False)
=======
    create_command.install_app_requirements(myapp)
>>>>>>> 7d2ed52c
    with app_requirements_path.open(encoding="utf-8") as f:
        assert f.read() == (
            "\n".join(
                [
                    GENERATED_DATETIME,
                    "first",
                    converted.format(tmp_path),
                    "third",
                ]
            )
            + "\n"
        )

    # Original app definitions haven't changed
    assert myapp.requires == ["first", requirement, "third"]
    assert myapp.test_requires is None


@pytest.mark.parametrize(
    "requirement",
    [
        # Simple PyPI package references
        "my-package",
        "my-package==1.2.3",
        "my-package<=1.2.3",
        # More complex PyPI references
        "my-package[optional]<=1.2.3",
        "my-package[optional]<=1.2.3; python_version<3.7",
        # References to git packages
        "git+https://github.com/project/package",
        "git+https://github.com/project/package#egg=my-package",
        "git+https://github.com/project/package@deadbeef#egg=my-package",
        "git+https://github.com/project/package@some-branch#egg=my-package",
        # URL references to wheels
        "http://example.com/path/to/mypackage-1.2.3-py3-none-any.whl",
        "https://example.com/path/to/mypackage-1.2.3-py3-none-any.whl",
        # Zip file source installs
        "my-package @ https://example.com/path/to/1.2.3.zip",
    ],
)
def test_app_requirements_non_paths(
    create_command,
    myapp,
    app_requirements_path,
    app_requirements_path_index,
    tmp_path,
    requirement,
    mock_now,
):
    """Requirements which are not paths are left unchanged."""
    _test_app_requirements_paths(
        create_command,
        myapp,
        app_requirements_path,
        tmp_path,
        requirement,
    )


@pytest.mark.skipif(os.name != "posix", reason="Unix specific tests")
@pytest.mark.parametrize(
    "requirement",
    [
        # A reference that involves an absolute path
        "/absolute/path/to/package",
        # Relative paths.
        ("./package/inside/project", "{}/base_path/package/inside/project"),
        ("../package/outside/project", "{}/package/outside/project"),
        ("sub/package/inside/project", "{}/base_path/sub/package/inside/project"),
    ],
)
def test_app_requirements_paths_unix(
    create_command,
    myapp,
    app_requirements_path,
    app_requirements_path_index,
    tmp_path,
    requirement,
    mock_now,
):
    """Requirement paths in Unix format are expanded correctly."""
    _test_app_requirements_paths(
        create_command,
        myapp,
        app_requirements_path,
        tmp_path,
        requirement,
    )


@pytest.mark.skipif(os.name != "nt", reason="Windows specific tests")
@pytest.mark.parametrize(
    "requirement",
    [
        # A reference that involves an absolute path
        r"C:\absolute\path\to\package",
        ("C:/absolute/path/to/package", r"C:\absolute\path\to\package"),
        ("/absolute/path/to/package", r"C:\absolute\path\to\package"),
        # Relative paths using forward slash separators
        ("./package/inside/project", r"{}\base_path\package\inside\project"),
        ("../package/outside/project", r"{}\package\outside\project"),
        ("sub/package/inside/project", r"{}\base_path\sub\package\inside\project"),
        # Relative paths using backslash separators
        (r".\package\inside\project", r"{}\base_path\package\inside\project"),
        (r"..\package\outside\project", r"{}\package\outside\project"),
        (r"sub\package\inside\project", r"{}\base_path\sub\package\inside\project"),
    ],
)
def test_app_requirements_paths_windows(
    create_command,
    myapp,
    app_requirements_path,
    app_requirements_path_index,
    tmp_path,
    requirement,
    mock_now,
):
    """Requirement paths in Windows format are expanded correctly."""
    _test_app_requirements_paths(
        create_command,
        myapp,
        app_requirements_path,
        tmp_path,
        requirement,
    )


def test_app_packages_test_requires(
    create_command,
    myapp,
    app_packages_path,
    app_packages_path_index,
):
    """If an app has test requirements, they're not included unless we are in test
    mode."""
    myapp.requires = ["first", "second==1.2.3", "third>=3.2.1"]
    myapp.test_requires = ["pytest", "pytest-tldr"]

<<<<<<< HEAD
    create_command.install_app_requirements(myapp, test_mode=False, debug_mode=False)
=======
    create_command.install_app_requirements(myapp)
>>>>>>> 7d2ed52c

    # A request was made to install requirements
    create_command.tools[myapp].app_context.run.assert_called_with(
        [
            sys.executable,
            "-u",
            "-X",
            "utf8",
            "-m",
            "pip",
            "install",
            "--disable-pip-version-check",
            "--upgrade",
            "--no-user",
            f"--target={app_packages_path}",
            "first",
            "second==1.2.3",
            "third>=3.2.1",
        ],
        check=True,
        encoding="UTF-8",
    )

    # Original app definitions haven't changed
    assert myapp.requires == ["first", "second==1.2.3", "third>=3.2.1"]
    assert myapp.test_requires == ["pytest", "pytest-tldr"]


def test_app_packages_test_requires_test_mode(
    create_command,
    myapp,
    app_packages_path,
    app_packages_path_index,
):
    """If an app has test requirements and we're in test mode, they are installed."""
    myapp.requires = ["first", "second==1.2.3", "third>=3.2.1"]
    myapp.test_requires = ["pytest", "pytest-tldr"]
    myapp.test_mode = True

<<<<<<< HEAD
    create_command.install_app_requirements(myapp, test_mode=True, debug_mode=False)
=======
    create_command.install_app_requirements(myapp)
>>>>>>> 7d2ed52c

    # A request was made to install requirements
    create_command.tools[myapp].app_context.run.assert_called_with(
        [
            sys.executable,
            "-u",
            "-X",
            "utf8",
            "-m",
            "pip",
            "install",
            "--disable-pip-version-check",
            "--upgrade",
            "--no-user",
            f"--target={app_packages_path}",
            "first",
            "second==1.2.3",
            "third>=3.2.1",
            "pytest",
            "pytest-tldr",
        ],
        check=True,
        encoding="UTF-8",
    )

    # Original app definitions haven't changed
    assert myapp.requires == ["first", "second==1.2.3", "third>=3.2.1"]
    assert myapp.test_requires == ["pytest", "pytest-tldr"]


def test_app_packages_only_test_requires_test_mode(
    create_command,
    myapp,
    app_packages_path,
    app_packages_path_index,
):
    """If an app only has test requirements and we're in test mode, they are
    installed."""
    myapp.requires = None
    myapp.test_requires = ["pytest", "pytest-tldr"]
    myapp.test_mode = True

<<<<<<< HEAD
    create_command.install_app_requirements(myapp, test_mode=True, debug_mode=False)
=======
    create_command.install_app_requirements(myapp)
>>>>>>> 7d2ed52c

    # A request was made to install requirements
    create_command.tools[myapp].app_context.run.assert_called_with(
        [
            sys.executable,
            "-u",
            "-X",
            "utf8",
            "-m",
            "pip",
            "install",
            "--disable-pip-version-check",
            "--upgrade",
            "--no-user",
            f"--target={app_packages_path}",
            "pytest",
            "pytest-tldr",
        ],
        check=True,
        encoding="UTF-8",
    )

    # Original app definitions haven't changed
    assert myapp.requires is None
    assert myapp.test_requires == ["pytest", "pytest-tldr"]


def test_app_packages_debug_requires_debug_mode(
    create_command,
    myapp,
    app_packages_path,
    app_packages_path_index,
):
    """If an app has debug requirements and we're in debug mode, they are installed."""
    myapp.requires = ["first", "second==1.2.3", "third>=3.2.1"]
    myapp.debug_requires = ["debugpy"]

    create_command.install_app_requirements(myapp, test_mode=False, debug_mode=True)

    # A request was made to install requirements
    create_command.tools[myapp].app_context.run.assert_called_with(
        [
            sys.executable,
            "-u",
            "-X",
            "utf8",
            "-m",
            "pip",
            "install",
            "--disable-pip-version-check",
            "--upgrade",
            "--no-user",
            f"--target={app_packages_path}",
            "first",
            "second==1.2.3",
            "third>=3.2.1",
            "debugpy",
        ],
        check=True,
        encoding="UTF-8",
    )

    # Original app definitions haven't changed
    assert myapp.requires == ["first", "second==1.2.3", "third>=3.2.1"]
    assert myapp.debug_requires == ["debugpy"]<|MERGE_RESOLUTION|>--- conflicted
+++ resolved
@@ -10,6 +10,7 @@
 import briefcase
 from briefcase.commands.create import _is_local_path
 from briefcase.console import LogLevel
+from briefcase.debuggers.base import BaseDebugger, DebuggerConnectionMode
 from briefcase.exceptions import BriefcaseCommandError, RequirementsInstallError
 from briefcase.integrations.subprocess import Subprocess
 
@@ -80,13 +81,7 @@
         BriefcaseCommandError,
         match=r"Application path index file does not define `app_requirements_path` or `app_packages_path`",
     ):
-<<<<<<< HEAD
-        create_command.install_app_requirements(
-            myapp, test_mode=False, debug_mode=False
-        )
-=======
         create_command.install_app_requirements(myapp)
->>>>>>> 7d2ed52c
 
     # pip wasn't invoked
     create_command.tools[myapp].app_context.run.assert_not_called()
@@ -108,11 +103,7 @@
     """If an app has no requirements, install_app_requirements is a no-op."""
     myapp.requires = None
 
-<<<<<<< HEAD
-    create_command.install_app_requirements(myapp, test_mode=False, debug_mode=False)
-=======
-    create_command.install_app_requirements(myapp)
->>>>>>> 7d2ed52c
+    create_command.install_app_requirements(myapp)
 
     # No request was made to install requirements
     create_command.tools[myapp].app_context.run.assert_not_called()
@@ -127,11 +118,7 @@
     """If an app has an empty requirements list, install_app_requirements is a no-op."""
     myapp.requires = []
 
-<<<<<<< HEAD
-    create_command.install_app_requirements(myapp, test_mode=False, debug_mode=False)
-=======
-    create_command.install_app_requirements(myapp)
->>>>>>> 7d2ed52c
+    create_command.install_app_requirements(myapp)
 
     # No request was made to install requirements
     create_command.tools[myapp].app_context.run.assert_not_called()
@@ -146,11 +133,7 @@
     """If an app has a valid list of requirements, pip is invoked."""
     myapp.requires = ["first", "second==1.2.3", "third>=3.2.1"]
 
-<<<<<<< HEAD
-    create_command.install_app_requirements(myapp, test_mode=False, debug_mode=False)
-=======
-    create_command.install_app_requirements(myapp)
->>>>>>> 7d2ed52c
+    create_command.install_app_requirements(myapp)
 
     # A request was made to install requirements
     create_command.tools[myapp].app_context.run.assert_called_with(
@@ -191,11 +174,7 @@
     myapp.requirement_installer_args = ["--no-cache"]
     myapp.requires = ["package"]
 
-<<<<<<< HEAD
-    create_command.install_app_requirements(myapp, test_mode=False, debug_mode=False)
-=======
-    create_command.install_app_requirements(myapp)
->>>>>>> 7d2ed52c
+    create_command.install_app_requirements(myapp)
 
     # A request was made to install requirements
     create_command.tools[myapp].app_context.run.assert_called_with(
@@ -232,11 +211,7 @@
     myapp.requirement_installer_args = ["--extra-index-url", "./packages"]
     myapp.requires = ["package"]
 
-<<<<<<< HEAD
-    create_command.install_app_requirements(myapp, test_mode=False, debug_mode=False)
-=======
-    create_command.install_app_requirements(myapp)
->>>>>>> 7d2ed52c
+    create_command.install_app_requirements(myapp)
 
     # A request was made to install requirements
     create_command.tools[myapp].app_context.run.assert_called_with(
@@ -274,11 +249,7 @@
     myapp.requirement_installer_args = ["-f./wheels"]
     myapp.requires = ["package"]
 
-<<<<<<< HEAD
-    create_command.install_app_requirements(myapp, test_mode=False, debug_mode=False)
-=======
-    create_command.install_app_requirements(myapp)
->>>>>>> 7d2ed52c
+    create_command.install_app_requirements(myapp)
 
     # A request was made to install requirements
     create_command.tools[myapp].app_context.run.assert_called_with(
@@ -315,11 +286,7 @@
     myapp.requirement_installer_args = ["--extra-index-url", "./packages"]
     myapp.requires = ["package"]
 
-<<<<<<< HEAD
-    create_command.install_app_requirements(myapp, test_mode=False, debug_mode=False)
-=======
-    create_command.install_app_requirements(myapp)
->>>>>>> 7d2ed52c
+    create_command.install_app_requirements(myapp)
 
     # A request was made to install requirements
     create_command.tools[myapp].app_context.run.assert_called_with(
@@ -357,11 +324,7 @@
     myapp.requirement_installer_args = ["--extra-index-url=./packages"]
     myapp.requires = ["package"]
 
-<<<<<<< HEAD
-    create_command.install_app_requirements(myapp, test_mode=False, debug_mode=False)
-=======
-    create_command.install_app_requirements(myapp)
->>>>>>> 7d2ed52c
+    create_command.install_app_requirements(myapp)
 
     # A request was made to install requirements
     create_command.tools[myapp].app_context.run.assert_called_with(
@@ -400,11 +363,7 @@
         "paths": {"app_packages_path": "path/to/app_packages"}
     }
 
-<<<<<<< HEAD
-    create_command.install_app_requirements(myapp, test_mode=False, debug_mode=False)
-=======
-    create_command.install_app_requirements(myapp)
->>>>>>> 7d2ed52c
+    create_command.install_app_requirements(myapp)
 
     # A request was made to install requirements
     create_command.tools[myapp].app_context.run.assert_called_with(
@@ -452,13 +411,7 @@
     )
 
     with pytest.raises(RequirementsInstallError):
-<<<<<<< HEAD
-        create_command.install_app_requirements(
-            myapp, test_mode=False, debug_mode=False
-        )
-=======
         create_command.install_app_requirements(myapp)
->>>>>>> 7d2ed52c
 
     # But the request to install was still made
     create_command.tools[myapp].app_context.run.assert_called_with(
@@ -504,13 +457,7 @@
     )
 
     with pytest.raises(RequirementsInstallError):
-<<<<<<< HEAD
-        create_command.install_app_requirements(
-            myapp, test_mode=False, debug_mode=False
-        )
-=======
         create_command.install_app_requirements(myapp)
->>>>>>> 7d2ed52c
 
     # But the request to install was still made
     create_command.tools[myapp].app_context.run.assert_called_with(
@@ -562,11 +509,7 @@
     )
 
     # Install the requirements
-<<<<<<< HEAD
-    create_command.install_app_requirements(myapp, test_mode=False, debug_mode=False)
-=======
-    create_command.install_app_requirements(myapp)
->>>>>>> 7d2ed52c
+    create_command.install_app_requirements(myapp)
 
     # The request to install was made
     create_command.tools[myapp].app_context.run.assert_called_with(
@@ -623,11 +566,7 @@
     )
 
     # Install the requirements
-<<<<<<< HEAD
-    create_command.install_app_requirements(myapp, test_mode=False, debug_mode=False)
-=======
-    create_command.install_app_requirements(myapp)
->>>>>>> 7d2ed52c
+    create_command.install_app_requirements(myapp)
 
     # The request to install was still made
     create_command.tools[myapp].app_context.run.assert_called_with(
@@ -679,11 +618,7 @@
     myapp.requires = None
 
     # Install requirements into the bundle
-<<<<<<< HEAD
-    create_command.install_app_requirements(myapp, test_mode=False, debug_mode=False)
-=======
-    create_command.install_app_requirements(myapp)
->>>>>>> 7d2ed52c
+    create_command.install_app_requirements(myapp)
 
     # requirements.txt doesn't exist either
     assert app_requirements_path.exists()
@@ -707,11 +642,7 @@
     myapp.requires = []
 
     # Install requirements into the bundle
-<<<<<<< HEAD
-    create_command.install_app_requirements(myapp, test_mode=False, debug_mode=False)
-=======
-    create_command.install_app_requirements(myapp)
->>>>>>> 7d2ed52c
+    create_command.install_app_requirements(myapp)
 
     # requirements.txt doesn't exist either
     assert app_requirements_path.exists()
@@ -735,11 +666,7 @@
     myapp.requires = ["first", "second==1.2.3", "third>=3.2.1"]
 
     # Install requirements into the bundle
-<<<<<<< HEAD
-    create_command.install_app_requirements(myapp, test_mode=False, debug_mode=False)
-=======
-    create_command.install_app_requirements(myapp)
->>>>>>> 7d2ed52c
+    create_command.install_app_requirements(myapp)
 
     # requirements.txt doesn't exist either
     assert app_requirements_path.exists()
@@ -766,11 +693,7 @@
     myapp.requires = ["my-favourite-package"]
 
     # Install requirements into the bundle
-<<<<<<< HEAD
-    create_command.install_app_requirements(myapp, test_mode=False, debug_mode=False)
-=======
-    create_command.install_app_requirements(myapp)
->>>>>>> 7d2ed52c
+    create_command.install_app_requirements(myapp)
 
     # requirements.txt exists either
     assert app_requirements_path.exists()
@@ -797,11 +720,7 @@
     myapp.requires = ["my-favourite-package"]
 
     # Install requirements into the bundle
-<<<<<<< HEAD
-    create_command.install_app_requirements(myapp, test_mode=False, debug_mode=False)
-=======
-    create_command.install_app_requirements(myapp)
->>>>>>> 7d2ed52c
+    create_command.install_app_requirements(myapp)
 
     # requirements.txt exists either
     assert app_requirements_path.exists()
@@ -835,11 +754,7 @@
     myapp.requires = []
 
     # Install requirements into the bundle
-<<<<<<< HEAD
-    create_command.install_app_requirements(myapp, test_mode=False, debug_mode=False)
-=======
-    create_command.install_app_requirements(myapp)
->>>>>>> 7d2ed52c
+    create_command.install_app_requirements(myapp)
 
     # requirements.txt exists either
     assert app_requirements_path.exists()
@@ -869,11 +784,7 @@
     myapp.requires = []
 
     # Install requirements into the bundle
-<<<<<<< HEAD
-    create_command.install_app_requirements(myapp, test_mode=False, debug_mode=False)
-=======
-    create_command.install_app_requirements(myapp)
->>>>>>> 7d2ed52c
+    create_command.install_app_requirements(myapp)
 
     # requirements.txt exists either
     assert app_requirements_path.exists()
@@ -927,11 +838,7 @@
         converted = requirement
     myapp.requires = ["first", requirement, "third"]
 
-<<<<<<< HEAD
-    create_command.install_app_requirements(myapp, test_mode=False, debug_mode=False)
-=======
-    create_command.install_app_requirements(myapp)
->>>>>>> 7d2ed52c
+    create_command.install_app_requirements(myapp)
     with app_requirements_path.open(encoding="utf-8") as f:
         assert f.read() == (
             "\n".join(
@@ -1070,11 +977,7 @@
     myapp.requires = ["first", "second==1.2.3", "third>=3.2.1"]
     myapp.test_requires = ["pytest", "pytest-tldr"]
 
-<<<<<<< HEAD
-    create_command.install_app_requirements(myapp, test_mode=False, debug_mode=False)
-=======
-    create_command.install_app_requirements(myapp)
->>>>>>> 7d2ed52c
+    create_command.install_app_requirements(myapp)
 
     # A request was made to install requirements
     create_command.tools[myapp].app_context.run.assert_called_with(
@@ -1114,11 +1017,7 @@
     myapp.test_requires = ["pytest", "pytest-tldr"]
     myapp.test_mode = True
 
-<<<<<<< HEAD
-    create_command.install_app_requirements(myapp, test_mode=True, debug_mode=False)
-=======
-    create_command.install_app_requirements(myapp)
->>>>>>> 7d2ed52c
+    create_command.install_app_requirements(myapp)
 
     # A request was made to install requirements
     create_command.tools[myapp].app_context.run.assert_called_with(
@@ -1161,11 +1060,7 @@
     myapp.test_requires = ["pytest", "pytest-tldr"]
     myapp.test_mode = True
 
-<<<<<<< HEAD
-    create_command.install_app_requirements(myapp, test_mode=True, debug_mode=False)
-=======
-    create_command.install_app_requirements(myapp)
->>>>>>> 7d2ed52c
+    create_command.install_app_requirements(myapp)
 
     # A request was made to install requirements
     create_command.tools[myapp].app_context.run.assert_called_with(
@@ -1191,6 +1086,16 @@
     # Original app definitions haven't changed
     assert myapp.requires is None
     assert myapp.test_requires == ["pytest", "pytest-tldr"]
+
+
+class DummyDebugger(BaseDebugger):
+    @property
+    def additional_requirements(self) -> list[str]:
+        raise NotImplementedError
+
+    @property
+    def connection_mode(self) -> DebuggerConnectionMode:
+        raise NotImplementedError
 
 
 def test_app_packages_debug_requires_debug_mode(
@@ -1202,8 +1107,9 @@
     """If an app has debug requirements and we're in debug mode, they are installed."""
     myapp.requires = ["first", "second==1.2.3", "third>=3.2.1"]
     myapp.debug_requires = ["debugpy"]
-
-    create_command.install_app_requirements(myapp, test_mode=False, debug_mode=True)
+    myapp.debugger = DummyDebugger()
+
+    create_command.install_app_requirements(myapp)
 
     # A request was made to install requirements
     create_command.tools[myapp].app_context.run.assert_called_with(
