--- conflicted
+++ resolved
@@ -29,7 +29,6 @@
         # App tools are verified
         ("verify-app-tools", "first"),
         # Run the first app
-<<<<<<< HEAD
         (
             "run",
             "first",
@@ -40,9 +39,6 @@
                 "simulator_device": None,
             },
         ),
-=======
-        ("run", "first", False, {"passthrough": []}),
->>>>>>> 7d2ed52c
     ]
 
 
@@ -73,7 +69,6 @@
         # App tools have been verified
         ("verify-app-tools", "first"),
         # Run the first app
-<<<<<<< HEAD
         (
             "run",
             "first",
@@ -84,9 +79,6 @@
                 "simulator_device": None,
             },
         ),
-=======
-        ("run", "first", False, {"passthrough": ["foo", "--bar"]}),
->>>>>>> 7d2ed52c
     ]
 
 
@@ -135,7 +127,6 @@
         # App tools are verified
         ("verify-app-tools", "first"),
         # Run the first app
-<<<<<<< HEAD
         (
             "run",
             "first",
@@ -146,9 +137,6 @@
                 "simulator_device": None,
             },
         ),
-=======
-        ("run", "first", False, {"passthrough": []}),
->>>>>>> 7d2ed52c
     ]
 
 
@@ -179,7 +167,6 @@
         # App tools have been verified
         ("verify-app-tools", "second"),
         # Run the second app
-<<<<<<< HEAD
         (
             "run",
             "second",
@@ -190,9 +177,6 @@
                 "simulator_device": None,
             },
         ),
-=======
-        ("run", "second", False, {"passthrough": []}),
->>>>>>> 7d2ed52c
     ]
 
 
@@ -261,18 +245,13 @@
         (
             "run",
             "first",
-<<<<<<< HEAD
-            {
-                "build_state": "first",
-                "simulator_device": None,
-                "device": None,
-                "test_mode": False,
-                "passthrough": [],
-            },
-=======
-            False,
-            {"build_state": "first", "passthrough": []},
->>>>>>> 7d2ed52c
+            False,
+            {
+                "build_state": "first",
+                "simulator_device": None,
+                "device": None,
+                "passthrough": [],
+            },
         ),
     ]
 
@@ -321,18 +300,13 @@
         (
             "run",
             "first",
-<<<<<<< HEAD
-            {
-                "build_state": "first",
-                "simulator_device": None,
-                "device": None,
-                "test_mode": False,
-                "passthrough": [],
-            },
-=======
-            False,
-            {"build_state": "first", "passthrough": []},
->>>>>>> 7d2ed52c
+            False,
+            {
+                "build_state": "first",
+                "simulator_device": None,
+                "device": None,
+                "passthrough": [],
+            },
         ),
     ]
 
@@ -381,18 +355,13 @@
         (
             "run",
             "first",
-<<<<<<< HEAD
-            {
-                "build_state": "first",
-                "simulator_device": None,
-                "device": None,
-                "test_mode": False,
-                "passthrough": [],
-            },
-=======
-            False,
-            {"build_state": "first", "passthrough": []},
->>>>>>> 7d2ed52c
+            False,
+            {
+                "build_state": "first",
+                "simulator_device": None,
+                "device": None,
+                "passthrough": [],
+            },
         ),
     ]
 
@@ -441,18 +410,13 @@
         (
             "run",
             "first",
-<<<<<<< HEAD
-            {
-                "build_state": "first",
-                "simulator_device": None,
-                "device": None,
-                "test_mode": False,
-                "passthrough": [],
-            },
-=======
-            False,
-            {"build_state": "first", "passthrough": []},
->>>>>>> 7d2ed52c
+            False,
+            {
+                "build_state": "first",
+                "simulator_device": None,
+                "device": None,
+                "passthrough": [],
+            },
         ),
     ]
 
@@ -501,18 +465,13 @@
         (
             "run",
             "first",
-<<<<<<< HEAD
-            {
-                "build_state": "first",
-                "simulator_device": None,
-                "device": None,
-                "test_mode": False,
-                "passthrough": [],
-            },
-=======
-            False,
-            {"build_state": "first", "passthrough": []},
->>>>>>> 7d2ed52c
+            False,
+            {
+                "build_state": "first",
+                "simulator_device": None,
+                "device": None,
+                "passthrough": [],
+            },
         ),
     ]
 
@@ -561,18 +520,13 @@
         (
             "run",
             "first",
-<<<<<<< HEAD
-            {
-                "build_state": "first",
-                "simulator_device": None,
-                "device": None,
-                "test_mode": False,
-                "passthrough": [],
-            },
-=======
-            False,
-            {"build_state": "first", "passthrough": []},
->>>>>>> 7d2ed52c
+            False,
+            {
+                "build_state": "first",
+                "simulator_device": None,
+                "device": None,
+                "passthrough": [],
+            },
         ),
     ]
 
@@ -621,18 +575,13 @@
         (
             "run",
             "first",
-<<<<<<< HEAD
-            {
-                "build_state": "first",
-                "simulator_device": None,
-                "device": None,
-                "test_mode": False,
-                "passthrough": [],
-            },
-=======
-            False,
-            {"build_state": "first", "passthrough": []},
->>>>>>> 7d2ed52c
+            False,
+            {
+                "build_state": "first",
+                "simulator_device": None,
+                "device": None,
+                "passthrough": [],
+            },
         ),
     ]
 
@@ -682,18 +631,13 @@
         (
             "run",
             "first",
-<<<<<<< HEAD
-            {
-                "build_state": "first",
-                "simulator_device": None,
-                "device": None,
-                "test_mode": False,
-                "passthrough": [],
-            },
-=======
-            False,
-            {"build_state": "first", "passthrough": []},
->>>>>>> 7d2ed52c
+            False,
+            {
+                "build_state": "first",
+                "simulator_device": None,
+                "device": None,
+                "passthrough": [],
+            },
         ),
     ]
 
@@ -743,18 +687,13 @@
         (
             "run",
             "first",
-<<<<<<< HEAD
-            {
-                "build_state": "first",
-                "simulator_device": None,
-                "device": None,
-                "test_mode": False,
-                "passthrough": [],
-            },
-=======
-            False,
-            {"build_state": "first", "passthrough": []},
->>>>>>> 7d2ed52c
+            False,
+            {
+                "build_state": "first",
+                "simulator_device": None,
+                "device": None,
+                "passthrough": [],
+            },
         ),
     ]
 
@@ -803,18 +742,13 @@
         (
             "run",
             "first",
-<<<<<<< HEAD
-            {
-                "build_state": "first",
-                "simulator_device": None,
-                "device": None,
-                "test_mode": True,
-                "passthrough": [],
-            },
-=======
-            True,
-            {"build_state": "first", "passthrough": []},
->>>>>>> 7d2ed52c
+            True,
+            {
+                "build_state": "first",
+                "simulator_device": None,
+                "device": None,
+                "passthrough": [],
+            },
         ),
     ]
 
@@ -866,12 +800,8 @@
             True,
             {
                 "build_state": "first",
-<<<<<<< HEAD
-                "simulator_device": None,
-                "device": None,
-                "test_mode": True,
-=======
->>>>>>> 7d2ed52c
+                "simulator_device": None,
+                "device": None,
                 "passthrough": ["foo", "--bar"],
             },
         ),
@@ -908,17 +838,12 @@
         (
             "run",
             "first",
-<<<<<<< HEAD
             {
                 "test_mode": True,
                 "simulator_device": None,
                 "device": None,
                 "passthrough": [],
             },
-=======
-            True,
-            {"passthrough": []},
->>>>>>> 7d2ed52c
         ),
     ]
 
@@ -950,11 +875,7 @@
             "first",
             True,
             {
-<<<<<<< HEAD
-                "test_mode": True,
-                "simulator_device": None,
-=======
->>>>>>> 7d2ed52c
+                "simulator_device": None,
                 "update": False,
                 "update_requirements": True,
                 "update_resources": False,
@@ -971,18 +892,13 @@
         (
             "run",
             "first",
-<<<<<<< HEAD
-            {
-                "build_state": "first",
-                "simulator_device": None,
-                "device": None,
-                "test_mode": True,
-                "passthrough": [],
-            },
-=======
-            True,
-            {"build_state": "first", "passthrough": []},
->>>>>>> 7d2ed52c
+            True,
+            {
+                "build_state": "first",
+                "simulator_device": None,
+                "device": None,
+                "passthrough": [],
+            },
         ),
     ]
 
@@ -1014,11 +930,7 @@
             "first",
             True,
             {
-<<<<<<< HEAD
-                "test_mode": True,
-                "simulator_device": None,
-=======
->>>>>>> 7d2ed52c
+                "simulator_device": None,
                 "update": False,
                 "update_requirements": False,
                 "update_resources": True,
@@ -1035,18 +947,13 @@
         (
             "run",
             "first",
-<<<<<<< HEAD
-            {
-                "build_state": "first",
-                "simulator_device": None,
-                "device": None,
-                "test_mode": True,
-                "passthrough": [],
-            },
-=======
-            True,
-            {"build_state": "first", "passthrough": []},
->>>>>>> 7d2ed52c
+            True,
+            {
+                "build_state": "first",
+                "simulator_device": None,
+                "device": None,
+                "passthrough": [],
+            },
         ),
     ]
 
@@ -1078,11 +985,7 @@
             "first",
             True,
             {
-<<<<<<< HEAD
-                "test_mode": True,
-                "simulator_device": None,
-=======
->>>>>>> 7d2ed52c
+                "simulator_device": None,
                 "update": True,
                 "update_requirements": False,
                 "update_resources": False,
@@ -1099,18 +1002,13 @@
         (
             "run",
             "first",
-<<<<<<< HEAD
-            {
-                "build_state": "first",
-                "simulator_device": None,
-                "device": None,
-                "test_mode": True,
-                "passthrough": [],
-            },
-=======
-            True,
-            {"build_state": "first", "passthrough": []},
->>>>>>> 7d2ed52c
+            True,
+            {
+                "build_state": "first",
+                "simulator_device": None,
+                "device": None,
+                "passthrough": [],
+            },
         ),
     ]
 
@@ -1159,17 +1057,12 @@
         (
             "run",
             "first",
-<<<<<<< HEAD
-            {
-                "build_state": "first",
-                "device": None,
-                "simulator_device": None,
-                "test_mode": True,
-                "passthrough": [],
-            },
-=======
-            True,
-            {"build_state": "first", "passthrough": []},
->>>>>>> 7d2ed52c
+            True,
+            {
+                "build_state": "first",
+                "device": None,
+                "simulator_device": None,
+                "passthrough": [],
+            },
         ),
     ]