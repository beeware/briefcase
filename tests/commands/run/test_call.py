--- conflicted
+++ resolved
@@ -29,21 +29,13 @@
         # App tools are verified
         ("verify-app-tools", "first"),
         # Run the first app
-<<<<<<< HEAD
-        (
-            "run",
-            "first",
-            {
-                "test_mode": False,
-                "debug_mode": False,
-                "debugger_host": "localhost",
-                "debugger_port": 5678,
-                "passthrough": [],
-            },
-        ),
-=======
-        ("run", "first", False, {"passthrough": []}),
->>>>>>> 7d2ed52c
+        (
+            "run",
+            "first",
+            False,
+            False,
+            {"debugger_host": "localhost", "debugger_port": 5678, "passthrough": []},
+        ),
     ]
 
 
@@ -74,21 +66,17 @@
         # App tools have been verified
         ("verify-app-tools", "first"),
         # Run the first app
-<<<<<<< HEAD
-        (
-            "run",
-            "first",
-            {
-                "test_mode": False,
-                "debug_mode": False,
+        (
+            "run",
+            "first",
+            False,
+            False,
+            {
                 "debugger_host": "localhost",
                 "debugger_port": 5678,
                 "passthrough": ["foo", "--bar"],
             },
         ),
-=======
-        ("run", "first", False, {"passthrough": ["foo", "--bar"]}),
->>>>>>> 7d2ed52c
     ]
 
 
@@ -137,21 +125,13 @@
         # App tools are verified
         ("verify-app-tools", "first"),
         # Run the first app
-<<<<<<< HEAD
-        (
-            "run",
-            "first",
-            {
-                "test_mode": False,
-                "debug_mode": False,
-                "debugger_host": "localhost",
-                "debugger_port": 5678,
-                "passthrough": [],
-            },
-        ),
-=======
-        ("run", "first", False, {"passthrough": []}),
->>>>>>> 7d2ed52c
+        (
+            "run",
+            "first",
+            False,
+            False,
+            {"debugger_host": "localhost", "debugger_port": 5678, "passthrough": []},
+        ),
     ]
 
 
@@ -182,21 +162,13 @@
         # App tools have been verified
         ("verify-app-tools", "second"),
         # Run the second app
-<<<<<<< HEAD
         (
             "run",
             "second",
-            {
-                "test_mode": False,
-                "debug_mode": False,
-                "debugger_host": "localhost",
-                "debugger_port": 5678,
-                "passthrough": [],
-            },
-        ),
-=======
-        ("run", "second", False, {"passthrough": []}),
->>>>>>> 7d2ed52c
+            False,
+            False,
+            {"debugger_host": "localhost", "debugger_port": 5678, "passthrough": []},
+        ),
     ]
 
 
@@ -247,12 +219,8 @@
             "build",
             "first",
             False,
-            {
-<<<<<<< HEAD
-                "test_mode": False,
-                "debugger": None,
-=======
->>>>>>> 7d2ed52c
+            False,
+            {
                 "update": False,
                 "update_requirements": False,
                 "update_resources": False,
@@ -269,20 +237,14 @@
         (
             "run",
             "first",
-<<<<<<< HEAD
-            {
-                "build_state": "first",
-                "test_mode": False,
-                "debug_mode": False,
-                "debugger": None,
-                "debugger_host": "localhost",
-                "debugger_port": 5678,
-                "passthrough": [],
-            },
-=======
-            False,
-            {"build_state": "first", "passthrough": []},
->>>>>>> 7d2ed52c
+            False,
+            False,
+            {
+                "build_state": "first",
+                "debugger_host": "localhost",
+                "debugger_port": 5678,
+                "passthrough": [],
+            },
         ),
     ]
 
@@ -313,12 +275,8 @@
             "build",
             "first",
             False,
-            {
-<<<<<<< HEAD
-                "test_mode": False,
-                "debugger": None,
-=======
->>>>>>> 7d2ed52c
+            False,
+            {
                 "update": False,
                 "update_requirements": False,
                 "update_resources": False,
@@ -335,20 +293,14 @@
         (
             "run",
             "first",
-<<<<<<< HEAD
-            {
-                "build_state": "first",
-                "test_mode": False,
-                "debug_mode": False,
-                "debugger": None,
-                "debugger_host": "localhost",
-                "debugger_port": 5678,
-                "passthrough": [],
-            },
-=======
-            False,
-            {"build_state": "first", "passthrough": []},
->>>>>>> 7d2ed52c
+            False,
+            False,
+            {
+                "build_state": "first",
+                "debugger_host": "localhost",
+                "debugger_port": 5678,
+                "passthrough": [],
+            },
         ),
     ]
 
@@ -379,12 +331,8 @@
             "build",
             "first",
             False,
-            {
-<<<<<<< HEAD
-                "test_mode": False,
-                "debugger": None,
-=======
->>>>>>> 7d2ed52c
+            False,
+            {
                 "update": True,
                 "update_requirements": False,
                 "update_resources": False,
@@ -401,20 +349,14 @@
         (
             "run",
             "first",
-<<<<<<< HEAD
-            {
-                "build_state": "first",
-                "test_mode": False,
-                "debug_mode": False,
-                "debugger": None,
-                "debugger_host": "localhost",
-                "debugger_port": 5678,
-                "passthrough": [],
-            },
-=======
-            False,
-            {"build_state": "first", "passthrough": []},
->>>>>>> 7d2ed52c
+            False,
+            False,
+            {
+                "build_state": "first",
+                "debugger_host": "localhost",
+                "debugger_port": 5678,
+                "passthrough": [],
+            },
         ),
     ]
 
@@ -445,12 +387,8 @@
             "build",
             "first",
             False,
-            {
-<<<<<<< HEAD
-                "test_mode": False,
-                "debugger": None,
-=======
->>>>>>> 7d2ed52c
+            False,
+            {
                 "update": False,
                 "update_requirements": True,
                 "update_resources": False,
@@ -467,20 +405,14 @@
         (
             "run",
             "first",
-<<<<<<< HEAD
-            {
-                "build_state": "first",
-                "test_mode": False,
-                "debug_mode": False,
-                "debugger": None,
-                "debugger_host": "localhost",
-                "debugger_port": 5678,
-                "passthrough": [],
-            },
-=======
-            False,
-            {"build_state": "first", "passthrough": []},
->>>>>>> 7d2ed52c
+            False,
+            False,
+            {
+                "build_state": "first",
+                "debugger_host": "localhost",
+                "debugger_port": 5678,
+                "passthrough": [],
+            },
         ),
     ]
 
@@ -511,12 +443,8 @@
             "build",
             "first",
             False,
-            {
-<<<<<<< HEAD
-                "test_mode": False,
-                "debugger": None,
-=======
->>>>>>> 7d2ed52c
+            False,
+            {
                 "update": False,
                 "update_requirements": False,
                 "update_resources": True,
@@ -533,20 +461,14 @@
         (
             "run",
             "first",
-<<<<<<< HEAD
-            {
-                "build_state": "first",
-                "test_mode": False,
-                "debug_mode": False,
-                "debugger": None,
-                "debugger_host": "localhost",
-                "debugger_port": 5678,
-                "passthrough": [],
-            },
-=======
-            False,
-            {"build_state": "first", "passthrough": []},
->>>>>>> 7d2ed52c
+            False,
+            False,
+            {
+                "build_state": "first",
+                "debugger_host": "localhost",
+                "debugger_port": 5678,
+                "passthrough": [],
+            },
         ),
     ]
 
@@ -577,12 +499,8 @@
             "build",
             "first",
             False,
-            {
-<<<<<<< HEAD
-                "test_mode": False,
-                "debugger": None,
-=======
->>>>>>> 7d2ed52c
+            False,
+            {
                 "update": False,
                 "update_requirements": False,
                 "update_resources": False,
@@ -599,20 +517,14 @@
         (
             "run",
             "first",
-<<<<<<< HEAD
-            {
-                "build_state": "first",
-                "test_mode": False,
-                "debug_mode": False,
-                "debugger": None,
-                "debugger_host": "localhost",
-                "debugger_port": 5678,
-                "passthrough": [],
-            },
-=======
-            False,
-            {"build_state": "first", "passthrough": []},
->>>>>>> 7d2ed52c
+            False,
+            False,
+            {
+                "build_state": "first",
+                "debugger_host": "localhost",
+                "debugger_port": 5678,
+                "passthrough": [],
+            },
         ),
     ]
 
@@ -643,12 +555,8 @@
             "build",
             "first",
             False,
-            {
-<<<<<<< HEAD
-                "test_mode": False,
-                "debugger": None,
-=======
->>>>>>> 7d2ed52c
+            False,
+            {
                 "update": False,
                 "update_requirements": False,
                 "update_resources": False,
@@ -665,20 +573,14 @@
         (
             "run",
             "first",
-<<<<<<< HEAD
-            {
-                "build_state": "first",
-                "test_mode": False,
-                "debug_mode": False,
-                "debugger": None,
-                "debugger_host": "localhost",
-                "debugger_port": 5678,
-                "passthrough": [],
-            },
-=======
-            False,
-            {"build_state": "first", "passthrough": []},
->>>>>>> 7d2ed52c
+            False,
+            False,
+            {
+                "build_state": "first",
+                "debugger_host": "localhost",
+                "debugger_port": 5678,
+                "passthrough": [],
+            },
         ),
     ]
 
@@ -710,12 +612,8 @@
             "build",
             "first",
             False,
-            {
-<<<<<<< HEAD
-                "test_mode": False,
-                "debugger": None,
-=======
->>>>>>> 7d2ed52c
+            False,
+            {
                 "update": True,
                 "update_requirements": False,
                 "update_resources": False,
@@ -732,20 +630,14 @@
         (
             "run",
             "first",
-<<<<<<< HEAD
-            {
-                "build_state": "first",
-                "test_mode": False,
-                "debug_mode": False,
-                "debugger": None,
-                "debugger_host": "localhost",
-                "debugger_port": 5678,
-                "passthrough": [],
-            },
-=======
-            False,
-            {"build_state": "first", "passthrough": []},
->>>>>>> 7d2ed52c
+            False,
+            False,
+            {
+                "build_state": "first",
+                "debugger_host": "localhost",
+                "debugger_port": 5678,
+                "passthrough": [],
+            },
         ),
     ]
 
@@ -777,12 +669,8 @@
             "build",
             "first",
             False,
-            {
-<<<<<<< HEAD
-                "test_mode": False,
-                "debugger": None,
-=======
->>>>>>> 7d2ed52c
+            False,
+            {
                 "update": True,
                 "update_requirements": False,
                 "update_resources": False,
@@ -799,20 +687,14 @@
         (
             "run",
             "first",
-<<<<<<< HEAD
-            {
-                "build_state": "first",
-                "test_mode": False,
-                "debug_mode": False,
-                "debugger": None,
-                "debugger_host": "localhost",
-                "debugger_port": 5678,
-                "passthrough": [],
-            },
-=======
-            False,
-            {"build_state": "first", "passthrough": []},
->>>>>>> 7d2ed52c
+            False,
+            False,
+            {
+                "build_state": "first",
+                "debugger_host": "localhost",
+                "debugger_port": 5678,
+                "passthrough": [],
+            },
         ),
     ]
 
@@ -843,12 +725,8 @@
             "build",
             "first",
             True,
-            {
-<<<<<<< HEAD
-                "test_mode": True,
-                "debugger": None,
-=======
->>>>>>> 7d2ed52c
+            False,
+            {
                 "update": False,
                 "update_requirements": False,
                 "update_resources": False,
@@ -865,20 +743,14 @@
         (
             "run",
             "first",
-<<<<<<< HEAD
-            {
-                "build_state": "first",
-                "test_mode": True,
-                "debug_mode": False,
-                "debugger": None,
-                "debugger_host": "localhost",
-                "debugger_port": 5678,
-                "passthrough": [],
-            },
-=======
-            True,
-            {"build_state": "first", "passthrough": []},
->>>>>>> 7d2ed52c
+            True,
+            False,
+            {
+                "build_state": "first",
+                "debugger_host": "localhost",
+                "debugger_port": 5678,
+                "passthrough": [],
+            },
         ),
     ]
 
@@ -909,12 +781,8 @@
             "build",
             "first",
             True,
-            {
-<<<<<<< HEAD
-                "test_mode": True,
-                "debugger": None,
-=======
->>>>>>> 7d2ed52c
+            False,
+            {
                 "update": False,
                 "update_requirements": False,
                 "update_resources": False,
@@ -932,16 +800,11 @@
             "run",
             "first",
             True,
-            {
-                "build_state": "first",
-<<<<<<< HEAD
-                "test_mode": True,
-                "debug_mode": False,
-                "debugger": None,
-                "debugger_host": "localhost",
-                "debugger_port": 5678,
-=======
->>>>>>> 7d2ed52c
+            False,
+            {
+                "build_state": "first",
+                "debugger_host": "localhost",
+                "debugger_port": 5678,
                 "passthrough": ["foo", "--bar"],
             },
         ),
@@ -978,18 +841,9 @@
         (
             "run",
             "first",
-<<<<<<< HEAD
-            {
-                "test_mode": True,
-                "debug_mode": False,
-                "debugger_host": "localhost",
-                "debugger_port": 5678,
-                "passthrough": [],
-            },
-=======
-            True,
-            {"passthrough": []},
->>>>>>> 7d2ed52c
+            True,
+            False,
+            {"debugger_host": "localhost", "debugger_port": 5678, "passthrough": []},
         ),
     ]
 
@@ -1020,12 +874,8 @@
             "build",
             "first",
             True,
-            {
-<<<<<<< HEAD
-                "test_mode": True,
-                "debugger": None,
-=======
->>>>>>> 7d2ed52c
+            False,
+            {
                 "update": False,
                 "update_requirements": True,
                 "update_resources": False,
@@ -1042,20 +892,14 @@
         (
             "run",
             "first",
-<<<<<<< HEAD
-            {
-                "build_state": "first",
-                "test_mode": True,
-                "debug_mode": False,
-                "debugger": None,
-                "debugger_host": "localhost",
-                "debugger_port": 5678,
-                "passthrough": [],
-            },
-=======
-            True,
-            {"build_state": "first", "passthrough": []},
->>>>>>> 7d2ed52c
+            True,
+            False,
+            {
+                "build_state": "first",
+                "debugger_host": "localhost",
+                "debugger_port": 5678,
+                "passthrough": [],
+            },
         ),
     ]
 
@@ -1086,12 +930,8 @@
             "build",
             "first",
             True,
-            {
-<<<<<<< HEAD
-                "test_mode": True,
-                "debugger": None,
-=======
->>>>>>> 7d2ed52c
+            False,
+            {
                 "update": False,
                 "update_requirements": False,
                 "update_resources": True,
@@ -1108,20 +948,14 @@
         (
             "run",
             "first",
-<<<<<<< HEAD
-            {
-                "build_state": "first",
-                "test_mode": True,
-                "debug_mode": False,
-                "debugger": None,
-                "debugger_host": "localhost",
-                "debugger_port": 5678,
-                "passthrough": [],
-            },
-=======
-            True,
-            {"build_state": "first", "passthrough": []},
->>>>>>> 7d2ed52c
+            True,
+            False,
+            {
+                "build_state": "first",
+                "debugger_host": "localhost",
+                "debugger_port": 5678,
+                "passthrough": [],
+            },
         ),
     ]
 
@@ -1152,12 +986,8 @@
             "build",
             "first",
             True,
-            {
-<<<<<<< HEAD
-                "test_mode": True,
-                "debugger": None,
-=======
->>>>>>> 7d2ed52c
+            False,
+            {
                 "update": True,
                 "update_requirements": False,
                 "update_resources": False,
@@ -1174,20 +1004,14 @@
         (
             "run",
             "first",
-<<<<<<< HEAD
-            {
-                "build_state": "first",
-                "test_mode": True,
-                "debug_mode": False,
-                "debugger": None,
-                "debugger_host": "localhost",
-                "debugger_port": 5678,
-                "passthrough": [],
-            },
-=======
-            True,
-            {"build_state": "first", "passthrough": []},
->>>>>>> 7d2ed52c
+            True,
+            False,
+            {
+                "build_state": "first",
+                "debugger_host": "localhost",
+                "debugger_port": 5678,
+                "passthrough": [],
+            },
         ),
     ]
 
@@ -1218,12 +1042,8 @@
             "build",
             "first",
             True,
-            {
-<<<<<<< HEAD
-                "test_mode": True,
-                "debugger": None,
-=======
->>>>>>> 7d2ed52c
+            False,
+            {
                 "update": False,
                 "update_requirements": False,
                 "update_resources": False,
@@ -1240,19 +1060,13 @@
         (
             "run",
             "first",
-<<<<<<< HEAD
-            {
-                "build_state": "first",
-                "test_mode": True,
-                "debug_mode": False,
-                "debugger": None,
-                "debugger_host": "localhost",
-                "debugger_port": 5678,
-                "passthrough": [],
-            },
-=======
-            True,
-            {"build_state": "first", "passthrough": []},
->>>>>>> 7d2ed52c
+            True,
+            False,
+            {
+                "build_state": "first",
+                "debugger_host": "localhost",
+                "debugger_port": 5678,
+                "passthrough": [],
+            },
         ),
     ]