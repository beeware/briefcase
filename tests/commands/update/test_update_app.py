def test_update_app(update_command, first_app, tmp_path):
    """If the app already exists, it will be updated."""
    update_command.update_app(
        update_command.apps["first"],
        update_requirements=False,
        update_resources=False,
        update_support=False,
        update_stub=False,
<<<<<<< HEAD
        test_mode=False,
        debug_mode=False,
=======
>>>>>>> 7d2ed52c
    )

    # The right sequence of things will be done
    assert update_command.actions == [
        ("verify-app-template", "first"),
        ("verify-app-tools", "first"),
        ("code", "first", False),
        ("cleanup", "first"),
    ]

    # App content and resources have been updated
    assert (tmp_path / "base_path/build/first/tester/dummy/code.py").exists()
    # requirements and resources haven't been updated
    assert not (tmp_path / "base_path/build/first/tester/dummy/requirements").exists()
    assert not (tmp_path / "base_path/build/first/tester/dummy/resources").exists()
    # Support has not been updated
    assert not (tmp_path / "base_path/build/first/tester/dummy/support").exists()
    # Stub hasn't been updated
    assert not (tmp_path / "base_path/build/first/tester/dummy/stub.exe").exists()
    # ... and the app still exists
    assert (tmp_path / "base_path/build/first/tester/dummy/first.bundle").exists()


def test_update_non_existing_app(update_command, tmp_path):
    """If the app hasn't been generated yet, it won't be created."""

    update_command.update_app(
        update_command.apps["first"],
        update_requirements=False,
        update_resources=False,
        update_support=False,
        update_stub=False,
<<<<<<< HEAD
        test_mode=False,
        debug_mode=False,
=======
>>>>>>> 7d2ed52c
    )

    # No app creation actions will be performed
    assert update_command.actions == []

    # App content has been not updated
    assert not (tmp_path / "base_path/build/first/tester/dummy/requirements").exists()
    assert not (tmp_path / "base_path/build/first/tester/dummy/code.py").exists()


def test_update_app_with_requirements(update_command, first_app, tmp_path):
    """If the user requests a dependency update, they are updated."""
    update_command.update_app(
        update_command.apps["first"],
        update_requirements=True,
        update_resources=False,
        update_support=False,
        update_stub=False,
<<<<<<< HEAD
        test_mode=False,
        debug_mode=False,
=======
>>>>>>> 7d2ed52c
    )

    # The right sequence of things will be done
    assert update_command.actions == [
        ("verify-app-template", "first"),
        ("verify-app-tools", "first"),
        ("code", "first", False),
        ("requirements", "first", False),
        ("cleanup", "first"),
    ]

    # App content has been updated
    assert (tmp_path / "base_path/build/first/tester/dummy/requirements").exists()
    assert (tmp_path / "base_path/build/first/tester/dummy/code.py").exists()
    # Extras haven't been updated
    assert not (tmp_path / "base_path/build/first/tester/dummy/resources").exists()
    # Support has not been updated
    assert not (tmp_path / "base_path/build/first/tester/dummy/support").exists()
    # Stub hasn't been updated
    assert not (tmp_path / "base_path/build/first/tester/dummy/stub.exe").exists()
    # ... and the app still exists
    assert (tmp_path / "base_path/build/first/tester/dummy/first.bundle").exists()


def test_update_app_with_resources(update_command, first_app, tmp_path):
    """If the user requests a resources update, they are updated."""
    update_command.update_app(
        update_command.apps["first"],
        update_requirements=False,
        update_resources=True,
        update_support=False,
        update_stub=False,
<<<<<<< HEAD
        test_mode=False,
        debug_mode=False,
=======
>>>>>>> 7d2ed52c
    )

    # The right sequence of things will be done
    assert update_command.actions == [
        ("verify-app-template", "first"),
        ("verify-app-tools", "first"),
        ("code", "first", False),
        ("resources", "first"),
        ("cleanup", "first"),
    ]

    # App content and resources have been updated
    assert (tmp_path / "base_path/build/first/tester/dummy/code.py").exists()
    assert (tmp_path / "base_path/build/first/tester/dummy/resources").exists()
    # requirements haven't been updated
    assert not (tmp_path / "base_path/build/first/tester/dummy/requirements").exists()
    # Support has not been updated
    assert not (tmp_path / "base_path/build/first/tester/dummy/support").exists()
    # Stub hasn't been updated
    assert not (tmp_path / "base_path/build/first/tester/dummy/stub.exe").exists()
    # ... and the app still exists
    assert (tmp_path / "base_path/build/first/tester/dummy/first.bundle").exists()


def test_update_app_with_support_package(update_command, first_app, tmp_path):
    """If the user requests an app support package update, they are updated."""
    update_command.update_app(
        update_command.apps["first"],
        update_requirements=False,
        update_resources=False,
        update_support=True,
        update_stub=False,
<<<<<<< HEAD
        test_mode=False,
        debug_mode=False,
=======
>>>>>>> 7d2ed52c
    )

    # The right sequence of things will be done
    assert update_command.actions == [
        ("verify-app-template", "first"),
        ("verify-app-tools", "first"),
        ("code", "first", False),
        ("cleanup-support", "first"),
        ("support", "first"),
        ("cleanup", "first"),
    ]

    # App content and support have been updated
    assert (tmp_path / "base_path/build/first/tester/dummy/code.py").exists()
    # requirements and resources haven't been updated
    assert not (tmp_path / "base_path/build/first/tester/dummy/resources").exists()
    assert not (tmp_path / "base_path/build/first/tester/dummy/requirements").exists()
    # Support has been updated
    assert (tmp_path / "base_path/build/first/tester/dummy/support").exists()
    # Stub hasn't been updated
    assert not (tmp_path / "base_path/build/first/tester/dummy/stub.exe").exists()
    # ... and the app still exists
    assert (tmp_path / "base_path/build/first/tester/dummy/first.bundle").exists()


def test_update_app_with_stub(update_command, first_app, tmp_path):
    """If the user requests an app stub update, it is are updated."""
    # Add an entry to the path index indicating a stub is required
    update_command._briefcase_toml[update_command.apps["first"]] = {
        "paths": {"stub_binary_revision": "b1"}
    }

    update_command.update_app(
        update_command.apps["first"],
        update_requirements=False,
        update_resources=False,
        update_support=False,
        update_stub=True,
<<<<<<< HEAD
        test_mode=False,
        debug_mode=False,
=======
>>>>>>> 7d2ed52c
    )

    # The right sequence of things will be done
    assert update_command.actions == [
        ("verify-app-template", "first"),
        ("verify-app-tools", "first"),
        ("code", "first", False),
        ("cleanup-stub", "first"),
        ("stub", "first"),
        ("cleanup", "first"),
    ]

    # App content has been updated
    assert (tmp_path / "base_path/build/first/tester/dummy/code.py").exists()
    # requirements and resources haven't been updated
    assert not (tmp_path / "base_path/build/first/tester/dummy/resources").exists()
    assert not (tmp_path / "base_path/build/first/tester/dummy/requirements").exists()
    # Support has not been updated
    assert not (tmp_path / "base_path/build/first/tester/dummy/support").exists()
    # Stub has been updated
    assert (tmp_path / "base_path/build/first/tester/dummy/stub.exe").exists()
    # ... and the app still exists
    assert (tmp_path / "base_path/build/first/tester/dummy/first.bundle").exists()


def test_update_app_stub_without_stub(update_command, first_app, tmp_path):
    """If the user requests an app stub update on an app that doesn't have a stub, it's
    a no-op."""
    update_command.update_app(
        update_command.apps["first"],
        update_requirements=False,
        update_resources=False,
        update_support=False,
        update_stub=True,
<<<<<<< HEAD
        test_mode=False,
        debug_mode=False,
=======
>>>>>>> 7d2ed52c
    )

    # The right sequence of things will be done
    assert update_command.actions == [
        ("verify-app-template", "first"),
        ("verify-app-tools", "first"),
        ("code", "first", False),
        ("cleanup", "first"),
    ]

    # App content has been updated
    assert (tmp_path / "base_path/build/first/tester/dummy/code.py").exists()
    # requirements and resources haven't been updated
    assert not (tmp_path / "base_path/build/first/tester/dummy/resources").exists()
    assert not (tmp_path / "base_path/build/first/tester/dummy/requirements").exists()
    # Support has not been updated
    assert not (tmp_path / "base_path/build/first/tester/dummy/support").exists()
    # Stub hasn't been updated
    assert not (tmp_path / "base_path/build/first/tester/dummy/stub.exe").exists()
    # ... and the app still exists
    assert (tmp_path / "base_path/build/first/tester/dummy/first.bundle").exists()


def test_update_app_test_mode(update_command, first_app, tmp_path):
    """Update app in test mode."""
    update_command.apps["first"].test_mode = True

    # Pass in the defaults for the update flags
    update_command.update_app(
        update_command.apps["first"],
        update_requirements=False,
        update_resources=False,
        update_support=False,
        update_stub=False,
        debug_mode=False,
    )

    # The right sequence of things will be done
    assert update_command.actions == [
        ("verify-app-template", "first"),
        ("verify-app-tools", "first"),
        ("code", "first", True),
        ("cleanup", "first"),
    ]

    # App code has been updated
    assert (tmp_path / "base_path/build/first/tester/dummy/code.py").exists()
    # App requirements and resources have not been updated
    assert not (tmp_path / "base_path/build/first/tester/dummy/requirements").exists()
    assert not (tmp_path / "base_path/build/first/tester/dummy/resources").exists()
    # Support has not been updated
    assert not (tmp_path / "base_path/build/first/tester/dummy/support").exists()
    # Stub hasn't been updated
    assert not (tmp_path / "base_path/build/first/tester/dummy/stub.exe").exists()
    # ... and the app still exists
    assert (tmp_path / "base_path/build/first/tester/dummy/first.bundle").exists()


def test_update_app_test_mode_requirements(update_command, first_app, tmp_path):
    """Update app in test mode, but with requirements."""
    update_command.apps["first"].test_mode = True

    # Pass in the defaults for the update flags
    update_command.update_app(
        update_command.apps["first"],
        update_requirements=True,
        update_resources=False,
        update_support=False,
        update_stub=False,
        debug_mode=False,
    )

    # The right sequence of things will be done
    assert update_command.actions == [
        ("verify-app-template", "first"),
        ("verify-app-tools", "first"),
        ("code", "first", True),
        ("requirements", "first", True),
        ("cleanup", "first"),
    ]

    # App content and requirements have been updated
    assert (tmp_path / "base_path/build/first/tester/dummy/code.py").exists()
    assert (tmp_path / "base_path/build/first/tester/dummy/requirements").exists()
    # App resources have not been updated
    assert not (tmp_path / "base_path/build/first/tester/dummy/resources").exists()
    # Support has not been updated
    assert not (tmp_path / "base_path/build/first/tester/dummy/support").exists()
    # Stub hasn't been updated
    assert not (tmp_path / "base_path/build/first/tester/dummy/stub.exe").exists()
    # ... and the app still exists
    assert (tmp_path / "base_path/build/first/tester/dummy/first.bundle").exists()


def test_update_app_test_mode_resources(update_command, first_app, tmp_path):
    """Update app in test mode, but with resources."""
    update_command.apps["first"].test_mode = True

    # Pass in the defaults for the update flags
    update_command.update_app(
        update_command.apps["first"],
        update_requirements=False,
        update_resources=True,
        update_support=False,
        update_stub=False,
        debug_mode=False,
    )

    # The right sequence of things will be done
    assert update_command.actions == [
        ("verify-app-template", "first"),
        ("verify-app-tools", "first"),
        ("code", "first", True),
        ("resources", "first"),
        ("cleanup", "first"),
    ]

    # App content and resources have been updated
    assert (tmp_path / "base_path/build/first/tester/dummy/code.py").exists()
    assert (tmp_path / "base_path/build/first/tester/dummy/resources").exists()
    # App requirements have not been updated
    assert not (tmp_path / "base_path/build/first/tester/dummy/requirements").exists()
    # Support has not been updated
    assert not (tmp_path / "base_path/build/first/tester/dummy/support").exists()
    # Stub hasn't been updated
    assert not (tmp_path / "base_path/build/first/tester/dummy/stub.exe").exists()
    # ... and the app still exists
    assert (tmp_path / "base_path/build/first/tester/dummy/first.bundle").exists()<|MERGE_RESOLUTION|>--- conflicted
+++ resolved
@@ -6,11 +6,6 @@
         update_resources=False,
         update_support=False,
         update_stub=False,
-<<<<<<< HEAD
-        test_mode=False,
-        debug_mode=False,
-=======
->>>>>>> 7d2ed52c
     )
 
     # The right sequence of things will be done
@@ -43,11 +38,6 @@
         update_resources=False,
         update_support=False,
         update_stub=False,
-<<<<<<< HEAD
-        test_mode=False,
-        debug_mode=False,
-=======
->>>>>>> 7d2ed52c
     )
 
     # No app creation actions will be performed
@@ -66,11 +56,6 @@
         update_resources=False,
         update_support=False,
         update_stub=False,
-<<<<<<< HEAD
-        test_mode=False,
-        debug_mode=False,
-=======
->>>>>>> 7d2ed52c
     )
 
     # The right sequence of things will be done
@@ -103,11 +88,6 @@
         update_resources=True,
         update_support=False,
         update_stub=False,
-<<<<<<< HEAD
-        test_mode=False,
-        debug_mode=False,
-=======
->>>>>>> 7d2ed52c
     )
 
     # The right sequence of things will be done
@@ -140,11 +120,6 @@
         update_resources=False,
         update_support=True,
         update_stub=False,
-<<<<<<< HEAD
-        test_mode=False,
-        debug_mode=False,
-=======
->>>>>>> 7d2ed52c
     )
 
     # The right sequence of things will be done
@@ -183,11 +158,6 @@
         update_resources=False,
         update_support=False,
         update_stub=True,
-<<<<<<< HEAD
-        test_mode=False,
-        debug_mode=False,
-=======
->>>>>>> 7d2ed52c
     )
 
     # The right sequence of things will be done
@@ -222,11 +192,6 @@
         update_resources=False,
         update_support=False,
         update_stub=True,
-<<<<<<< HEAD
-        test_mode=False,
-        debug_mode=False,
-=======
->>>>>>> 7d2ed52c
     )
 
     # The right sequence of things will be done
@@ -261,7 +226,6 @@
         update_resources=False,
         update_support=False,
         update_stub=False,
-        debug_mode=False,
     )
 
     # The right sequence of things will be done
@@ -296,7 +260,6 @@
         update_resources=False,
         update_support=False,
         update_stub=False,
-        debug_mode=False,
     )
 
     # The right sequence of things will be done
@@ -332,7 +295,6 @@
         update_resources=True,
         update_support=False,
         update_stub=False,
-        debug_mode=False,
     )
 
     # The right sequence of things will be done
