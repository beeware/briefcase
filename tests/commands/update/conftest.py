import pytest

from briefcase.commands import UpdateCommand
from briefcase.config import AppConfig

from ...utils import DummyConsole, create_file


class DummyUpdateCommand(UpdateCommand):
    """A dummy update command that doesn't actually do anything.

    It only serves to track which actions would be performed.
    """

    # Platform and format contain upper case to test case normalization
    platform = "Tester"
    output_format = "Dummy"
    description = "Dummy update command"

    def __init__(self, *args, apps, **kwargs):
        kwargs.setdefault("console", DummyConsole())
        super().__init__(*args, apps=apps, **kwargs)

        self.actions = []

    def briefcase_toml(self, app):
        # default any app to an empty `briefcase.toml`
        return self._briefcase_toml.get(app, {})

    def binary_path(self, app):
        return self.bundle_path(app) / f"{app.app_name}.bin"

    def verify_host(self):
        super().verify_host()
        self.actions.append(("verify-host",))

    def verify_tools(self):
        super().verify_tools()
        self.actions.append(("verify-tools",))

    def finalize_app_config(self, app):
        super().finalize_app_config(app=app)
        self.actions.append(("finalize-app-config", app.app_name))

    def verify_app_template(self, app):
        super().verify_app_template(app=app)
        self.actions.append(("verify-app-template", app.app_name))

    def verify_app_tools(self, app):
        super().verify_app_tools(app=app)
        self.actions.append(("verify-app-tools", app.app_name))

    # Override all the body methods of a UpdateCommand
    # with versions that we can use to track actions performed.
<<<<<<< HEAD
    def install_app_requirements(self, app, test_mode, debug_mode):
        self.actions.append(("requirements", app.app_name, test_mode))
=======
    def install_app_requirements(self, app):
        self.actions.append(("requirements", app.app_name, app.test_mode))
>>>>>>> 7d2ed52c
        create_file(self.bundle_path(app) / "requirements", "app requirements")

    def install_app_code(self, app):
        self.actions.append(("code", app.app_name, app.test_mode))
        create_file(self.bundle_path(app) / "code.py", "print('app')")

    def install_app_resources(self, app):
        self.actions.append(("resources", app.app_name))
        create_file(self.bundle_path(app) / "resources", "app resources")

    def cleanup_app_support_package(self, app):
        self.actions.append(("cleanup-support", app.app_name))

    def install_app_support_package(self, app):
        self.actions.append(("support", app.app_name))
        create_file(self.bundle_path(app) / "support/content.txt", "app support")

    def cleanup_stub_binary(self, app):
        self.actions.append(("cleanup-stub", app.app_name))

    def install_stub_binary(self, app):
        self.actions.append(("stub", app.app_name))
        create_file(self.bundle_path(app) / "stub.exe", "app stub")

    def cleanup_app_content(self, app):
        self.actions.append(("cleanup", app.app_name))


@pytest.fixture
def update_command(tmp_path):
    return DummyUpdateCommand(
        base_path=tmp_path / "base_path",
        apps={
            "first": AppConfig(
                app_name="first",
                bundle="com.example",
                version="0.0.1",
                description="The first simple app",
                sources=["src/first"],
                license={"file": "LICENSE"},
            ),
            "second": AppConfig(
                app_name="second",
                bundle="com.example",
                version="0.0.2",
                description="The second simple app",
                sources=["src/second"],
                license={"file": "LICENSE"},
            ),
        },
    )


@pytest.fixture
def first_app(tmp_path):
    """Populate skeleton app content for the first app."""
    create_file(
        tmp_path
        / "base_path"
        / "build"
        / "first"
        / "tester"
        / "dummy"
        / "first.bundle",
        "first.bundle",
    )


@pytest.fixture
def second_app(tmp_path):
    """Populate skeleton app content for the second app."""
    create_file(
        tmp_path
        / "base_path"
        / "build"
        / "second"
        / "tester"
        / "dummy"
        / "second.bundle",
        "second.bundle",
    )<|MERGE_RESOLUTION|>--- conflicted
+++ resolved
@@ -52,13 +52,10 @@
 
     # Override all the body methods of a UpdateCommand
     # with versions that we can use to track actions performed.
-<<<<<<< HEAD
-    def install_app_requirements(self, app, test_mode, debug_mode):
-        self.actions.append(("requirements", app.app_name, test_mode))
-=======
     def install_app_requirements(self, app):
-        self.actions.append(("requirements", app.app_name, app.test_mode))
->>>>>>> 7d2ed52c
+        self.actions.append(
+            ("requirements", app.app_name, app.debugger is not None, app.test_mode)
+        )
         create_file(self.bundle_path(app) / "requirements", "app requirements")
 
     def install_app_code(self, app):
