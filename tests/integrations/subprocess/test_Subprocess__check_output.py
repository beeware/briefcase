--- conflicted
+++ resolved
@@ -20,7 +20,7 @@
         for message in messages:
             actual_log.append(message + "\n")
 
-    mock_sub.tools.logger.print.to_log = test_log
+    mock_sub.tools.console.to_log = test_log
     return actual_log
 
 
@@ -62,7 +62,7 @@
     sub_check_output_kw,
 ):
     """A simple call will be invoked."""
-    mock_sub.tools.logger.verbosity = verbosity
+    mock_sub.tools.console.verbosity = verbosity
 
     mock_sub.tools.host_os = platform
     mock_sub.check_output(["hello", "world"], quiet=quiet)
@@ -102,7 +102,7 @@
 
 def test_call_with_escaped_arg(mock_sub, capsys, caplog):
     """If the command contains special characters, they are shell escaped in output."""
-    mock_sub.tools.logger.verbosity = LogLevel.INFO
+    mock_sub.tools.console.verbosity = LogLevel.INFO
 
     called_process_error = CalledProcessError(
         returncode=-1,
@@ -223,35 +223,6 @@
         )
 
 
-<<<<<<< HEAD
-=======
-def test_debug_call(mock_sub, capsys, sub_check_output_kw):
-    """If verbosity is turned up, there is output."""
-    mock_sub.tools.console.verbosity = LogLevel.DEBUG
-
-    mock_sub.check_output(["hello", "world"])
-
-    mock_sub._subprocess.check_output.assert_called_with(
-        ["hello", "world"],
-        **sub_check_output_kw,
-    )
-
-    expected_output = (
-        "\n"
-        ">>> Running Command:\n"
-        ">>>     hello world\n"
-        ">>> Working Directory:\n"
-        f">>>     {Path.cwd()}\n"
-        ">>> Command Output:\n"
-        ">>>     some output line 1\n"
-        ">>>     more output line 2\n"
-        ">>> Return code: 0\n"
-    )
-
-    assert capsys.readouterr().out == expected_output
-
-
->>>>>>> 6fb23c1a
 def test_debug_call_with_env(mock_sub, capsys, tmp_path, sub_check_output_kw):
     """If verbosity is turned up, injected env vars are included in output."""
     mock_sub.tools.console.verbosity = LogLevel.DEBUG
@@ -287,35 +258,6 @@
     assert capsys.readouterr().out == expected_output
 
 
-<<<<<<< HEAD
-=======
-def test_debug_call_with_quiet(mock_sub, capsys, tmp_path, sub_check_output_kw):
-    """If quiet mode is on, calls aren't logged, even if verbosity is turned up."""
-    mock_sub.tools.console.verbosity = LogLevel.DEBUG
-
-    env = {"NewVar": "NewVarValue"}
-    mock_sub.check_output(
-        ["hello", "world"],
-        env=env,
-        cwd=tmp_path / "cwd",
-        quiet=True,
-    )
-
-    merged_env = mock_sub.tools.os.environ.copy()
-    merged_env.update(env)
-
-    mock_sub._subprocess.check_output.assert_called_with(
-        ["hello", "world"],
-        env=merged_env,
-        cwd=os.fsdecode(tmp_path / "cwd"),
-        **sub_check_output_kw,
-    )
-
-    # No output
-    assert capsys.readouterr().out == ""
-
-
->>>>>>> 6fb23c1a
 def test_debug_call_with_stderr(mock_sub, capsys, tmp_path, sub_check_output_kw):
     """If stderr is specified, it is not defaulted to stdout."""
     mock_sub.tools.console.verbosity = LogLevel.DEBUG
@@ -350,7 +292,6 @@
     assert capsys.readouterr().out == expected_output
 
 
-<<<<<<< HEAD
 EXPECTED_ERROR_OUTPUT = (
     "\n"
     "Running Command:\n"
@@ -402,45 +343,7 @@
     expected_log,
 ):
     """If command errors, command output is handled appropriately."""
-    mock_sub.tools.logger.verbosity = verbosity
-=======
-def test_calledprocesserror_exception_logging(mock_sub, capsys):
-    """If command errors, ensure command output is printed."""
-    mock_sub.tools.console.verbosity = LogLevel.DEBUG
-
-    called_process_error = CalledProcessError(
-        returncode=-1,
-        cmd="hello world",
-        output="output line 1\noutput line 2",
-        stderr="error line 1\nerror line 2",
-    )
-    mock_sub._subprocess.check_output.side_effect = called_process_error
-
-    with pytest.raises(CalledProcessError):
-        mock_sub.check_output(["hello", "world"])
-
-    expected_output = (
-        "\n"
-        ">>> Running Command:\n"
-        ">>>     hello world\n"
-        ">>> Working Directory:\n"
-        f">>>     {Path.cwd()}\n"
-        ">>> Command Output:\n"
-        ">>>     output line 1\n"
-        ">>>     output line 2\n"
-        ">>> Command Error Output (stderr):\n"
-        ">>>     error line 1\n"
-        ">>>     error line 2\n"
-        ">>> Return code: -1\n"
-    )
-
-    assert capsys.readouterr().out == expected_output
-
-
-def test_calledprocesserror_exception_quiet(mock_sub, capsys):
-    """If command errors in quiet mode, no command output is printed."""
-    mock_sub.tools.console.verbosity = LogLevel.DEBUG
->>>>>>> 6fb23c1a
+    mock_sub.tools.console.verbosity = verbosity
 
     called_process_error = CalledProcessError(
         returncode=-1,
@@ -456,12 +359,6 @@
     assert capsys.readouterr().out == expected_output
     assert "".join(caplog) == expected_log
 
-<<<<<<< HEAD
-=======
-def test_calledprocesserror_exception_logging_no_cmd_output(mock_sub, capsys):
-    """If command errors, and there is no command output, errors are still printed."""
-    mock_sub.tools.console.verbosity = LogLevel.DEBUG
->>>>>>> 6fb23c1a
 
 def test_calledprocesserror_exception_logging_no_output(mock_sub, capsys, caplog):
     """If command errors, and there is no command output, return code is still printed."""
