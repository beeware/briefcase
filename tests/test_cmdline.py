import shlex
import sys
from unittest import mock

import pytest

from briefcase import __version__, cmdline
from briefcase.commands import ConvertCommand, DevCommand, NewCommand, UpgradeCommand
from briefcase.console import Console, LogLevel
from briefcase.exceptions import (
    InvalidFormatError,
    InvalidPlatformError,
    NoCommandError,
    UnsupportedCommandError,
)
from briefcase.platforms.linux.system import LinuxSystemCreateCommand
from briefcase.platforms.macOS.app import (
    macOSAppCreateCommand,
    macOSAppPublishCommand,
    macOSAppRunCommand,
)
from briefcase.platforms.web.static import StaticWebDevCommand
from briefcase.platforms.windows.app import WindowsAppCreateCommand


@pytest.fixture
def console() -> Console:
    console = Console()
    yield console
    console.close()


def do_cmdline_parse(args: str, console: Console):
    """Simulate process to parse command line."""
    Command, extra_cmdline = cmdline.parse_cmdline(shlex.split(args))
    cmd = Command(console=console)
    options, overrides = cmd.parse_options(extra=extra_cmdline)
    return cmd, options, overrides


def test_empty():
    """``briefcase`` returns basic usage."""
    with pytest.raises(NoCommandError, match=r"usage: briefcase") as excinfo:
        cmdline.parse_cmdline([])

    assert excinfo.value.msg.startswith(
        "usage: briefcase [-h] <command> [<platform>] [<format>] ...\n"
        "\n"
        "Briefcase is a tool for converting a Python project into a standalone native\n"
        "application for distribution.\n"
        "\n"
        "Commands:\n"
    )


def test_help_only():
    """``briefcase -h`` returns basic usage."""
    with pytest.raises(NoCommandError, match=r"usage: briefcase") as excinfo:
        cmdline.parse_cmdline(["-h"])

    assert excinfo.value.msg.startswith(
        "usage: briefcase [-h] <command> [<platform>] [<format>] ...\n"
        "\n"
        "Briefcase is a tool for converting a Python project into a standalone native\n"
        "application for distribution.\n"
        "\n"
        "Commands:\n"
    )


def test_version_only(capsys):
    """``briefcase -V`` returns current version."""
    with pytest.raises(SystemExit) as excinfo:
        cmdline.parse_cmdline(["-V"])

    # Normal exit due to displaying help
    assert excinfo.value.code == 0
    # Version is displayed.
    output = capsys.readouterr().out
    assert output == f"{__version__}\n"


def test_unknown_command():
    """``briefcase foobar`` fails as an invalid command."""
    with pytest.raises(SystemExit) as excinfo:
        cmdline.parse_cmdline(["foobar"])

    assert excinfo.value.code == 2
    assert excinfo.value.__context__.argument_name == "command"
    assert excinfo.value.__context__.message.startswith(
        "invalid choice: 'foobar' (choose from"
    )


@pytest.mark.parametrize(
    ("cmdline", "expected_options", "expected_overrides"),
    [
        (
            "new",
            {
                "template": None,
                "template_branch": None,
                "project_overrides": None,
            },
            {},
        ),
        (
            "new --template=path/to/template --template-branch=experiment -C version=\\'1.2.3\\' -C other=42",
            {
                "template": "path/to/template",
                "template_branch": "experiment",
                "project_overrides": None,
            },
            {
                "version": "1.2.3",
                "other": 42,
            },
        ),
    ],
)
def test_new_command(console, cmdline, expected_options, expected_overrides):
    """``briefcase new`` returns the New command."""
    cmd, options, overrides = do_cmdline_parse(cmdline, console)

    assert isinstance(cmd, NewCommand)
    assert cmd.platform == "all"
    assert cmd.output_format == ""
    assert cmd.console.input_enabled
    assert cmd.console.verbosity == LogLevel.INFO
    assert options == expected_options
    assert overrides == expected_overrides


@pytest.mark.parametrize(
    ("cmdline", "expected_options", "expected_overrides"),
    [
        (
            "convert",
            {
                "template": None,
                "template_branch": None,
                "project_overrides": None,
            },
            {},
        ),
        (
            "convert --template=path/to/template --template-branch=experiment -C version=\\'1.2.3\\' -C other=42",
            {
                "template": "path/to/template",
                "template_branch": "experiment",
                "project_overrides": None,
            },
            {
                "version": "1.2.3",
                "other": 42,
            },
        ),
    ],
)
def test_convert_command(console, cmdline, expected_options, expected_overrides):
    """``briefcase convert`` returns the Convert command."""
    cmd, options, overrides = do_cmdline_parse(cmdline, console)

    assert isinstance(cmd, ConvertCommand)
    assert cmd.platform == "all"
    assert cmd.output_format == ""
    assert cmd.console.input_enabled
    assert cmd.console.verbosity == LogLevel.INFO
    assert options == expected_options
    assert overrides == expected_overrides


# Common tests for dev and run commands.
def dev_run_parameters(command):
    return [
        (f"{command} {args}", expected, overrides)
        for args, expected, overrides in [
            ("", {}, {}),
            ("-r", {"update_requirements": True}, {}),
            (
                "-r -C version=\\'1.2.3\\' -C other=42",
                {"update_requirements": True},
                {
                    "version": "1.2.3",
                    "other": 42,
                },
            ),
            ("--update-requirements", {"update_requirements": True}, {}),
            ("--test", {"test_mode": True}, {}),
            ("--test -r", {"test_mode": True, "update_requirements": True}, {}),
            ("--", {}, {}),
            ("-- ''", {"passthrough": [""]}, {}),
            ("-- --test", {"passthrough": ["--test"]}, {}),
            ("--test -- --test", {"test_mode": True, "passthrough": ["--test"]}, {}),
            ("--test -- -r", {"test_mode": True, "passthrough": ["-r"]}, {}),
            (
                "-r -- --test",
                {"update_requirements": True, "passthrough": ["--test"]},
                {},
            ),
            ("-- -y --no maybe", {"passthrough": ["-y", "--no", "maybe"]}, {}),
            (
                "--test -- -y --no maybe",
                {"test_mode": True, "passthrough": ["-y", "--no", "maybe"]},
                {},
            ),
        ]
    ]


@pytest.mark.parametrize(
    ("cmdline", "expected_output_format", "expected_options", "expected_overrides"),
    [
        *[(c, "app", o, ov) for c, o, ov in dev_run_parameters("dev")],
        ("dev --no-run", "app", {"run_app": False}, {}),
        ("dev macOS", "app", {}, {}),
        ("dev macOS Xcode", "Xcode", {}, {}),
    ],
)
def test_dev_command(
    monkeypatch,
    console,
    cmdline,
    expected_output_format,
    expected_options,
    expected_overrides,
):
    """``briefcase dev`` returns the Dev command."""
    # Pretend we're on macOS, regardless of where the tests run.
    monkeypatch.setattr(sys, "platform", "darwin")

    cmd, options, overrides = do_cmdline_parse(cmdline, console)

    assert isinstance(cmd, DevCommand)
    assert cmd.platform == "macOS"
    assert cmd.output_format == expected_output_format
    assert cmd.console.input_enabled
    assert cmd.console.verbosity == LogLevel.INFO
    assert options == {
        "appname": None,
        "update_requirements": False,
        "run_app": True,
        "test_mode": False,
        "passthrough": [],
        **expected_options,
    }
    assert overrides == expected_overrides


@pytest.mark.parametrize(
    ("cmdline", "expected_output_format", "expected_options", "expected_overrides"),
    [
        ("dev web --no-isolation", "static", {"isolated": False}, {}),
    ],
)
def test_web_dev_command(
    monkeypatch,
    console,
    cmdline,
    expected_output_format,
    expected_options,
    expected_overrides,
):
    """``briefcase dev`` returns the Dev command."""
    # Pretend we're on macOS, regardless of where the tests run.
    monkeypatch.setattr(sys, "platform", "darwin")

    cmd, options, overrides = do_cmdline_parse(cmdline, console)

    assert isinstance(cmd, StaticWebDevCommand)
    assert cmd.platform == "web"
    assert cmd.output_format == expected_output_format
    assert cmd.console.input_enabled
    assert cmd.console.verbosity == LogLevel.INFO
    assert options == {
        "appname": None,
        "update_requirements": False,
        "run_app": True,
        "test_mode": False,
        "passthrough": [],
        "isolated": True,
        **expected_options,
    }
    assert overrides == expected_overrides


@pytest.mark.parametrize(
    ("cmdline", "expected_options", "expected_overrides"),
    [
        *dev_run_parameters("run"),
        ("run -u", {"update": True}, {}),
        ("run --update", {"update": True}, {}),
        ("run --update-resources", {"update_resources": True}, {}),
        ("run --update-support", {"update_support": True}, {}),
        ("run --update-stub", {"update_stub": True}, {}),
        ("run --no-update", {"no_update": True}, {}),
    ],
)
def test_run_command(
    monkeypatch,
    console,
    cmdline,
    expected_options,
    expected_overrides,
):
    """``briefcase run`` returns the Run command for the correct platform."""
    # Pretend we're on macOS, regardless of where the tests run.
    monkeypatch.setattr(sys, "platform", "darwin")

    cmd, options, overrides = do_cmdline_parse(cmdline, console)

    assert isinstance(cmd, macOSAppRunCommand)
    assert cmd.platform == "macOS"
    assert cmd.output_format == "app"
    assert cmd.console.input_enabled
    assert cmd.console.verbosity == LogLevel.INFO
    assert options == {
        "appname": None,
        "update": False,
        "update_requirements": False,
        "update_resources": False,
        "update_support": False,
        "update_stub": False,
        "no_update": False,
        "test_mode": False,
        "passthrough": [],
        **expected_options,
    }
    assert overrides == expected_overrides


@pytest.mark.parametrize(
    ("cmdline", "expected_options", "expected_overrides"),
    [
        (
            "upgrade",
            {
                "list_tools": False,
                "tool_list": [],
            },
            {},
        ),
        (
            "upgrade -C version=\"'1.2.3'\" -C other=42",
            {
                "list_tools": False,
                "tool_list": [],
            },
            {
                "version": "1.2.3",
                "other": 42,
            },
        ),
    ],
)
def test_upgrade_command(
    monkeypatch,
    console,
    cmdline,
    expected_options,
    expected_overrides,
):
    """``briefcase upgrade`` returns the upgrade command."""
    # Pretend we're on macOS, regardless of where the tests run.
    monkeypatch.setattr(sys, "platform", "darwin")

    cmd, options, overrides = do_cmdline_parse(cmdline, console)

    assert isinstance(cmd, UpgradeCommand)
    assert cmd.platform == "macOS"
    assert cmd.output_format == ""
    assert cmd.console.input_enabled
    assert cmd.console.verbosity == LogLevel.INFO
    assert options == expected_options
    assert overrides == expected_overrides


def test_bare_command(monkeypatch, console):
    """``briefcase create`` returns the macOS create app command."""
    # Pretend we're on macOS, regardless of where the tests run.
    monkeypatch.setattr(sys, "platform", "darwin")

    cmd, options, overrides = do_cmdline_parse("create", console)

    assert isinstance(cmd, macOSAppCreateCommand)
    assert cmd.platform == "macOS"
    assert cmd.output_format == "app"
    assert cmd.console.input_enabled
    assert cmd.console.verbosity == LogLevel.INFO
    assert options == {}
    assert overrides == {}


@pytest.mark.skipif(sys.platform != "linux", reason="requires Linux")
def test_linux_default(console):
    """``briefcase create`` returns the linux create system command on Linux."""

<<<<<<< HEAD
    cmd, options, overrides = do_cmdline_parse("create", console)
=======
    cmd, options, _overrides = do_cmdline_parse("create".split(), console)
>>>>>>> 638f3362

    assert isinstance(cmd, LinuxSystemCreateCommand)
    assert cmd.platform == "linux"
    assert cmd.output_format == "system"
    assert cmd.console.input_enabled
    assert cmd.console.verbosity == LogLevel.INFO
    assert options == {}


@pytest.mark.skipif(sys.platform != "darwin", reason="requires macOS")
def test_macOS_default(console):
    """``briefcase create`` returns the macOS create command on Linux."""

    cmd, options, overrides = do_cmdline_parse("create", console)

    assert isinstance(cmd, macOSAppCreateCommand)
    assert cmd.platform == "macOS"
    assert cmd.output_format == "app"
    assert cmd.console.input_enabled
    assert cmd.console.verbosity == LogLevel.INFO
    assert options == {}
    assert overrides == {}


@pytest.mark.skipif(sys.platform != "win32", reason="requires Windows")
def test_windows_default(console):
    """``briefcase create`` returns the Windows create app command on Windows."""

    cmd, options, overrides = do_cmdline_parse("create", console)

    assert isinstance(cmd, WindowsAppCreateCommand)
    assert cmd.platform == "windows"
    assert cmd.output_format == "app"
    assert cmd.console.input_enabled
    assert cmd.console.verbosity == LogLevel.INFO
    assert options == {}
    assert overrides == {}


def test_bare_command_help(monkeypatch, capsys, console):
    """``briefcase create -h`` returns the macOS create app command help."""
    # Pretend we're on macOS, regardless of where the tests run.
    monkeypatch.setattr(sys, "platform", "darwin")

    with pytest.raises(SystemExit) as excinfo:
        do_cmdline_parse("create -h", console)

    # Normal exit due to displaying help
    assert excinfo.value.code == 0
    # Help message is for default platform and format
    output = capsys.readouterr().out
    assert output.startswith(
        "usage: briefcase create macOS app [-h] [-C KEY=VALUE] [-v] [-V] [--no-input]\n"
        "                                  [--log] [-a APP_NAME]\n"
        "\n"
        "Create and populate a macOS app.\n"
    )


def test_bare_command_version(capsys, console):
    """``briefcase create -V`` returns the version."""
    with pytest.raises(SystemExit) as excinfo:
        do_cmdline_parse("create -V", console)

    # Normal exit due to displaying help
    assert excinfo.value.code == 0
    # Version is displayed.
    output = capsys.readouterr().out
    assert output == f"{__version__}\n"


def test_command_unknown_platform(monkeypatch, console):
    """``briefcase create foobar`` raises an unknown platform error."""
    # Pretend we're on macOS, regardless of where the tests run.
    monkeypatch.setattr(sys, "platform", "darwin")

    expected_exc_regex = r"Invalid platform 'foobar'; \(choose from: .*\)"
    with pytest.raises(InvalidPlatformError, match=expected_exc_regex):
        do_cmdline_parse("create foobar", console)


def test_command_explicit_platform(monkeypatch, console):
    """``briefcase create linux`` returns linux create app command."""
    # Pretend we're on macOS, regardless of where the tests run.
    monkeypatch.setattr(sys, "platform", "darwin")

    cmd, options, overrides = do_cmdline_parse("create linux", console)

    assert isinstance(cmd, LinuxSystemCreateCommand)
    assert cmd.platform == "linux"
    assert cmd.output_format == "system"
    assert cmd.console.input_enabled
    assert cmd.console.verbosity == LogLevel.INFO
    assert options == {}
    assert overrides == {}


def test_command_explicit_platform_case_handling(monkeypatch, console):
    """``briefcase create macOS`` returns macOS create app command."""
    # Pretend we're on macOS, regardless of where the tests run.
    monkeypatch.setattr(sys, "platform", "darwin")

    # This is all lower case; the command normalizes to macOS
    cmd, options, overrides = do_cmdline_parse("create macOS", console)

    assert isinstance(cmd, macOSAppCreateCommand)
    assert cmd.platform == "macOS"
    assert cmd.output_format == "app"
    assert cmd.console.input_enabled
    assert cmd.console.verbosity == LogLevel.INFO
    assert options == {}
    assert overrides == {}


def test_command_explicit_platform_help(monkeypatch, capsys, console):
    """``briefcase create macOS -h`` returns the macOS create app command help."""
    # Pretend we're on macOS, regardless of where the tests run.
    monkeypatch.setattr(sys, "platform", "darwin")

    with pytest.raises(SystemExit) as excinfo:
        do_cmdline_parse("create macOS -h", console)

    # Normal exit due to displaying help
    assert excinfo.value.code == 0
    # Help message is for default platform and format
    output = capsys.readouterr().out
    assert output.startswith(
        "usage: briefcase create macOS app [-h] [-C KEY=VALUE] [-v] [-V] [--no-input]\n"
        "                                  [--log] [-a APP_NAME]\n"
        "\n"
        "Create and populate a macOS app.\n"
    )


def test_command_explicit_format(monkeypatch, console):
    """``briefcase create macOS app`` returns the macOS create app command."""
    # Pretend we're on macOS, regardless of where the tests run.
    monkeypatch.setattr(sys, "platform", "darwin")

    cmd, options, overrides = do_cmdline_parse("create macOS app", console)

    assert isinstance(cmd, macOSAppCreateCommand)
    assert cmd.platform == "macOS"
    assert cmd.output_format == "app"
    assert cmd.console.input_enabled
    assert cmd.console.verbosity == LogLevel.INFO
    assert options == {}
    assert overrides == {}


def test_command_unknown_format(monkeypatch, console):
    """``briefcase create macOS foobar`` returns an invalid format error."""
    # Pretend we're on macOS, regardless of where the tests run.
    monkeypatch.setattr(sys, "platform", "darwin")

    expected_exc_regex = r"Invalid format 'foobar'; \(choose from: app, Xcode\)"
    with pytest.raises(InvalidFormatError, match=expected_exc_regex):
        do_cmdline_parse("create macOS foobar", console)


def test_command_explicit_unsupported_format(monkeypatch, console):
    """``briefcase create macOS homebrew`` raises an error because the format isn't
    supported (yet)"""
    # Mock the output formats to include a "homebrew" backend with no commands.
    monkeypatch.setattr(
        cmdline,
        "get_output_formats",
        mock.MagicMock(return_value={"homebrew": None}),
    )

    # Pretend we're on macOS, regardless of where the tests run.
    monkeypatch.setattr(sys, "platform", "darwin")

    with pytest.raises(
        UnsupportedCommandError,
        match=r"The create command for the macOS homebrew format has not been implemented \(yet!\).",
    ):
        do_cmdline_parse("create macOS homebrew", console)


def test_command_explicit_format_help(monkeypatch, capsys, console):
    """``briefcase create macOS app -h`` returns the macOS create app help."""
    # Pretend we're on macOS, regardless of where the tests run.
    monkeypatch.setattr(sys, "platform", "darwin")

    with pytest.raises(SystemExit) as excinfo:
        do_cmdline_parse("create macOS app -h", console)

    # Normal exit due to displaying help
    assert excinfo.value.code == 0
    # Help message is for default platform, but app format
    output = capsys.readouterr().out
    assert output.startswith(
        "usage: briefcase create macOS app [-h] [-C KEY=VALUE] [-v] [-V] [--no-input]\n"
        "                                  [--log] [-a APP_NAME]\n"
        "\n"
        "Create and populate a macOS app.\n"
    )


def test_command_disable_input(monkeypatch, console):
    """``briefcase create --no-input`` disables console input."""
    # Pretend we're on macOS, regardless of where the tests run.
    monkeypatch.setattr(sys, "platform", "darwin")

    cmd, options, overrides = do_cmdline_parse("create --no-input", console)

    assert isinstance(cmd, macOSAppCreateCommand)
    assert cmd.platform == "macOS"
    assert cmd.output_format == "app"
    assert not cmd.console.input_enabled
    assert cmd.console.verbosity == LogLevel.INFO
    assert options == {}
    assert overrides == {}


def test_command_options(monkeypatch, capsys, console):
    """Commands can provide their own arguments."""
    # Pretend we're on macOS, regardless of where the tests run.
    monkeypatch.setattr(sys, "platform", "darwin")

    # Invoke a command that is known to have its own custom arguments
    # (In this case, the channel argument for publication)
    cmd, options, overrides = do_cmdline_parse("publish macos app -c s3", console)

    assert isinstance(cmd, macOSAppPublishCommand)
    assert cmd.console.input_enabled
    assert cmd.console.verbosity == LogLevel.INFO
    assert options == {"channel": "s3"}
    assert overrides == {}


def test_command_overrides(monkeypatch, capsys, console):
    """Configuration overrides can be specified."""
    # Pretend we're on macOS, regardless of where the tests run.
    monkeypatch.setattr(sys, "platform", "darwin")

    # Invoke a command that is known to have its own custom arguments
    # (In this case, the channel argument for publication)
    cmd, options, overrides = do_cmdline_parse(
        "publish macos app -C version=\"'1.2.3'\" -C extra=42", console
    )

    assert isinstance(cmd, macOSAppPublishCommand)
    assert cmd.console.input_enabled
    assert cmd.console.verbosity == LogLevel.INFO
    assert options == {"channel": "s3"}
    assert overrides == {
        "version": "1.2.3",
        "extra": 42,
    }


def test_unknown_command_options(monkeypatch, capsys, console):
    """Commands can provide their own arguments."""
    # Pretend we're on macOS, regardless of where the tests run.
    monkeypatch.setattr(sys, "platform", "darwin")

    # Invoke a command but provide an option. that isn't defined
    with pytest.raises(SystemExit) as excinfo:
        do_cmdline_parse("publish macOS xcode -x foobar", console)

    # Normal exit due to displaying help
    assert excinfo.value.code == 2
    # Help message is for default platform and format
    output = capsys.readouterr().err

    assert output.startswith(
        "usage: briefcase publish macOS Xcode [-h] [-C KEY=VALUE] [-v] [-V]\n"
        "                                     [--no-input] [--log] [-c {s3}]\n"
        "briefcase publish macOS Xcode: error: unrecognized arguments: -x"
    )


@pytest.mark.parametrize(
    "cmdline",
    [
        "dev iOS",
        "dev Android",
    ],
)
def test_dev_command_unsupported_platform(cmdline, console):
    """Unsupported platforms should raise an UnsupportedCommandError."""

    with pytest.raises(UnsupportedCommandError) as e:
        do_cmdline_parse(cmdline, console)

    msg = str(e.value)
    assert "dev command for the" in msg
    assert "not been implemented" in msg<|MERGE_RESOLUTION|>--- conflicted
+++ resolved
@@ -395,11 +395,7 @@
 def test_linux_default(console):
     """``briefcase create`` returns the linux create system command on Linux."""
 
-<<<<<<< HEAD
-    cmd, options, overrides = do_cmdline_parse("create", console)
-=======
-    cmd, options, _overrides = do_cmdline_parse("create".split(), console)
->>>>>>> 638f3362
+    cmd, options, _overrides = do_cmdline_parse("create", console)
 
     assert isinstance(cmd, LinuxSystemCreateCommand)
     assert cmd.platform == "linux"
