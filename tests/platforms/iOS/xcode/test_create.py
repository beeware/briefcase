--- conflicted
+++ resolved
@@ -78,13 +78,7 @@
         spec_set=Subprocess
     )
 
-<<<<<<< HEAD
-    create_command.install_app_requirements(
-        first_app_generated, test_mode=False, debug_mode=False
-    )
-=======
     create_command.install_app_requirements(first_app_generated)
->>>>>>> 7d2ed52c
 
     bundle_path = tmp_path / "base_path/build/first-app/ios/xcode"
     assert create_command.tools[first_app_generated].app_context.run.mock_calls == [
@@ -169,13 +163,7 @@
         spec_set=Subprocess
     )
 
-<<<<<<< HEAD
-    create_command.install_app_requirements(
-        first_app_generated, test_mode=False, debug_mode=False
-    )
-=======
     create_command.install_app_requirements(first_app_generated)
->>>>>>> 7d2ed52c
 
     bundle_path = tmp_path / "base_path/build/first-app/ios/xcode"
     assert create_command.tools[first_app_generated].app_context.run.mock_calls == [
@@ -266,13 +254,7 @@
             r"but the support package only supports 12.0"
         ),
     ):
-<<<<<<< HEAD
-        create_command.install_app_requirements(
-            first_app_generated, test_mode=False, debug_mode=False
-        )
-=======
         create_command.install_app_requirements(first_app_generated)
->>>>>>> 7d2ed52c
 
     create_command.tools[first_app_generated].app_context.run.assert_not_called()
 
