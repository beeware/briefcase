import json
import subprocess
import time
from unittest import mock

import pytest

from briefcase.console import Console
from briefcase.exceptions import BriefcaseCommandError
from briefcase.integrations.subprocess import Subprocess
from briefcase.integrations.xcode import DeviceState
from briefcase.platforms.iOS.xcode import iOSXcodeRunCommand
from briefcase.platforms.macOS import macOS_log_clean_filter


@pytest.fixture
def run_command(tmp_path):
    command = iOSXcodeRunCommand(
        console=Console(),
        base_path=tmp_path / "base_path",
        data_path=tmp_path / "briefcase",
    )
    command.tools.home_path = tmp_path / "home"
    command.tools.subprocess = mock.MagicMock(spec_set=Subprocess)
    command._stream_app_logs = mock.MagicMock()

    # To satisfy coverage, the stop function must be invoked
    # at least once when streaming app logs.
    def mock_stream_app_logs(app, stop_func, **kwargs):
        stop_func()

    command._stream_app_logs.side_effect = mock_stream_app_logs

    return command


def test_device_option(run_command):
    """The -d option can be parsed."""
    options, overrides = run_command.parse_options(["-d", "myphone"])

    assert options == {
        "udid": "myphone",
        "update": False,
        "update_requirements": False,
        "update_resources": False,
        "update_support": False,
        "update_stub": False,
        "no_update": False,
        "test_mode": False,
        "debugger": None,
        "debugger_host": "localhost",
        "debugger_port": 5678,
        "passthrough": [],
        "appname": None,
    }
    assert overrides == {}


def test_run_multiple_devices_input_disabled(run_command, first_app_config):
    """If input is disabled, but there are multiple devices, an error is raised."""
    # Multiple devices are available
    run_command.get_simulators = mock.MagicMock(
        return_value={
            "iOS 13.2": {
                "C9A005C8-9468-47C5-8376-68A6E3408209": "iPhone 8",
                "2D3503A3-6EB9-4B37-9B17-C7EFEF2FA32D": "iPhone 11",
                "EEEBA06C-81F9-407C-885A-2261306DB2BE": "iPhone 11 Pro Max",
            }
        }
    )

    # Disable console input.
    run_command.tools.console.input_enabled = False

    with pytest.raises(
        BriefcaseCommandError,
        match=r"Input has been disabled; can't select a device to target.",
    ):
<<<<<<< HEAD
        run_command.run_app(
            first_app_config,
            test_mode=False,
            debug_mode=False,
            debugger_host=None,
            debugger_port=None,
            passthrough=[],
        )
=======
        run_command.run_app(first_app_config, passthrough=[])
>>>>>>> 7d2ed52c


@pytest.mark.usefixtures("sleep_zero")
def test_run_app_simulator_booted(run_command, first_app_config, tmp_path):
    """An iOS App can be started when the simulator is already booted."""
    # A valid target device will be selected.
    run_command.select_target_device = mock.MagicMock(
        return_value=("2D3503A3-6EB9-4B37-9B17-C7EFEF2FA32D", "13.2", "iPhone 11")
    )

    # Simulator is already booted
    run_command.get_device_state = mock.MagicMock(return_value=DeviceState.BOOTED)

    # Mock a process ID for the app
    run_command.tools.subprocess.check_output.return_value = (
        "com.example.first-app: 1234\n"
    )

    # Mock the uninstall, install, and log stream Popen processes
    uninstall_popen = mock.MagicMock(spec_set=subprocess.Popen)
    uninstall_popen.__enter__.return_value = uninstall_popen
    uninstall_popen.poll.side_effect = [None, None, 0]
    install_popen = mock.MagicMock(spec_set=subprocess.Popen)
    install_popen.__enter__.return_value = install_popen
    install_popen.poll.side_effect = [None, None, 0]
    log_stream_process = mock.MagicMock(spec_set=subprocess.Popen)
    run_command.tools.subprocess.Popen.side_effect = [
        uninstall_popen,
        install_popen,
        log_stream_process,
    ]

    # Run the app
<<<<<<< HEAD
    run_command.run_app(
        first_app_config,
        test_mode=False,
        debug_mode=False,
        debugger_host=None,
        debugger_port=None,
        passthrough=[],
    )
=======
    run_command.run_app(first_app_config, passthrough=[])
>>>>>>> 7d2ed52c

    # The correct sequence of commands was issued.
    run_command.tools.subprocess.run.assert_has_calls(
        [
            # Open the simulator
            mock.call(
                [
                    "open",
                    "-a",
                    "Simulator",
                    "--args",
                    "-CurrentDeviceUDID",
                    "2D3503A3-6EB9-4B37-9B17-C7EFEF2FA32D",
                ],
                check=True,
            ),
        ]
    )
    # Launch the new app
    run_command.tools.subprocess.check_output.assert_called_once_with(
        [
            "xcrun",
            "simctl",
            "launch",
            "2D3503A3-6EB9-4B37-9B17-C7EFEF2FA32D",
            "com.example.first-app",
        ],
    )

    # slept 4 times for uninstall/install and 1 time for log stream start
    assert time.sleep.call_count == 4 + 1

    # Start the uninstall, install, and  log stream
    run_command.tools.subprocess.Popen.assert_has_calls(
        [
            # Uninstall the old app
            mock.call(
                [
                    "xcrun",
                    "simctl",
                    "uninstall",
                    "2D3503A3-6EB9-4B37-9B17-C7EFEF2FA32D",
                    "com.example.first-app",
                ],
            ),
            # Install the new app
            mock.call(
                [
                    "xcrun",
                    "simctl",
                    "install",
                    "2D3503A3-6EB9-4B37-9B17-C7EFEF2FA32D",
                    tmp_path
                    / "base_path/build/first-app/ios/xcode/build/Debug-iphonesimulator/First App.app",
                ],
            ),
            mock.call(
                [
                    "xcrun",
                    "simctl",
                    "spawn",
                    "2D3503A3-6EB9-4B37-9B17-C7EFEF2FA32D",
                    "log",
                    "stream",
                    "--style",
                    "compact",
                    "--predicate",
                    'senderImagePath ENDSWITH "/First App"'
                    ' OR (processImagePath ENDSWITH "/First App"'
                    ' AND (senderImagePath ENDSWITH "-iphonesimulator.so"'
                    ' OR senderImagePath ENDSWITH "-iphonesimulator.dylib"'
                    ' OR senderImagePath ENDSWITH "_ctypes.framework/_ctypes"))',
                ],
                stdout=subprocess.PIPE,
                stderr=subprocess.STDOUT,
                bufsize=1,
            ),
        ]
    )

    # Log stream monitoring was started
    run_command._stream_app_logs.assert_called_with(
        first_app_config,
        popen=log_stream_process,
        clean_filter=macOS_log_clean_filter,
        clean_output=True,
        stop_func=mock.ANY,
        log_stream=True,
    )


@pytest.mark.usefixtures("sleep_zero")
def test_run_app_simulator_booted_underscore(
    run_command,
    underscore_app_config,
    tmp_path,
):
    """An iOS App can be started when the simulator is already booted.

    This test is specific to app names that have underscores since those are not
    supported by Apple within app identifiers.
    """
    # A valid target device will be selected.
    run_command.select_target_device = mock.MagicMock(
        return_value=("2D3503A3-6EB9-4B37-9B17-C7EFEF2FA32D", "13.2", "iPhone 11")
    )

    # Simulator is already booted
    run_command.get_device_state = mock.MagicMock(return_value=DeviceState.BOOTED)

    # Mock a process ID for the app
    run_command.tools.subprocess.check_output.return_value = (
        "com.example.first-app: 1234\n"
    )

    # Mock the uninstall, install, and log stream Popen processes
    uninstall_popen = mock.MagicMock(spec_set=subprocess.Popen)
    uninstall_popen.__enter__.return_value = uninstall_popen
    uninstall_popen.poll.side_effect = [None, None, 0]
    install_popen = mock.MagicMock(spec_set=subprocess.Popen)
    install_popen.__enter__.return_value = install_popen
    install_popen.poll.side_effect = [None, None, 0]
    log_stream_process = mock.MagicMock(spec_set=subprocess.Popen)
    run_command.tools.subprocess.Popen.side_effect = [
        uninstall_popen,
        install_popen,
        log_stream_process,
    ]

    # Run the app
<<<<<<< HEAD
    run_command.run_app(
        underscore_app_config,
        test_mode=False,
        debug_mode=False,
        debugger_host=None,
        debugger_port=None,
        passthrough=[],
    )
=======
    run_command.run_app(underscore_app_config, passthrough=[])
>>>>>>> 7d2ed52c

    # slept 4 times for uninstall/install and 1 time for log stream start
    assert time.sleep.call_count == 4 + 1

    # The correct sequence of commands was issued.
    run_command.tools.subprocess.run.assert_has_calls(
        [
            # Open the simulator
            mock.call(
                [
                    "open",
                    "-a",
                    "Simulator",
                    "--args",
                    "-CurrentDeviceUDID",
                    "2D3503A3-6EB9-4B37-9B17-C7EFEF2FA32D",
                ],
                check=True,
            ),
        ]
    )
    # Launch the new app
    run_command.tools.subprocess.check_output.assert_called_once_with(
        [
            "xcrun",
            "simctl",
            "launch",
            "2D3503A3-6EB9-4B37-9B17-C7EFEF2FA32D",
            "com.example.first-app",
        ],
    )

    # Start the uninstall, install, and  log stream
    run_command.tools.subprocess.Popen.assert_has_calls(
        [
            # Uninstall the old app
            mock.call(
                [
                    "xcrun",
                    "simctl",
                    "uninstall",
                    "2D3503A3-6EB9-4B37-9B17-C7EFEF2FA32D",
                    "com.example.first-app",
                ],
            ),
            # Install the new app
            mock.call(
                [
                    "xcrun",
                    "simctl",
                    "install",
                    "2D3503A3-6EB9-4B37-9B17-C7EFEF2FA32D",
                    tmp_path
                    / "base_path/build/first_app/ios/xcode/build/Debug-iphonesimulator/First App.app",
                ],
            ),
            mock.call(
                [
                    "xcrun",
                    "simctl",
                    "spawn",
                    "2D3503A3-6EB9-4B37-9B17-C7EFEF2FA32D",
                    "log",
                    "stream",
                    "--style",
                    "compact",
                    "--predicate",
                    'senderImagePath ENDSWITH "/First App"'
                    ' OR (processImagePath ENDSWITH "/First App"'
                    ' AND (senderImagePath ENDSWITH "-iphonesimulator.so"'
                    ' OR senderImagePath ENDSWITH "-iphonesimulator.dylib"'
                    ' OR senderImagePath ENDSWITH "_ctypes.framework/_ctypes"))',
                ],
                stdout=subprocess.PIPE,
                stderr=subprocess.STDOUT,
                bufsize=1,
            ),
        ]
    )

    # Log stream monitoring was started
    run_command._stream_app_logs.assert_called_with(
        underscore_app_config,
        popen=log_stream_process,
        clean_filter=macOS_log_clean_filter,
        clean_output=True,
        stop_func=mock.ANY,
        log_stream=True,
    )


@pytest.mark.usefixtures("sleep_zero")
def test_run_app_with_passthrough(run_command, first_app_config, tmp_path):
    """An iOS App can be started with passthrough args."""
    # A valid target device will be selected.
    run_command.select_target_device = mock.MagicMock(
        return_value=("2D3503A3-6EB9-4B37-9B17-C7EFEF2FA32D", "13.2", "iPhone 11")
    )

    # Simulator is already booted
    run_command.get_device_state = mock.MagicMock(return_value=DeviceState.BOOTED)

    # Mock a process ID for the app
    run_command.tools.subprocess.check_output.return_value = (
        "com.example.first-app: 1234\n"
    )

    # Mock the uninstall, install, and log stream Popen processes
    uninstall_popen = mock.MagicMock(spec_set=subprocess.Popen)
    uninstall_popen.__enter__.return_value = uninstall_popen
    uninstall_popen.poll.side_effect = [None, None, 0]
    install_popen = mock.MagicMock(spec_set=subprocess.Popen)
    install_popen.__enter__.return_value = install_popen
    install_popen.poll.side_effect = [None, None, 0]
    log_stream_process = mock.MagicMock(spec_set=subprocess.Popen)
    run_command.tools.subprocess.Popen.side_effect = [
        uninstall_popen,
        install_popen,
        log_stream_process,
    ]

    # Run the app with passthrough args.
    run_command.run_app(
        first_app_config,
<<<<<<< HEAD
        test_mode=False,
        debug_mode=False,
        debugger_host=None,
        debugger_port=None,
=======
>>>>>>> 7d2ed52c
        passthrough=["foo", "--bar"],
    )

    # slept 4 times for uninstall/install and 1 time for log stream start
    assert time.sleep.call_count == 4 + 1

    # The correct sequence of commands was issued.
    run_command.tools.subprocess.run.assert_has_calls(
        [
            # Open the simulator
            mock.call(
                [
                    "open",
                    "-a",
                    "Simulator",
                    "--args",
                    "-CurrentDeviceUDID",
                    "2D3503A3-6EB9-4B37-9B17-C7EFEF2FA32D",
                ],
                check=True,
            ),
        ]
    )
    # Launch the new app
    run_command.tools.subprocess.check_output.assert_called_once_with(
        [
            "xcrun",
            "simctl",
            "launch",
            "2D3503A3-6EB9-4B37-9B17-C7EFEF2FA32D",
            "com.example.first-app",
            "foo",
            "--bar",
        ],
    )

    # Start the uninstall, install, and  log stream
    run_command.tools.subprocess.Popen.assert_has_calls(
        [
            # Uninstall the old app
            mock.call(
                [
                    "xcrun",
                    "simctl",
                    "uninstall",
                    "2D3503A3-6EB9-4B37-9B17-C7EFEF2FA32D",
                    "com.example.first-app",
                ],
            ),
            # Install the new app
            mock.call(
                [
                    "xcrun",
                    "simctl",
                    "install",
                    "2D3503A3-6EB9-4B37-9B17-C7EFEF2FA32D",
                    tmp_path
                    / "base_path/build/first-app/ios/xcode/build/Debug-iphonesimulator/First App.app",
                ],
            ),
            mock.call(
                [
                    "xcrun",
                    "simctl",
                    "spawn",
                    "2D3503A3-6EB9-4B37-9B17-C7EFEF2FA32D",
                    "log",
                    "stream",
                    "--style",
                    "compact",
                    "--predicate",
                    'senderImagePath ENDSWITH "/First App"'
                    ' OR (processImagePath ENDSWITH "/First App"'
                    ' AND (senderImagePath ENDSWITH "-iphonesimulator.so"'
                    ' OR senderImagePath ENDSWITH "-iphonesimulator.dylib"'
                    ' OR senderImagePath ENDSWITH "_ctypes.framework/_ctypes"))',
                ],
                stdout=subprocess.PIPE,
                stderr=subprocess.STDOUT,
                bufsize=1,
            ),
        ]
    )

    # Log stream monitoring was started
    run_command._stream_app_logs.assert_called_with(
        first_app_config,
        popen=log_stream_process,
        clean_filter=macOS_log_clean_filter,
        clean_output=True,
        stop_func=mock.ANY,
        log_stream=True,
    )


@pytest.mark.usefixtures("sleep_zero")
def test_run_app_simulator_shut_down(
    run_command,
    first_app_config,
    tmp_path,
):
    """An iOS App can be started when the simulator is shut down."""
    # A valid target device will be selected.
    run_command.select_target_device = mock.MagicMock(
        return_value=("2D3503A3-6EB9-4B37-9B17-C7EFEF2FA32D", "13.2", "iPhone 11")
    )

    # Simulator is shut down
    run_command.get_device_state = mock.MagicMock(return_value=DeviceState.SHUTDOWN)

    run_command.tools.subprocess = mock.MagicMock(spec_set=Subprocess)

    # Mock a process ID for the app
    run_command.tools.subprocess.check_output.return_value = (
        "com.example.first-app: 1234\n"
    )

    # Mock the uninstall, install, and log stream Popen processes
    uninstall_popen = mock.MagicMock(spec_set=subprocess.Popen)
    uninstall_popen.__enter__.return_value = uninstall_popen
    uninstall_popen.poll.side_effect = [None, None, 0]
    install_popen = mock.MagicMock(spec_set=subprocess.Popen)
    install_popen.__enter__.return_value = install_popen
    install_popen.poll.side_effect = [None, None, 0]
    log_stream_process = mock.MagicMock(spec_set=subprocess.Popen)
    run_command.tools.subprocess.Popen.side_effect = [
        uninstall_popen,
        install_popen,
        log_stream_process,
    ]

    # Run the app
<<<<<<< HEAD
    run_command.run_app(
        first_app_config,
        test_mode=False,
        debug_mode=False,
        debugger_host=None,
        debugger_port=None,
        passthrough=[],
    )
=======
    run_command.run_app(first_app_config, passthrough=[])
>>>>>>> 7d2ed52c

    # slept 4 times for uninstall/install and 1 time for log stream start
    assert time.sleep.call_count == 4 + 1

    # The correct sequence of commands was issued.
    run_command.tools.subprocess.run.assert_has_calls(
        [
            # Boot the device
            mock.call(
                ["xcrun", "simctl", "boot", "2D3503A3-6EB9-4B37-9B17-C7EFEF2FA32D"],
                check=True,
            ),
            # Open the simulator
            mock.call(
                [
                    "open",
                    "-a",
                    "Simulator",
                    "--args",
                    "-CurrentDeviceUDID",
                    "2D3503A3-6EB9-4B37-9B17-C7EFEF2FA32D",
                ],
                check=True,
            ),
        ]
    )

    # Launch the new app
    run_command.tools.subprocess.check_output.assert_called_once_with(
        [
            "xcrun",
            "simctl",
            "launch",
            "2D3503A3-6EB9-4B37-9B17-C7EFEF2FA32D",
            "com.example.first-app",
        ],
    )

    # Start the uninstall, install, and  log stream
    run_command.tools.subprocess.Popen.assert_has_calls(
        [
            # Uninstall the old app
            mock.call(
                [
                    "xcrun",
                    "simctl",
                    "uninstall",
                    "2D3503A3-6EB9-4B37-9B17-C7EFEF2FA32D",
                    "com.example.first-app",
                ],
            ),
            # Install the new app
            mock.call(
                [
                    "xcrun",
                    "simctl",
                    "install",
                    "2D3503A3-6EB9-4B37-9B17-C7EFEF2FA32D",
                    tmp_path
                    / "base_path/build/first-app/ios/xcode/build/Debug-iphonesimulator/First App.app",
                ],
            ),
            mock.call(
                [
                    "xcrun",
                    "simctl",
                    "spawn",
                    "2D3503A3-6EB9-4B37-9B17-C7EFEF2FA32D",
                    "log",
                    "stream",
                    "--style",
                    "compact",
                    "--predicate",
                    'senderImagePath ENDSWITH "/First App"'
                    ' OR (processImagePath ENDSWITH "/First App"'
                    ' AND (senderImagePath ENDSWITH "-iphonesimulator.so"'
                    ' OR senderImagePath ENDSWITH "-iphonesimulator.dylib"'
                    ' OR senderImagePath ENDSWITH "_ctypes.framework/_ctypes"))',
                ],
                stdout=subprocess.PIPE,
                stderr=subprocess.STDOUT,
                bufsize=1,
            ),
        ]
    )

    # Log stream monitoring was started
    run_command._stream_app_logs.assert_called_with(
        first_app_config,
        popen=log_stream_process,
        clean_filter=macOS_log_clean_filter,
        clean_output=True,
        stop_func=mock.ANY,
        log_stream=True,
    )


@pytest.mark.usefixtures("sleep_zero")
def test_run_app_simulator_shutting_down(run_command, first_app_config, tmp_path):
    """An iOS App can be started when the simulator is shutting down."""
    # A valid target device will be selected.
    run_command.select_target_device = mock.MagicMock(
        return_value=("2D3503A3-6EB9-4B37-9B17-C7EFEF2FA32D", "13.2", "iPhone 11")
    )

    # Simulator is shutting down. This will be returned a couple of times,
    # as the simulator will take a few seconds before it is fully shut down.
    # There will be a sleep between each call, so we need to mock sleep as well.
    run_command.get_device_state = mock.MagicMock(
        side_effect=[
            DeviceState.SHUTTING_DOWN,
            DeviceState.SHUTTING_DOWN,
            DeviceState.SHUTTING_DOWN,
            DeviceState.SHUTDOWN,
        ]
    )

    run_command.sleep = mock.MagicMock()
    run_command.tools.subprocess = mock.MagicMock(spec_set=Subprocess)

    # Mock a process ID for the app
    run_command.tools.subprocess.check_output.return_value = (
        "com.example.first-app: 1234\n"
    )

    # Mock the uninstall, install, and log stream Popen processes
    uninstall_popen = mock.MagicMock(spec_set=subprocess.Popen)
    uninstall_popen.__enter__.return_value = uninstall_popen
    uninstall_popen.poll.side_effect = [None, None, 0]
    install_popen = mock.MagicMock(spec_set=subprocess.Popen)
    install_popen.__enter__.return_value = install_popen
    install_popen.poll.side_effect = [None, None, 0]
    log_stream_process = mock.MagicMock(spec_set=subprocess.Popen)
    run_command.tools.subprocess.Popen.side_effect = [
        uninstall_popen,
        install_popen,
        log_stream_process,
    ]

    # Run the app
<<<<<<< HEAD
    run_command.run_app(
        first_app_config,
        test_mode=False,
        debug_mode=False,
        debugger_host=None,
        debugger_port=None,
        passthrough=[],
    )
=======
    run_command.run_app(first_app_config, passthrough=[])
>>>>>>> 7d2ed52c

    # We should have slept 4 times for shutting down and 4 time for uninstall/install
    assert time.sleep.call_count == 4 + 4

    # The correct sequence of commands was issued.
    run_command.tools.subprocess.run.assert_has_calls(
        [
            # Boot the device
            mock.call(
                ["xcrun", "simctl", "boot", "2D3503A3-6EB9-4B37-9B17-C7EFEF2FA32D"],
                check=True,
            ),
            # Open the simulator
            mock.call(
                [
                    "open",
                    "-a",
                    "Simulator",
                    "--args",
                    "-CurrentDeviceUDID",
                    "2D3503A3-6EB9-4B37-9B17-C7EFEF2FA32D",
                ],
                check=True,
            ),
        ]
    )

    # Launch the new app
    run_command.tools.subprocess.check_output.assert_called_once_with(
        [
            "xcrun",
            "simctl",
            "launch",
            "2D3503A3-6EB9-4B37-9B17-C7EFEF2FA32D",
            "com.example.first-app",
        ],
    )

    # Start the uninstall, install, and  log stream
    run_command.tools.subprocess.Popen.assert_has_calls(
        [
            # Uninstall the old app
            mock.call(
                [
                    "xcrun",
                    "simctl",
                    "uninstall",
                    "2D3503A3-6EB9-4B37-9B17-C7EFEF2FA32D",
                    "com.example.first-app",
                ],
            ),
            # Install the new app
            mock.call(
                [
                    "xcrun",
                    "simctl",
                    "install",
                    "2D3503A3-6EB9-4B37-9B17-C7EFEF2FA32D",
                    tmp_path
                    / "base_path/build/first-app/ios/xcode/build/Debug-iphonesimulator/First App.app",
                ],
            ),
            mock.call(
                [
                    "xcrun",
                    "simctl",
                    "spawn",
                    "2D3503A3-6EB9-4B37-9B17-C7EFEF2FA32D",
                    "log",
                    "stream",
                    "--style",
                    "compact",
                    "--predicate",
                    'senderImagePath ENDSWITH "/First App"'
                    ' OR (processImagePath ENDSWITH "/First App"'
                    ' AND (senderImagePath ENDSWITH "-iphonesimulator.so"'
                    ' OR senderImagePath ENDSWITH "-iphonesimulator.dylib"'
                    ' OR senderImagePath ENDSWITH "_ctypes.framework/_ctypes"))',
                ],
                stdout=subprocess.PIPE,
                stderr=subprocess.STDOUT,
                bufsize=1,
            ),
        ]
    )

    # Log stream monitoring was started
    run_command._stream_app_logs.assert_called_with(
        first_app_config,
        popen=log_stream_process,
        clean_filter=macOS_log_clean_filter,
        clean_output=True,
        stop_func=mock.ANY,
        log_stream=True,
    )


@pytest.mark.usefixtures("sleep_zero")
def test_run_app_simulator_boot_failure(run_command, first_app_config):
    """If the simulator fails to boot, raise an error."""
    # A valid target device will be selected.
    run_command.select_target_device = mock.MagicMock(
        return_value=("2D3503A3-6EB9-4B37-9B17-C7EFEF2FA32D", "13.2", "iPhone 11")
    )

    # Simulator is shut down
    run_command.get_device_state = mock.MagicMock(return_value=DeviceState.SHUTDOWN)

    run_command.tools.subprocess = mock.MagicMock(spec_set=Subprocess)
    run_command.tools.subprocess.run.side_effect = subprocess.CalledProcessError(
        cmd=["xcrun", "simclt", "boot", "..."], returncode=1
    )

    # Run the app
    with pytest.raises(BriefcaseCommandError):
<<<<<<< HEAD
        run_command.run_app(
            first_app_config,
            test_mode=False,
            debug_mode=False,
            debugger_host=None,
            debugger_port=None,
            passthrough=[],
        )
=======
        run_command.run_app(first_app_config, passthrough=[])
>>>>>>> 7d2ed52c

    # No sleeps
    assert time.sleep.call_count == 0

    # The correct sequence of commands was issued.
    run_command.tools.subprocess.run.assert_has_calls(
        [
            # Boot the device
            mock.call(
                ["xcrun", "simctl", "boot", "2D3503A3-6EB9-4B37-9B17-C7EFEF2FA32D"],
                check=True,
            ),
        ]
    )

    # The log will not be tailed
    run_command.tools.subprocess.Popen.assert_not_called()
    run_command._stream_app_logs.assert_not_called()


@pytest.mark.usefixtures("sleep_zero")
def test_run_app_simulator_open_failure(run_command, first_app_config):
    """If the simulator can't be opened, raise an error."""
    # A valid target device will be selected.
    run_command.select_target_device = mock.MagicMock(
        return_value=("2D3503A3-6EB9-4B37-9B17-C7EFEF2FA32D", "13.2", "iPhone 11")
    )

    # Simulator is shut down
    run_command.get_device_state = mock.MagicMock(return_value=DeviceState.SHUTDOWN)

    # Call to boot succeeds, but open fails.
    run_command.tools.subprocess = mock.MagicMock(spec_set=Subprocess)
    run_command.tools.subprocess.run.side_effect = [
        0,
        subprocess.CalledProcessError(
            cmd=["open", "-a", "Simulator", "..."],
            returncode=1,
        ),
    ]

    # Run the app
    with pytest.raises(BriefcaseCommandError):
<<<<<<< HEAD
        run_command.run_app(
            first_app_config,
            test_mode=False,
            debug_mode=False,
            debugger_host=None,
            debugger_port=None,
            passthrough=[],
        )
=======
        run_command.run_app(first_app_config, passthrough=[])
>>>>>>> 7d2ed52c

    # No sleeps
    assert time.sleep.call_count == 0

    # The correct sequence of commands was issued.
    run_command.tools.subprocess.run.assert_has_calls(
        [
            # Boot the device
            mock.call(
                ["xcrun", "simctl", "boot", "2D3503A3-6EB9-4B37-9B17-C7EFEF2FA32D"],
                check=True,
            ),
            # Open the simulator
            mock.call(
                [
                    "open",
                    "-a",
                    "Simulator",
                    "--args",
                    "-CurrentDeviceUDID",
                    "2D3503A3-6EB9-4B37-9B17-C7EFEF2FA32D",
                ],
                check=True,
            ),
        ]
    )
    # The log will not be tailed
    run_command.tools.subprocess.Popen.assert_not_called()
    run_command._stream_app_logs.assert_not_called()


@pytest.mark.usefixtures("sleep_zero")
def test_run_app_simulator_uninstall_failure(run_command, first_app_config):
    """If the old app can't be uninstalled, raise an error."""
    # A valid target device will be selected.
    run_command.select_target_device = mock.MagicMock(
        return_value=("2D3503A3-6EB9-4B37-9B17-C7EFEF2FA32D", "13.2", "iPhone 11")
    )

    # Simulator is shut down
    run_command.get_device_state = mock.MagicMock(return_value=DeviceState.SHUTDOWN)

    # Call uninstall fails
    uninstall_popen = mock.MagicMock(spec_set=subprocess.Popen)
    uninstall_popen.__enter__.return_value = uninstall_popen
    uninstall_popen.poll.side_effect = [None, None, 1]
    run_command.tools.subprocess.Popen.side_effect = [uninstall_popen]

    # Run the app
    with pytest.raises(BriefcaseCommandError):
<<<<<<< HEAD
        run_command.run_app(
            first_app_config,
            test_mode=False,
            debug_mode=False,
            debugger_host=None,
            debugger_port=None,
            passthrough=[],
        )
=======
        run_command.run_app(first_app_config, passthrough=[])
>>>>>>> 7d2ed52c

    # Sleep twice for uninstall failure
    assert time.sleep.call_count == 2

    # The correct sequence of commands was issued.
    run_command.tools.subprocess.run.assert_has_calls(
        [
            # Boot the device
            mock.call(
                ["xcrun", "simctl", "boot", "2D3503A3-6EB9-4B37-9B17-C7EFEF2FA32D"],
                check=True,
            ),
            # Open the simulator
            mock.call(
                [
                    "open",
                    "-a",
                    "Simulator",
                    "--args",
                    "-CurrentDeviceUDID",
                    "2D3503A3-6EB9-4B37-9B17-C7EFEF2FA32D",
                ],
                check=True,
            ),
        ]
    )
    # Start the uninstall
    run_command.tools.subprocess.Popen.assert_has_calls(
        [
            # Uninstall the old app
            mock.call(
                [
                    "xcrun",
                    "simctl",
                    "uninstall",
                    "2D3503A3-6EB9-4B37-9B17-C7EFEF2FA32D",
                    "com.example.first-app",
                ],
            ),
        ]
    )

    # The log will not be tailed
    run_command._stream_app_logs.assert_not_called()


@pytest.mark.usefixtures("sleep_zero")
def test_run_app_simulator_install_failure(run_command, first_app_config, tmp_path):
    """If the app fails to install in the simulator, raise an error."""
    # A valid target device will be selected.
    run_command.select_target_device = mock.MagicMock(
        return_value=("2D3503A3-6EB9-4B37-9B17-C7EFEF2FA32D", "13.2", "iPhone 11")
    )

    # Simulator is shut down
    run_command.get_device_state = mock.MagicMock(return_value=DeviceState.SHUTDOWN)

    # Call to install fails
    uninstall_popen = mock.MagicMock(spec_set=subprocess.Popen)
    uninstall_popen.__enter__.return_value = uninstall_popen
    uninstall_popen.poll.side_effect = [None, None, 0]
    install_popen = mock.MagicMock(spec_set=subprocess.Popen)
    install_popen.__enter__.return_value = install_popen
    install_popen.poll.side_effect = [None, None, 1]
    run_command.tools.subprocess.Popen.side_effect = [
        uninstall_popen,
        install_popen,
    ]

    # Run the app
    with pytest.raises(BriefcaseCommandError):
<<<<<<< HEAD
        run_command.run_app(
            first_app_config,
            test_mode=False,
            debug_mode=False,
            debugger_host=None,
            debugger_port=None,
            passthrough=[],
        )
=======
        run_command.run_app(first_app_config, passthrough=[])
>>>>>>> 7d2ed52c

    # Sleep twice for uninstall and twice for install failure
    assert time.sleep.call_count == 4

    # The correct sequence of commands was issued.
    run_command.tools.subprocess.run.assert_has_calls(
        [
            # Boot the device
            mock.call(
                ["xcrun", "simctl", "boot", "2D3503A3-6EB9-4B37-9B17-C7EFEF2FA32D"],
                check=True,
            ),
            # Open the simulator
            mock.call(
                [
                    "open",
                    "-a",
                    "Simulator",
                    "--args",
                    "-CurrentDeviceUDID",
                    "2D3503A3-6EB9-4B37-9B17-C7EFEF2FA32D",
                ],
                check=True,
            ),
        ]
    )

    # Start the uninstall and install
    run_command.tools.subprocess.Popen.assert_has_calls(
        [
            # Uninstall the old app
            mock.call(
                [
                    "xcrun",
                    "simctl",
                    "uninstall",
                    "2D3503A3-6EB9-4B37-9B17-C7EFEF2FA32D",
                    "com.example.first-app",
                ],
            ),
            # Install the new app
            mock.call(
                [
                    "xcrun",
                    "simctl",
                    "install",
                    "2D3503A3-6EB9-4B37-9B17-C7EFEF2FA32D",
                    tmp_path
                    / "base_path/build/first-app/ios/xcode/build/Debug-iphonesimulator/First App.app",
                ],
            ),
        ]
    )

    # The log will not be tailed
    run_command._stream_app_logs.assert_not_called()


@pytest.mark.usefixtures("sleep_zero")
def test_run_app_simulator_launch_failure(run_command, first_app_config, tmp_path):
    """If the app fails to launch, raise an error."""
    # A valid target device will be selected.
    run_command.select_target_device = mock.MagicMock(
        return_value=("2D3503A3-6EB9-4B37-9B17-C7EFEF2FA32D", "13.2", "iPhone 11")
    )

    # Simulator is shut down
    run_command.get_device_state = mock.MagicMock(return_value=DeviceState.SHUTDOWN)

    # Mock a process ID for the app
    run_command.tools.subprocess.check_output.side_effect = (
        subprocess.CalledProcessError(
            cmd=["xcrun", "simctl", "launch", "..."], returncode=1
        )
    )

    # Mock the uninstall, install, and log stream Popen processes
    uninstall_popen = mock.MagicMock(spec_set=subprocess.Popen)
    uninstall_popen.__enter__.return_value = uninstall_popen
    uninstall_popen.poll.side_effect = [None, None, 0]
    install_popen = mock.MagicMock(spec_set=subprocess.Popen)
    install_popen.__enter__.return_value = install_popen
    install_popen.poll.side_effect = [None, None, 0]
    log_stream_process = mock.MagicMock(spec_set=subprocess.Popen)
    run_command.tools.subprocess.Popen.side_effect = [
        uninstall_popen,
        install_popen,
        log_stream_process,
    ]

    # Run the app
    with pytest.raises(BriefcaseCommandError):
<<<<<<< HEAD
        run_command.run_app(
            first_app_config,
            test_mode=False,
            debug_mode=False,
            debugger_host=None,
            debugger_port=None,
            passthrough=[],
        )
=======
        run_command.run_app(first_app_config, passthrough=[])
>>>>>>> 7d2ed52c

    # Sleep four times for uninstall/install and once for log stream start
    assert time.sleep.call_count == 4 + 1

    # The correct sequence of commands was issued.
    run_command.tools.subprocess.run.assert_has_calls(
        [
            # Boot the device
            mock.call(
                ["xcrun", "simctl", "boot", "2D3503A3-6EB9-4B37-9B17-C7EFEF2FA32D"],
                check=True,
            ),
            # Open the simulator
            mock.call(
                [
                    "open",
                    "-a",
                    "Simulator",
                    "--args",
                    "-CurrentDeviceUDID",
                    "2D3503A3-6EB9-4B37-9B17-C7EFEF2FA32D",
                ],
                check=True,
            ),
        ]
    )

    # Launch the new app
    run_command.tools.subprocess.check_output.assert_called_once_with(
        [
            "xcrun",
            "simctl",
            "launch",
            "2D3503A3-6EB9-4B37-9B17-C7EFEF2FA32D",
            "com.example.first-app",
        ],
    )

    # Start the uninstall, install, and  log stream
    run_command.tools.subprocess.Popen.assert_has_calls(
        [
            # Uninstall the old app
            mock.call(
                [
                    "xcrun",
                    "simctl",
                    "uninstall",
                    "2D3503A3-6EB9-4B37-9B17-C7EFEF2FA32D",
                    "com.example.first-app",
                ],
            ),
            # Install the new app
            mock.call(
                [
                    "xcrun",
                    "simctl",
                    "install",
                    "2D3503A3-6EB9-4B37-9B17-C7EFEF2FA32D",
                    tmp_path
                    / "base_path/build/first-app/ios/xcode/build/Debug-iphonesimulator/First App.app",
                ],
            ),
            mock.call(
                [
                    "xcrun",
                    "simctl",
                    "spawn",
                    "2D3503A3-6EB9-4B37-9B17-C7EFEF2FA32D",
                    "log",
                    "stream",
                    "--style",
                    "compact",
                    "--predicate",
                    'senderImagePath ENDSWITH "/First App"'
                    ' OR (processImagePath ENDSWITH "/First App"'
                    ' AND (senderImagePath ENDSWITH "-iphonesimulator.so"'
                    ' OR senderImagePath ENDSWITH "-iphonesimulator.dylib"'
                    ' OR senderImagePath ENDSWITH "_ctypes.framework/_ctypes"))',
                ],
                stdout=subprocess.PIPE,
                stderr=subprocess.STDOUT,
                bufsize=1,
            ),
        ]
    )

    # Log stream failed, so it won't be monitored
    run_command._stream_app_logs.assert_not_called()


@pytest.mark.usefixtures("sleep_zero")
def test_run_app_simulator_no_pid(run_command, first_app_config, tmp_path):
    """If the app fails to provide a meaningful PID on launch, raise an error."""
    # A valid target device will be selected.
    run_command.select_target_device = mock.MagicMock(
        return_value=("2D3503A3-6EB9-4B37-9B17-C7EFEF2FA32D", "13.2", "iPhone 11")
    )

    # Simulator is shut down
    run_command.get_device_state = mock.MagicMock(return_value=DeviceState.SHUTDOWN)

    # Mock a bad return value for the PID
    run_command.tools.subprocess.check_output.return_value = "No PID returned"

    # Mock the uninstall, install, and log stream Popen processes
    uninstall_popen = mock.MagicMock(spec_set=subprocess.Popen)
    uninstall_popen.__enter__.return_value = uninstall_popen
    uninstall_popen.poll.side_effect = [None, None, 0]
    install_popen = mock.MagicMock(spec_set=subprocess.Popen)
    install_popen.__enter__.return_value = install_popen
    install_popen.poll.side_effect = [None, None, 0]
    log_stream_process = mock.MagicMock(spec_set=subprocess.Popen)
    run_command.tools.subprocess.Popen.side_effect = [
        uninstall_popen,
        install_popen,
        log_stream_process,
    ]

    # Run the app
    with pytest.raises(BriefcaseCommandError):
<<<<<<< HEAD
        run_command.run_app(
            first_app_config,
            test_mode=False,
            debug_mode=False,
            debugger_host=None,
            debugger_port=None,
            passthrough=[],
        )
=======
        run_command.run_app(first_app_config, passthrough=[])
>>>>>>> 7d2ed52c

    # Sleep four times for uninstall/install and once for log stream start
    assert time.sleep.call_count == 4 + 1

    # The correct sequence of commands was issued.
    run_command.tools.subprocess.run.assert_has_calls(
        [
            # Boot the device
            mock.call(
                ["xcrun", "simctl", "boot", "2D3503A3-6EB9-4B37-9B17-C7EFEF2FA32D"],
                check=True,
            ),
            # Open the simulator
            mock.call(
                [
                    "open",
                    "-a",
                    "Simulator",
                    "--args",
                    "-CurrentDeviceUDID",
                    "2D3503A3-6EB9-4B37-9B17-C7EFEF2FA32D",
                ],
                check=True,
            ),
        ]
    )

    # Launch the new app
    run_command.tools.subprocess.check_output.assert_called_once_with(
        [
            "xcrun",
            "simctl",
            "launch",
            "2D3503A3-6EB9-4B37-9B17-C7EFEF2FA32D",
            "com.example.first-app",
        ],
    )

    # Start the uninstall, install, and  log stream
    run_command.tools.subprocess.Popen.assert_has_calls(
        [
            # Uninstall the old app
            mock.call(
                [
                    "xcrun",
                    "simctl",
                    "uninstall",
                    "2D3503A3-6EB9-4B37-9B17-C7EFEF2FA32D",
                    "com.example.first-app",
                ],
            ),
            # Install the new app
            mock.call(
                [
                    "xcrun",
                    "simctl",
                    "install",
                    "2D3503A3-6EB9-4B37-9B17-C7EFEF2FA32D",
                    tmp_path
                    / "base_path/build/first-app/ios/xcode/build/Debug-iphonesimulator/First App.app",
                ],
            ),
            mock.call(
                [
                    "xcrun",
                    "simctl",
                    "spawn",
                    "2D3503A3-6EB9-4B37-9B17-C7EFEF2FA32D",
                    "log",
                    "stream",
                    "--style",
                    "compact",
                    "--predicate",
                    'senderImagePath ENDSWITH "/First App"'
                    ' OR (processImagePath ENDSWITH "/First App"'
                    ' AND (senderImagePath ENDSWITH "-iphonesimulator.so"'
                    ' OR senderImagePath ENDSWITH "-iphonesimulator.dylib"'
                    ' OR senderImagePath ENDSWITH "_ctypes.framework/_ctypes"))',
                ],
                stdout=subprocess.PIPE,
                stderr=subprocess.STDOUT,
                bufsize=1,
            ),
        ]
    )

    # PID detection failed, so it won't be monitored
    run_command._stream_app_logs.assert_not_called()


@pytest.mark.usefixtures("sleep_zero")
def test_run_app_simulator_non_integer_pid(run_command, first_app_config, tmp_path):
    """If the PID returned isn't an integer, raise an error."""
    # A valid target device will be selected.
    run_command.select_target_device = mock.MagicMock(
        return_value=("2D3503A3-6EB9-4B37-9B17-C7EFEF2FA32D", "13.2", "iPhone 11")
    )

    # Simulator is shut down
    run_command.get_device_state = mock.MagicMock(return_value=DeviceState.SHUTDOWN)

    # Mock a bad process ID for the app
    run_command.tools.subprocess.check_output.return_value = (
        "com.example.first-app: NOT A PID\n"
    )

    # Mock the uninstall, install, and log stream Popen processes
    uninstall_popen = mock.MagicMock(spec_set=subprocess.Popen)
    uninstall_popen.__enter__.return_value = uninstall_popen
    uninstall_popen.poll.side_effect = [None, None, 0]
    install_popen = mock.MagicMock(spec_set=subprocess.Popen)
    install_popen.__enter__.return_value = install_popen
    install_popen.poll.side_effect = [None, None, 0]
    log_stream_process = mock.MagicMock(spec_set=subprocess.Popen)
    run_command.tools.subprocess.Popen.side_effect = [
        uninstall_popen,
        install_popen,
        log_stream_process,
    ]

    # Run the app
    with pytest.raises(BriefcaseCommandError):
<<<<<<< HEAD
        run_command.run_app(
            first_app_config,
            test_mode=False,
            debug_mode=False,
            debugger_host=None,
            debugger_port=None,
            passthrough=[],
        )
=======
        run_command.run_app(first_app_config, passthrough=[])
>>>>>>> 7d2ed52c

    # Sleep four times for uninstall/install and once for log stream start
    assert time.sleep.call_count == 4 + 1

    # The correct sequence of commands was issued.
    run_command.tools.subprocess.run.assert_has_calls(
        [
            # Boot the device
            mock.call(
                ["xcrun", "simctl", "boot", "2D3503A3-6EB9-4B37-9B17-C7EFEF2FA32D"],
                check=True,
            ),
            # Open the simulator
            mock.call(
                [
                    "open",
                    "-a",
                    "Simulator",
                    "--args",
                    "-CurrentDeviceUDID",
                    "2D3503A3-6EB9-4B37-9B17-C7EFEF2FA32D",
                ],
                check=True,
            ),
        ]
    )

    # Launch the new app
    run_command.tools.subprocess.check_output.assert_called_once_with(
        [
            "xcrun",
            "simctl",
            "launch",
            "2D3503A3-6EB9-4B37-9B17-C7EFEF2FA32D",
            "com.example.first-app",
        ],
    )

    # Start the uninstall, install, and  log stream
    run_command.tools.subprocess.Popen.assert_has_calls(
        [
            # Uninstall the old app
            mock.call(
                [
                    "xcrun",
                    "simctl",
                    "uninstall",
                    "2D3503A3-6EB9-4B37-9B17-C7EFEF2FA32D",
                    "com.example.first-app",
                ],
            ),
            # Install the new app
            mock.call(
                [
                    "xcrun",
                    "simctl",
                    "install",
                    "2D3503A3-6EB9-4B37-9B17-C7EFEF2FA32D",
                    tmp_path
                    / "base_path/build/first-app/ios/xcode/build/Debug-iphonesimulator/First App.app",
                ],
            ),
            mock.call(
                [
                    "xcrun",
                    "simctl",
                    "spawn",
                    "2D3503A3-6EB9-4B37-9B17-C7EFEF2FA32D",
                    "log",
                    "stream",
                    "--style",
                    "compact",
                    "--predicate",
                    'senderImagePath ENDSWITH "/First App"'
                    ' OR (processImagePath ENDSWITH "/First App"'
                    ' AND (senderImagePath ENDSWITH "-iphonesimulator.so"'
                    ' OR senderImagePath ENDSWITH "-iphonesimulator.dylib"'
                    ' OR senderImagePath ENDSWITH "_ctypes.framework/_ctypes"))',
                ],
                stdout=subprocess.PIPE,
                stderr=subprocess.STDOUT,
                bufsize=1,
            ),
        ]
    )

    # PID detection failed, so it won't be called
    run_command._stream_app_logs.assert_not_called()


@pytest.mark.usefixtures("sleep_zero")
def test_run_app_test_mode(run_command, first_app_config, tmp_path):
    """An iOS App can be started in test mode."""
    first_app_config.test_mode = True

    # A valid target device will be selected.
    run_command.select_target_device = mock.MagicMock(
        return_value=("2D3503A3-6EB9-4B37-9B17-C7EFEF2FA32D", "13.2", "iPhone 11")
    )

    # Simulator is already booted
    run_command.get_device_state = mock.MagicMock(return_value=DeviceState.BOOTED)

    # Mock a process ID for the app
    run_command.tools.subprocess.check_output.return_value = (
        "com.example.first-app: 1234\n"
    )

    # Mock the uninstall, install, and log stream Popen processes
    uninstall_popen = mock.MagicMock(spec_set=subprocess.Popen)
    uninstall_popen.__enter__.return_value = uninstall_popen
    uninstall_popen.poll.side_effect = [None, None, 0]
    install_popen = mock.MagicMock(spec_set=subprocess.Popen)
    install_popen.__enter__.return_value = install_popen
    install_popen.poll.side_effect = [None, None, 0]
    log_stream_process = mock.MagicMock(spec_set=subprocess.Popen)
    run_command.tools.subprocess.Popen.side_effect = [
        uninstall_popen,
        install_popen,
        log_stream_process,
    ]

    # Run the app
<<<<<<< HEAD
    run_command.run_app(
        first_app_config,
        test_mode=True,
        debug_mode=False,
        debugger_host=None,
        debugger_port=None,
        passthrough=[],
    )
=======
    run_command.run_app(first_app_config, passthrough=[])
>>>>>>> 7d2ed52c

    # Sleep four times for uninstall/install and once for log stream start
    assert time.sleep.call_count == 4 + 1

    # Open command was not called
    run_command.tools.subprocess.run.assert_not_called()

    # Launch the new app
    run_command.tools.subprocess.check_output.assert_called_once_with(
        [
            "xcrun",
            "simctl",
            "launch",
            "2D3503A3-6EB9-4B37-9B17-C7EFEF2FA32D",
            "com.example.first-app",
        ],
    )

    # Start the uninstall, install, and  log stream
    run_command.tools.subprocess.Popen.assert_has_calls(
        [
            # Uninstall the old app
            mock.call(
                [
                    "xcrun",
                    "simctl",
                    "uninstall",
                    "2D3503A3-6EB9-4B37-9B17-C7EFEF2FA32D",
                    "com.example.first-app",
                ],
            ),
            # Install the new app
            mock.call(
                [
                    "xcrun",
                    "simctl",
                    "install",
                    "2D3503A3-6EB9-4B37-9B17-C7EFEF2FA32D",
                    tmp_path
                    / "base_path/build/first-app/ios/xcode/build/Debug-iphonesimulator/First App.app",
                ],
            ),
            mock.call(
                [
                    "xcrun",
                    "simctl",
                    "spawn",
                    "2D3503A3-6EB9-4B37-9B17-C7EFEF2FA32D",
                    "log",
                    "stream",
                    "--style",
                    "compact",
                    "--predicate",
                    'senderImagePath ENDSWITH "/First App"'
                    ' OR (processImagePath ENDSWITH "/First App"'
                    ' AND (senderImagePath ENDSWITH "-iphonesimulator.so"'
                    ' OR senderImagePath ENDSWITH "-iphonesimulator.dylib"'
                    ' OR senderImagePath ENDSWITH "_ctypes.framework/_ctypes"))',
                ],
                stdout=subprocess.PIPE,
                stderr=subprocess.STDOUT,
                bufsize=1,
            ),
        ]
    )

    # Log stream monitoring was started
    run_command._stream_app_logs.assert_called_with(
        first_app_config,
        popen=log_stream_process,
        clean_filter=macOS_log_clean_filter,
        clean_output=True,
        stop_func=mock.ANY,
        log_stream=True,
    )


@pytest.mark.usefixtures("sleep_zero")
def test_run_app_test_mode_with_passthrough(run_command, first_app_config, tmp_path):
    """An iOS App can be started in test mode with passthrough args."""
    first_app_config.test_mode = True

    # A valid target device will be selected.
    run_command.select_target_device = mock.MagicMock(
        return_value=("2D3503A3-6EB9-4B37-9B17-C7EFEF2FA32D", "13.2", "iPhone 11")
    )

    # Simulator is already booted
    run_command.get_device_state = mock.MagicMock(return_value=DeviceState.BOOTED)

    # Mock a process ID for the app
    run_command.tools.subprocess.check_output.return_value = (
        "com.example.first-app: 1234\n"
    )

    # Mock the uninstall, install, and log stream Popen processes
    uninstall_popen = mock.MagicMock(spec_set=subprocess.Popen)
    uninstall_popen.__enter__.return_value = uninstall_popen
    uninstall_popen.poll.side_effect = [None, None, 0]
    install_popen = mock.MagicMock(spec_set=subprocess.Popen)
    install_popen.__enter__.return_value = install_popen
    install_popen.poll.side_effect = [None, None, 0]
    log_stream_process = mock.MagicMock(spec_set=subprocess.Popen)
    run_command.tools.subprocess.Popen.side_effect = [
        uninstall_popen,
        install_popen,
        log_stream_process,
    ]

    # Run the app with args.
    run_command.run_app(
        first_app_config,
<<<<<<< HEAD
        test_mode=True,
        debug_mode=False,
        debugger_host=None,
        debugger_port=None,
=======
>>>>>>> 7d2ed52c
        passthrough=["foo", "--bar"],
    )

    # Sleep four times for uninstall/install and once for log stream start
    assert time.sleep.call_count == 4 + 1

    # Open command was not called
    run_command.tools.subprocess.run.assert_not_called()

    # Launch the new app
    run_command.tools.subprocess.check_output.assert_called_once_with(
        [
            "xcrun",
            "simctl",
            "launch",
            "2D3503A3-6EB9-4B37-9B17-C7EFEF2FA32D",
            "com.example.first-app",
            "foo",
            "--bar",
        ],
    )

    # Start the uninstall, install, and  log stream
    run_command.tools.subprocess.Popen.assert_has_calls(
        [
            # Uninstall the old app
            mock.call(
                [
                    "xcrun",
                    "simctl",
                    "uninstall",
                    "2D3503A3-6EB9-4B37-9B17-C7EFEF2FA32D",
                    "com.example.first-app",
                ],
            ),
            # Install the new app
            mock.call(
                [
                    "xcrun",
                    "simctl",
                    "install",
                    "2D3503A3-6EB9-4B37-9B17-C7EFEF2FA32D",
                    tmp_path
                    / "base_path/build/first-app/ios/xcode/build/Debug-iphonesimulator/First App.app",
                ],
            ),
            mock.call(
                [
                    "xcrun",
                    "simctl",
                    "spawn",
                    "2D3503A3-6EB9-4B37-9B17-C7EFEF2FA32D",
                    "log",
                    "stream",
                    "--style",
                    "compact",
                    "--predicate",
                    'senderImagePath ENDSWITH "/First App"'
                    ' OR (processImagePath ENDSWITH "/First App"'
                    ' AND (senderImagePath ENDSWITH "-iphonesimulator.so"'
                    ' OR senderImagePath ENDSWITH "-iphonesimulator.dylib"'
                    ' OR senderImagePath ENDSWITH "_ctypes.framework/_ctypes"))',
                ],
                stdout=subprocess.PIPE,
                stderr=subprocess.STDOUT,
                bufsize=1,
            ),
        ]
    )

    # Log stream monitoring was started
    run_command._stream_app_logs.assert_called_with(
        first_app_config,
        popen=log_stream_process,
        clean_filter=macOS_log_clean_filter,
        clean_output=True,
        stop_func=mock.ANY,
        log_stream=True,
    )


@pytest.mark.usefixtures("sleep_zero")
def test_run_app_debug_mode(run_command, first_app_generated, tmp_path):
    """An iOS App can be started in debug mode."""
    # A valid target device will be selected.
    run_command.select_target_device = mock.MagicMock(
        return_value=("2D3503A3-6EB9-4B37-9B17-C7EFEF2FA32D", "13.2", "iPhone 11")
    )

    # Simulator is already booted
    run_command.get_device_state = mock.MagicMock(return_value=DeviceState.BOOTED)

    # Mock a process ID for the app
    run_command.tools.subprocess.check_output.return_value = (
        "com.example.first-app: 1234\n"
    )

    # Mock the uninstall, install, and log stream Popen processes
    uninstall_popen = mock.MagicMock(spec_set=subprocess.Popen)
    uninstall_popen.__enter__.return_value = uninstall_popen
    uninstall_popen.poll.side_effect = [None, None, 0]
    install_popen = mock.MagicMock(spec_set=subprocess.Popen)
    install_popen.__enter__.return_value = install_popen
    install_popen.poll.side_effect = [None, None, 0]
    log_stream_process = mock.MagicMock(spec_set=subprocess.Popen)
    run_command.tools.subprocess.Popen.side_effect = [
        uninstall_popen,
        install_popen,
        log_stream_process,
    ]

    # Run the app
    run_command.run_app(
        first_app_generated,
        test_mode=False,
        debug_mode=True,
        debugger_host="somehost",
        debugger_port=9999,
        passthrough=[],
    )

    # Sleep four times for uninstall/install and once for log stream start
    assert time.sleep.call_count == 4 + 1

    # Set the environment variables for the debugger and launch the app
    run_command.tools.subprocess.check_output.assert_has_calls(
        [
            # Set the environment variables for the debugger
            mock.call(
                [
                    "xcrun",
                    "simctl",
                    "spawn",
                    "2D3503A3-6EB9-4B37-9B17-C7EFEF2FA32D",
                    "launchctl",
                    "setenv",
                    "BRIEFCASE_DEBUGGER",
                    json.dumps(
                        {
                            "host": "somehost",
                            "port": 9999,
                            "app_path_mappings": {
                                "device_sys_path_regex": "app$",
                                "device_subfolders": ["first_app"],
                                "host_folders": [
                                    str(tmp_path / "base_path/src/first_app")
                                ],
                            },
                            "app_packages_path_mappings": {
                                "sys_path_regex": "app_packages$",
                                "host_folder": str(
                                    tmp_path
                                    / "base_path/build/first-app/ios/xcode/app_packages.iphonesimulator"
                                ),
                            },
                        }
                    ),
                ],
            ),
            # Launch the new app
            mock.call(
                [
                    "xcrun",
                    "simctl",
                    "launch",
                    "2D3503A3-6EB9-4B37-9B17-C7EFEF2FA32D",
                    "com.example.first-app",
                ],
            ),
            # Remove the environment variables for the debugger
            mock.call(
                [
                    "xcrun",
                    "simctl",
                    "spawn",
                    "2D3503A3-6EB9-4B37-9B17-C7EFEF2FA32D",
                    "launchctl",
                    "unsetenv",
                    "BRIEFCASE_DEBUGGER",
                ],
            ),
        ]
    )

    # Start the uninstall, install, and log stream
    run_command.tools.subprocess.Popen.assert_has_calls(
        [
            # Uninstall the old app
            mock.call(
                [
                    "xcrun",
                    "simctl",
                    "uninstall",
                    "2D3503A3-6EB9-4B37-9B17-C7EFEF2FA32D",
                    "com.example.first-app",
                ],
            ),
            # Install the new app
            mock.call(
                [
                    "xcrun",
                    "simctl",
                    "install",
                    "2D3503A3-6EB9-4B37-9B17-C7EFEF2FA32D",
                    tmp_path
                    / "base_path/build/first-app/ios/xcode/build/Debug-iphonesimulator/First App.app",
                ],
            ),
            mock.call(
                [
                    "xcrun",
                    "simctl",
                    "spawn",
                    "2D3503A3-6EB9-4B37-9B17-C7EFEF2FA32D",
                    "log",
                    "stream",
                    "--style",
                    "compact",
                    "--predicate",
                    'senderImagePath ENDSWITH "/First App"'
                    ' OR (processImagePath ENDSWITH "/First App"'
                    ' AND (senderImagePath ENDSWITH "-iphonesimulator.so"'
                    ' OR senderImagePath ENDSWITH "-iphonesimulator.dylib"'
                    ' OR senderImagePath ENDSWITH "_ctypes.framework/_ctypes"))',
                ],
                stdout=subprocess.PIPE,
                stderr=subprocess.STDOUT,
                bufsize=1,
            ),
        ]
    )

    # Log stream monitoring was started
    run_command._stream_app_logs.assert_called_with(
        first_app_generated,
        popen=log_stream_process,
        test_mode=False,
        clean_filter=macOS_log_clean_filter,
        clean_output=True,
        stop_func=mock.ANY,
        log_stream=True,
    )<|MERGE_RESOLUTION|>--- conflicted
+++ resolved
@@ -6,6 +6,7 @@
 import pytest
 
 from briefcase.console import Console
+from briefcase.debuggers.base import BaseDebugger, DebuggerConnectionMode
 from briefcase.exceptions import BriefcaseCommandError
 from briefcase.integrations.subprocess import Subprocess
 from briefcase.integrations.xcode import DeviceState
@@ -76,18 +77,9 @@
         BriefcaseCommandError,
         match=r"Input has been disabled; can't select a device to target.",
     ):
-<<<<<<< HEAD
         run_command.run_app(
-            first_app_config,
-            test_mode=False,
-            debug_mode=False,
-            debugger_host=None,
-            debugger_port=None,
-            passthrough=[],
+            first_app_config, debugger_host=None, debugger_port=None, passthrough=[]
         )
-=======
-        run_command.run_app(first_app_config, passthrough=[])
->>>>>>> 7d2ed52c
 
 
 @pytest.mark.usefixtures("sleep_zero")
@@ -121,18 +113,9 @@
     ]
 
     # Run the app
-<<<<<<< HEAD
     run_command.run_app(
-        first_app_config,
-        test_mode=False,
-        debug_mode=False,
-        debugger_host=None,
-        debugger_port=None,
-        passthrough=[],
-    )
-=======
-    run_command.run_app(first_app_config, passthrough=[])
->>>>>>> 7d2ed52c
+        first_app_config, debugger_host=None, debugger_port=None, passthrough=[]
+    )
 
     # The correct sequence of commands was issued.
     run_command.tools.subprocess.run.assert_has_calls(
@@ -263,18 +246,9 @@
     ]
 
     # Run the app
-<<<<<<< HEAD
     run_command.run_app(
-        underscore_app_config,
-        test_mode=False,
-        debug_mode=False,
-        debugger_host=None,
-        debugger_port=None,
-        passthrough=[],
-    )
-=======
-    run_command.run_app(underscore_app_config, passthrough=[])
->>>>>>> 7d2ed52c
+        underscore_app_config, debugger_host=None, debugger_port=None, passthrough=[]
+    )
 
     # slept 4 times for uninstall/install and 1 time for log stream start
     assert time.sleep.call_count == 4 + 1
@@ -399,13 +373,8 @@
     # Run the app with passthrough args.
     run_command.run_app(
         first_app_config,
-<<<<<<< HEAD
-        test_mode=False,
-        debug_mode=False,
         debugger_host=None,
         debugger_port=None,
-=======
->>>>>>> 7d2ed52c
         passthrough=["foo", "--bar"],
     )
 
@@ -538,18 +507,9 @@
     ]
 
     # Run the app
-<<<<<<< HEAD
     run_command.run_app(
-        first_app_config,
-        test_mode=False,
-        debug_mode=False,
-        debugger_host=None,
-        debugger_port=None,
-        passthrough=[],
-    )
-=======
-    run_command.run_app(first_app_config, passthrough=[])
->>>>>>> 7d2ed52c
+        first_app_config, debugger_host=None, debugger_port=None, passthrough=[]
+    )
 
     # slept 4 times for uninstall/install and 1 time for log stream start
     assert time.sleep.call_count == 4 + 1
@@ -690,18 +650,9 @@
     ]
 
     # Run the app
-<<<<<<< HEAD
     run_command.run_app(
-        first_app_config,
-        test_mode=False,
-        debug_mode=False,
-        debugger_host=None,
-        debugger_port=None,
-        passthrough=[],
-    )
-=======
-    run_command.run_app(first_app_config, passthrough=[])
->>>>>>> 7d2ed52c
+        first_app_config, debugger_host=None, debugger_port=None, passthrough=[]
+    )
 
     # We should have slept 4 times for shutting down and 4 time for uninstall/install
     assert time.sleep.call_count == 4 + 4
@@ -817,18 +768,9 @@
 
     # Run the app
     with pytest.raises(BriefcaseCommandError):
-<<<<<<< HEAD
         run_command.run_app(
-            first_app_config,
-            test_mode=False,
-            debug_mode=False,
-            debugger_host=None,
-            debugger_port=None,
-            passthrough=[],
+            first_app_config, debugger_host=None, debugger_port=None, passthrough=[]
         )
-=======
-        run_command.run_app(first_app_config, passthrough=[])
->>>>>>> 7d2ed52c
 
     # No sleeps
     assert time.sleep.call_count == 0
@@ -872,18 +814,9 @@
 
     # Run the app
     with pytest.raises(BriefcaseCommandError):
-<<<<<<< HEAD
         run_command.run_app(
-            first_app_config,
-            test_mode=False,
-            debug_mode=False,
-            debugger_host=None,
-            debugger_port=None,
-            passthrough=[],
+            first_app_config, debugger_host=None, debugger_port=None, passthrough=[]
         )
-=======
-        run_command.run_app(first_app_config, passthrough=[])
->>>>>>> 7d2ed52c
 
     # No sleeps
     assert time.sleep.call_count == 0
@@ -934,18 +867,9 @@
 
     # Run the app
     with pytest.raises(BriefcaseCommandError):
-<<<<<<< HEAD
         run_command.run_app(
-            first_app_config,
-            test_mode=False,
-            debug_mode=False,
-            debugger_host=None,
-            debugger_port=None,
-            passthrough=[],
+            first_app_config, debugger_host=None, debugger_port=None, passthrough=[]
         )
-=======
-        run_command.run_app(first_app_config, passthrough=[])
->>>>>>> 7d2ed52c
 
     # Sleep twice for uninstall failure
     assert time.sleep.call_count == 2
@@ -1017,18 +941,9 @@
 
     # Run the app
     with pytest.raises(BriefcaseCommandError):
-<<<<<<< HEAD
         run_command.run_app(
-            first_app_config,
-            test_mode=False,
-            debug_mode=False,
-            debugger_host=None,
-            debugger_port=None,
-            passthrough=[],
+            first_app_config, debugger_host=None, debugger_port=None, passthrough=[]
         )
-=======
-        run_command.run_app(first_app_config, passthrough=[])
->>>>>>> 7d2ed52c
 
     # Sleep twice for uninstall and twice for install failure
     assert time.sleep.call_count == 4
@@ -1121,18 +1036,9 @@
 
     # Run the app
     with pytest.raises(BriefcaseCommandError):
-<<<<<<< HEAD
         run_command.run_app(
-            first_app_config,
-            test_mode=False,
-            debug_mode=False,
-            debugger_host=None,
-            debugger_port=None,
-            passthrough=[],
+            first_app_config, debugger_host=None, debugger_port=None, passthrough=[]
         )
-=======
-        run_command.run_app(first_app_config, passthrough=[])
->>>>>>> 7d2ed52c
 
     # Sleep four times for uninstall/install and once for log stream start
     assert time.sleep.call_count == 4 + 1
@@ -1253,18 +1159,9 @@
 
     # Run the app
     with pytest.raises(BriefcaseCommandError):
-<<<<<<< HEAD
         run_command.run_app(
-            first_app_config,
-            test_mode=False,
-            debug_mode=False,
-            debugger_host=None,
-            debugger_port=None,
-            passthrough=[],
+            first_app_config, debugger_host=None, debugger_port=None, passthrough=[]
         )
-=======
-        run_command.run_app(first_app_config, passthrough=[])
->>>>>>> 7d2ed52c
 
     # Sleep four times for uninstall/install and once for log stream start
     assert time.sleep.call_count == 4 + 1
@@ -1387,18 +1284,9 @@
 
     # Run the app
     with pytest.raises(BriefcaseCommandError):
-<<<<<<< HEAD
         run_command.run_app(
-            first_app_config,
-            test_mode=False,
-            debug_mode=False,
-            debugger_host=None,
-            debugger_port=None,
-            passthrough=[],
+            first_app_config, debugger_host=None, debugger_port=None, passthrough=[]
         )
-=======
-        run_command.run_app(first_app_config, passthrough=[])
->>>>>>> 7d2ed52c
 
     # Sleep four times for uninstall/install and once for log stream start
     assert time.sleep.call_count == 4 + 1
@@ -1522,18 +1410,9 @@
     ]
 
     # Run the app
-<<<<<<< HEAD
     run_command.run_app(
-        first_app_config,
-        test_mode=True,
-        debug_mode=False,
-        debugger_host=None,
-        debugger_port=None,
-        passthrough=[],
-    )
-=======
-    run_command.run_app(first_app_config, passthrough=[])
->>>>>>> 7d2ed52c
+        first_app_config, debugger_host=None, debugger_port=None, passthrough=[]
+    )
 
     # Sleep four times for uninstall/install and once for log stream start
     assert time.sleep.call_count == 4 + 1
@@ -1646,13 +1525,8 @@
     # Run the app with args.
     run_command.run_app(
         first_app_config,
-<<<<<<< HEAD
-        test_mode=True,
-        debug_mode=False,
         debugger_host=None,
         debugger_port=None,
-=======
->>>>>>> 7d2ed52c
         passthrough=["foo", "--bar"],
     )
 
@@ -1732,6 +1606,16 @@
         stop_func=mock.ANY,
         log_stream=True,
     )
+
+
+class DummyDebugger(BaseDebugger):
+    @property
+    def additional_requirements(self) -> list[str]:
+        raise NotImplementedError
+
+    @property
+    def connection_mode(self) -> DebuggerConnectionMode:
+        raise NotImplementedError
 
 
 @pytest.mark.usefixtures("sleep_zero")
@@ -1764,11 +1648,11 @@
         log_stream_process,
     ]
 
+    first_app_generated.debugger = DummyDebugger()
+
     # Run the app
     run_command.run_app(
         first_app_generated,
-        test_mode=False,
-        debug_mode=True,
         debugger_host="somehost",
         debugger_port=9999,
         passthrough=[],
