import subprocess
import sys
from pathlib import Path
from unittest import mock

import pytest

from briefcase.commands.base import BaseCommand
from briefcase.console import Console, Log, LogLevel
from briefcase.exceptions import BriefcaseCommandError
from briefcase.integrations.subprocess import Subprocess
from briefcase.platforms.macOS import SigningIdentity, macOSSigningMixin
from briefcase.platforms.macOS.app import macOSAppMixin
from tests.utils import DummyConsole


class DummySigningCommand(macOSAppMixin, macOSSigningMixin, BaseCommand):
    """A dummy command to expose code signing capabilities."""

    command = "sign"

    def __init__(self, base_path, **kwargs):
        kwargs.setdefault("logger", Log())
        kwargs.setdefault("console", Console())
        super().__init__(base_path=base_path / "base_path", **kwargs)
        self.tools.input = DummyConsole()


@pytest.fixture
def dummy_command(tmp_path):
    cmd = DummySigningCommand(base_path=tmp_path)

    # Mock the options object
    cmd.options = mock.MagicMock()
    cmd.options.device = None

    # Mock get_identities
    mock_get_identities = mock.MagicMock()
    cmd.get_identities = mock_get_identities

    cmd.tools.subprocess = mock.MagicMock(spec_set=Subprocess)

    return cmd


def sign_call(
    tmp_path,
    filepath,
    identity,
    entitlements=True,
    runtime=True,
):
    """A test utility method to quickly construct a subprocess call to invoke codesign
    on a file."""
    args = [
        "codesign",
        filepath,
        "--sign",
        identity.id,
        "--force",
    ]
    if entitlements:
        args.extend(
            [
                "--entitlements",
                tmp_path / "base_path/build/first-app/macos/app/Entitlements.plist",
            ]
        )
    if runtime:
        args.extend(
            [
                "--options",
                "runtime",
            ]
        )

    return mock.call(args, stderr=subprocess.PIPE, check=True)


def mock_codesign(results):
    """A utility method for generating codesign side effects.

    :param results: A single error string; or a list of error strings to be returned
        on successive calls. If `None` is included in the list of results, no
        error will be raised for that invocation.
    """

    def _codesign(args, **kwargs):
        if isinstance(results, list):
            result = results.pop(0)
        else:
            result = results

        if result:
            raise subprocess.CalledProcessError(
                returncode=1, cmd=args, stderr=f"{args[1]}: {result}"
            )

    return _codesign


def test_explicit_identity_checksum(dummy_command):
    """If the user nominates an identity by checksum, it is used."""
    # get_identities will return some options.
    dummy_command.get_identities.return_value = {
        "38EBD6F8903EC63C238B04C1067833814CE47CA3": "Developer ID Application: Example Corporation Ltd (Z2K4383DLE)",
        "11E77FB58F13F6108B38110D5D92233C58ED38C5": "iPhone Developer: Jane Smith (BXAH5H869S)",
    }

    # The identity will be the one the user specified as an option.
    result = dummy_command.select_identity("11E77FB58F13F6108B38110D5D92233C58ED38C5")

    assert result == SigningIdentity(
        id="11E77FB58F13F6108B38110D5D92233C58ED38C5",
        name="iPhone Developer: Jane Smith (BXAH5H869S)",
    )

    # User input was not solicited
    assert dummy_command.input.prompts == []


def test_explicit_identity_name(dummy_command):
    """If the user nominates an identity by name, it is used."""
    # get_identities will return some options.
    dummy_command.get_identities.return_value = {
        "38EBD6F8903EC63C238B04C1067833814CE47CA3": "Developer ID Application: Example Corporation Ltd (Z2K4383DLE)",
        "11E77FB58F13F6108B38110D5D92233C58ED38C5": "iPhone Developer: Jane Smith (BXAH5H869S)",
    }

    # The identity will be the one the user specified as an option.
    result = dummy_command.select_identity("iPhone Developer: Jane Smith (BXAH5H869S)")

    assert result == SigningIdentity(
        id="11E77FB58F13F6108B38110D5D92233C58ED38C5",
        name="iPhone Developer: Jane Smith (BXAH5H869S)",
    )

    # User input was not solicited
    assert dummy_command.input.prompts == []


def test_invalid_identity_name(dummy_command):
    """If the user nominates an identity by name, it is used."""
    # get_identities will return some options.
    dummy_command.get_identities.return_value = {
        "38EBD6F8903EC63C238B04C1067833814CE47CA3": "Developer ID Application: Example Corporation Ltd (Z2K4383DLE)",
        "11E77FB58F13F6108B38110D5D92233C58ED38C5": "iPhone Developer: Jane Smith (BXAH5H869S)",
    }

    # The identity will be the one the user specified as an option.
    with pytest.raises(BriefcaseCommandError):
        dummy_command.select_identity("not-an-identity")

    # User input was not solicited
    assert dummy_command.input.prompts == []


def test_implied_identity(dummy_command):
    """If there is only one identity, it will still prompt with ad-hoc as a second
    option."""
    # get_identities will return some options.
    dummy_command.get_identities.return_value = {
        "11E77FB58F13F6108B38110D5D92233C58ED38C5": "iPhone Developer: Jane Smith (BXAH5H869S)",
    }

    # Return option 2
    dummy_command.input.values = ["2"]

    result = dummy_command.select_identity()

    assert result == SigningIdentity(
        id="11E77FB58F13F6108B38110D5D92233C58ED38C5",
        name="iPhone Developer: Jane Smith (BXAH5H869S)",
    )

    # User input was solicited
    assert dummy_command.input.prompts


def test_no_identities(dummy_command):
    """If there are no identities the user will be prompted to select with only ad-hoc
    as an option."""
    # get_identities will return some options.
    dummy_command.get_identities.return_value = {}

    # Return option 1
    dummy_command.input.values = ["1"]

    result = dummy_command.select_identity()

    # Result is the adhoc identity
    assert result == SigningIdentity()

    # User input was solicited
    assert dummy_command.input.prompts


def test_selected_identity(dummy_command):
    """If there is only one identity, it is automatically picked."""
    # get_identities will return some options.
    dummy_command.get_identities.return_value = {
        "38EBD6F8903EC63C238B04C1067833814CE47CA3": "Developer ID Application: Example Corporation Ltd (Z2K4383DLE)",
        "11E77FB58F13F6108B38110D5D92233C58ED38C5": "iPhone Developer: Jane Smith (BXAH5H869S)",
    }

    # Return option 3
    dummy_command.input.values = ["3"]

    result = dummy_command.select_identity()

    # The identity will be the only option available.
    assert result == SigningIdentity(
        id="11E77FB58F13F6108B38110D5D92233C58ED38C5",
        name="iPhone Developer: Jane Smith (BXAH5H869S)",
    )

    # User input was solicited once
    assert dummy_command.input.prompts == ["> "]


@pytest.mark.parametrize("verbose", [True, False])
def test_sign_file_adhoc_identity(
    dummy_command,
    adhoc_identity,
    verbose,
    tmp_path,
    capsys,
):
    """If an ad-hoc identity is used, the runtime option isn't used."""
    if verbose:
        dummy_command.logger.verbosity = LogLevel.VERBOSE

    # Sign the file with an ad-hoc identity
    dummy_command.sign_file(tmp_path / "base_path/random.file", identity=adhoc_identity)

    # An attempt to codesign was made without the runtime option
    dummy_command.tools.subprocess.run.assert_has_calls(
        [
            sign_call(
                tmp_path,
                tmp_path / "base_path/random.file",
                identity=adhoc_identity,
                entitlements=False,
                runtime=False,
            ),
        ],
        any_order=False,
    )

    # No console output
    output = capsys.readouterr().out
    assert len(output.strip("\n").split("\n")) == 1


@pytest.mark.parametrize("verbose", [True, False])
def test_sign_file_entitlements(
    dummy_command,
    sekrit_identity,
    verbose,
    tmp_path,
    capsys,
):
    """Entitlements can be included in a signing call."""
    if verbose:
        dummy_command.logger.verbosity = LogLevel.VERBOSE

    # Sign the file with an ad-hoc identity
    dummy_command.sign_file(
        tmp_path / "base_path/random.file",
        identity=sekrit_identity,
        entitlements=tmp_path
        / "base_path"
        / "build"
        / "first-app"
        / "macos"
        / "app"
        / "Entitlements.plist",
    )

    # An attempt to codesign was made without the runtime option
    dummy_command.tools.subprocess.run.assert_has_calls(
        [
            sign_call(
                tmp_path,
                tmp_path / "base_path/random.file",
                identity=sekrit_identity,
            ),
        ],
        any_order=False,
    )

    # No console output
    output = capsys.readouterr().out
    assert len(output.strip("\n").split("\n")) == 1


@pytest.mark.parametrize("verbose", [True, False])
<<<<<<< HEAD
def test_sign_file_deep_sign(
    dummy_command,
    sekrit_identity,
    verbose,
    tmp_path,
    capsys,
):
    """A file can be identified as needing a deep sign."""
    if verbose:
        dummy_command.logger.verbosity = LogLevel.VERBOSE

    # First call raises the deep sign warning; second call succeeds
    dummy_command.tools.subprocess.run.side_effect = mock_codesign(
        [" code object is not signed at all", None]
    )

    # Sign the file
    dummy_command.sign_file(
        tmp_path / "base_path/random.file",
        identity=sekrit_identity,
    )

    # 2 attempt to codesign was made; the second enabled the deep argument.
    dummy_command.tools.subprocess.run.assert_has_calls(
        [
            sign_call(
                tmp_path,
                tmp_path / "base_path/random.file",
                identity=sekrit_identity,
                entitlements=False,
            ),
            sign_call(
                tmp_path,
                tmp_path / "base_path/random.file",
                identity=sekrit_identity,
                entitlements=False,
                deep=True,
            ),
        ],
        any_order=False,
    )

    output = capsys.readouterr().out
    if verbose:
        # The console includes a warning about the attempt to deep sign
        assert "... random.file requires a deep sign; retrying\n" in output

    # Output only happens if in debug mode
    assert len(output.strip("\n").split("\n")) == (2 if verbose else 1)


@pytest.mark.parametrize("verbose", [True, False])
def test_sign_file_deep_sign_failure(
    dummy_command,
    sekrit_identity,
    verbose,
    tmp_path,
    capsys,
):
    """If deep signing fails, an error is raised."""
    if verbose:
        dummy_command.logger.verbosity = LogLevel.VERBOSE

    # First invocation raises the deep sign error; second invocation raises some other error
    dummy_command.tools.subprocess.run.side_effect = mock_codesign(
        [
            " code object is not signed at all",
            " something went wrong!",
        ]
    )

    # Sign the file
    with pytest.raises(BriefcaseCommandError, match="Unable to deep code sign "):
        dummy_command.sign_file(
            tmp_path / "base_path/random.file",
            identity=sekrit_identity,
        )

    # An attempt to codesign was made
    dummy_command.tools.subprocess.run.assert_has_calls(
        [
            sign_call(
                tmp_path,
                tmp_path / "base_path/random.file",
                identity=sekrit_identity,
                entitlements=False,
            ),
        ],
        any_order=False,
    )

    output = capsys.readouterr().out
    if verbose:
        # The console includes a warning about the attempt to deep sign
        assert "... random.file requires a deep sign; retrying\n" in output

    # Output only happens if in debug mode
    assert len(output.strip("\n").split("\n")) == (2 if verbose else 1)


@pytest.mark.parametrize("verbose", [True, False])
def test_sign_file_unsupported_format(
    dummy_command,
    sekrit_identity,
    verbose,
    tmp_path,
    capsys,
):
=======
def test_sign_file_unsupported_format(dummy_command, verbose, tmp_path, capsys):
>>>>>>> 31beb73f
    """If codesign reports an unsupported format, the signing attempt is ignored with a
    warning."""
    if verbose:
        dummy_command.logger.verbosity = LogLevel.VERBOSE

    # FIXME: I'm not sure how to manufacture this in practice.
    dummy_command.tools.subprocess.run.side_effect = mock_codesign(
        "unsupported format for signature"
    )

    # Sign the file
    dummy_command.sign_file(
        tmp_path / "base_path/random.file",
        identity=sekrit_identity,
    )

    # An attempt to codesign was made
    dummy_command.tools.subprocess.run.assert_has_calls(
        [
            sign_call(
                tmp_path,
                tmp_path / "base_path/random.file",
                identity=sekrit_identity,
                entitlements=False,
            ),
        ],
        any_order=False,
    )

    output = capsys.readouterr().out
    if verbose:
        # The console includes a warning about not needing a signature.
        assert "... random.file does not require a signature\n" in output

    # Output only happens if in debug mode
    assert len(output.strip("\n").split("\n")) == (2 if verbose else 1)


@pytest.mark.parametrize("verbose", [True, False])
def test_sign_file_unknown_bundle_format(
    dummy_command,
    sekrit_identity,
    verbose,
    tmp_path,
    capsys,
):
    """If a folder happens to have a .framework extension, the signing attempt is
    ignored with a warning."""
    if verbose:
        dummy_command.logger.verbosity = LogLevel.VERBOSE

    # Raise an error caused by an unknown bundle format during codesign
    dummy_command.tools.subprocess.run.side_effect = mock_codesign(
        "bundle format unrecognized, invalid, or unsuitable"
    )

    # Sign the file
    dummy_command.sign_file(
        tmp_path / "base_path/random.file",
        identity=sekrit_identity,
    )

    # An attempt to codesign was made
    dummy_command.tools.subprocess.run.assert_has_calls(
        [
            sign_call(
                tmp_path,
                tmp_path / "base_path/random.file",
                identity=sekrit_identity,
                entitlements=False,
            ),
        ],
        any_order=False,
    )

    output = capsys.readouterr().out
    if verbose:
        # The console includes a warning about not needing a signature.
        assert "... random.file does not require a signature\n" in output

    # Output only happens if in debug mode
    assert len(output.strip("\n").split("\n")) == (2 if verbose else 1)


@pytest.mark.parametrize("verbose", [True, False])
def test_sign_file_unknown_error(
    dummy_command,
    sekrit_identity,
    verbose,
    tmp_path,
    capsys,
):
    """Any other codesigning error raises an error."""
    if verbose:
        dummy_command.logger.verbosity = LogLevel.VERBOSE

    # Raise an unknown error during codesign
    dummy_command.tools.subprocess.run.side_effect = mock_codesign("Unknown error")

    with pytest.raises(BriefcaseCommandError, match="Unable to code sign "):
        dummy_command.sign_file(
            tmp_path / "base_path/random.file",
            identity=sekrit_identity,
        )

    # An attempt to codesign was made
    dummy_command.tools.subprocess.run.assert_has_calls(
        [
            sign_call(
                tmp_path,
                tmp_path / "base_path/random.file",
                identity=sekrit_identity,
                entitlements=False,
            ),
        ],
        any_order=False,
    )

    # No console output
    output = capsys.readouterr().out
    assert len(output.strip("\n").split("\n")) == 1


@pytest.mark.parametrize("verbose", [True, False])
def test_sign_app(
    dummy_command,
    sekrit_identity,
    first_app_with_binaries,
    verbose,
    tmp_path,
    capsys,
):
    """An app bundle can be signed."""
    if verbose:
        dummy_command.logger.verbosity = LogLevel.VERBOSE

    # Sign the app
    dummy_command.sign_app(
        first_app_with_binaries,
        identity=sekrit_identity,
    )

    # A request has been made to sign all the so and dylib files
    # This acts as a test of the discovery process:
    # * It discovers frameworks
    # * It discovers apps
    # * It discovers Mach-O binaries in various forms and guises
    # * It *doesn't* discover directories
    # * It *doesn't* discover non-Mach-O binaries
    # * It traverses in "depth first" order
    app_path = (
        tmp_path
        / "base_path"
        / "build"
        / "first-app"
        / "macos"
        / "app"
        / "First App.app"
    )
    lib_path = app_path / "Contents/Resources/app_packages"
    frameworks_path = app_path / "Contents/Frameworks"
    dummy_command.tools.subprocess.run.assert_has_calls(
        [
            sign_call(
                tmp_path,
                lib_path / "subfolder/second_so.so",
                identity=sekrit_identity,
            ),
            sign_call(
                tmp_path,
                lib_path / "subfolder/second_dylib.dylib",
                identity=sekrit_identity,
            ),
            sign_call(
                tmp_path,
                lib_path / "special.binary",
                identity=sekrit_identity,
            ),
            sign_call(
                tmp_path,
                lib_path / "other_binary",
                identity=sekrit_identity,
            ),
            sign_call(
                tmp_path,
                lib_path / "first_so.so",
                identity=sekrit_identity,
            ),
            sign_call(
                tmp_path,
                lib_path / "first_dylib.dylib",
                identity=sekrit_identity,
            ),
            sign_call(
                tmp_path,
                lib_path / "Extras.app/Contents/MacOS/Extras",
                identity=sekrit_identity,
            ),
            sign_call(
                tmp_path,
                lib_path / "Extras.app",
                identity=sekrit_identity,
            ),
            sign_call(
                tmp_path,
                frameworks_path / "Extras.framework/Resources/extras.dylib",
                identity=sekrit_identity,
            ),
            sign_call(
                tmp_path,
                frameworks_path / "Extras.framework",
                identity=sekrit_identity,
            ),
            sign_call(
                tmp_path,
                app_path,
                identity=sekrit_identity,
            ),
        ],
        any_order=True,
    )

    # Also check that files are not signed after their parent directory has been
    # signed. Reduce the files mentions in the calls to the dummy command
    # to a list of path objects, then ensure that the call to sign any given file
    # does not occur *after* it's parent directory.
    sign_targets = [
        Path(call.args[0][1]) for call in dummy_command.tools.subprocess.run.mock_calls
    ]

    parents = set()
    for path in sign_targets:
        # Check parent of path is not in parents
        assert path.parent not in parents
        parents.add(path)

    # Output only happens if in debug mode.
    output = capsys.readouterr().out
    if sys.platform == "win32":
        # In practice, we won't ever actually run signing on win32; but to ensure test
        # coverage we need to. However, win32 doesn't handle executable permissions
        # the same as linux/unix, `unknown.binary` is identified as a signing target.
        # We ignore this discrepancy for testing purposes.
        assert len(output.strip("\n").split("\n")) == (12 if verbose else 1)
    else:
        assert len(output.strip("\n").split("\n")) == (11 if verbose else 1)


@pytest.mark.parametrize("verbose", [True, False])
def test_sign_app_with_failure(
    dummy_command,
    sekrit_identity,
    first_app_with_binaries,
    verbose,
    capsys,
):
    """If signing a single file in the app fails, the error is surfaced."""
    if verbose:
        dummy_command.logger.verbosity = LogLevel.VERBOSE

    # Sign the app. Signing first_dylib.dylib will fail.
    def _codesign(args, **kwargs):
        if Path(args[1]).name == "first_dylib.dylib":
            raise subprocess.CalledProcessError(
                returncode=1, cmd=args, stderr=f"{args[1]}: Unknown error"
            )

    dummy_command.tools.subprocess.run.side_effect = _codesign

    # The invocation will raise an error; however, we can't predict exactly which
    # file will raise an error.
    with pytest.raises(
        BriefcaseCommandError, match=r"Unable to code sign .*first_dylib\.dylib"
    ):
        dummy_command.sign_app(
            first_app_with_binaries,
            identity=sekrit_identity,
        )

    # There has been at least 1 call to sign files. We can't know how many are
    # actually signed, as threads are involved.
    dummy_command.tools.subprocess.run.call_count > 0

    # Output only happens if in debug mode.
    output = capsys.readouterr().out
    if sys.platform == "win32":
        # In practice, we won't ever actually run signing on win32; but to ensure test
        # coverage we need to. However, win32 doesn't handle executable permissions
        # the same as linux/unix, `unknown.binary` is identified as a signing target.
        # We ignore this discrepancy for testing purposes.
        assert len(output.strip("\n").split("\n")) == (7 if verbose else 1)
    else:
        assert len(output.strip("\n").split("\n")) == (6 if verbose else 1)<|MERGE_RESOLUTION|>--- conflicted
+++ resolved
@@ -295,118 +295,13 @@
 
 
 @pytest.mark.parametrize("verbose", [True, False])
-<<<<<<< HEAD
-def test_sign_file_deep_sign(
+def test_sign_file_unsupported_format(
     dummy_command,
     sekrit_identity,
     verbose,
     tmp_path,
     capsys,
 ):
-    """A file can be identified as needing a deep sign."""
-    if verbose:
-        dummy_command.logger.verbosity = LogLevel.VERBOSE
-
-    # First call raises the deep sign warning; second call succeeds
-    dummy_command.tools.subprocess.run.side_effect = mock_codesign(
-        [" code object is not signed at all", None]
-    )
-
-    # Sign the file
-    dummy_command.sign_file(
-        tmp_path / "base_path/random.file",
-        identity=sekrit_identity,
-    )
-
-    # 2 attempt to codesign was made; the second enabled the deep argument.
-    dummy_command.tools.subprocess.run.assert_has_calls(
-        [
-            sign_call(
-                tmp_path,
-                tmp_path / "base_path/random.file",
-                identity=sekrit_identity,
-                entitlements=False,
-            ),
-            sign_call(
-                tmp_path,
-                tmp_path / "base_path/random.file",
-                identity=sekrit_identity,
-                entitlements=False,
-                deep=True,
-            ),
-        ],
-        any_order=False,
-    )
-
-    output = capsys.readouterr().out
-    if verbose:
-        # The console includes a warning about the attempt to deep sign
-        assert "... random.file requires a deep sign; retrying\n" in output
-
-    # Output only happens if in debug mode
-    assert len(output.strip("\n").split("\n")) == (2 if verbose else 1)
-
-
-@pytest.mark.parametrize("verbose", [True, False])
-def test_sign_file_deep_sign_failure(
-    dummy_command,
-    sekrit_identity,
-    verbose,
-    tmp_path,
-    capsys,
-):
-    """If deep signing fails, an error is raised."""
-    if verbose:
-        dummy_command.logger.verbosity = LogLevel.VERBOSE
-
-    # First invocation raises the deep sign error; second invocation raises some other error
-    dummy_command.tools.subprocess.run.side_effect = mock_codesign(
-        [
-            " code object is not signed at all",
-            " something went wrong!",
-        ]
-    )
-
-    # Sign the file
-    with pytest.raises(BriefcaseCommandError, match="Unable to deep code sign "):
-        dummy_command.sign_file(
-            tmp_path / "base_path/random.file",
-            identity=sekrit_identity,
-        )
-
-    # An attempt to codesign was made
-    dummy_command.tools.subprocess.run.assert_has_calls(
-        [
-            sign_call(
-                tmp_path,
-                tmp_path / "base_path/random.file",
-                identity=sekrit_identity,
-                entitlements=False,
-            ),
-        ],
-        any_order=False,
-    )
-
-    output = capsys.readouterr().out
-    if verbose:
-        # The console includes a warning about the attempt to deep sign
-        assert "... random.file requires a deep sign; retrying\n" in output
-
-    # Output only happens if in debug mode
-    assert len(output.strip("\n").split("\n")) == (2 if verbose else 1)
-
-
-@pytest.mark.parametrize("verbose", [True, False])
-def test_sign_file_unsupported_format(
-    dummy_command,
-    sekrit_identity,
-    verbose,
-    tmp_path,
-    capsys,
-):
-=======
-def test_sign_file_unsupported_format(dummy_command, verbose, tmp_path, capsys):
->>>>>>> 31beb73f
     """If codesign reports an unsupported format, the signing attempt is ignored with a
     warning."""
     if verbose:
