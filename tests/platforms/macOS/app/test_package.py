import os
import subprocess
from unittest import mock
from zipfile import ZipFile

import pytest

import briefcase.integrations.xcode
from briefcase.console import Console, Log
from briefcase.exceptions import BriefcaseCommandError
from briefcase.platforms.macOS.app import macOSAppPackageCommand


@pytest.fixture
def package_command(tmp_path):
    command = macOSAppPackageCommand(
        logger=Log(),
        console=Console(),
        base_path=tmp_path / "base_path",
        data_path=tmp_path / "briefcase",
    )

    command.select_identity = mock.MagicMock()
    command.sign_app = mock.MagicMock()
    command.sign_file = mock.MagicMock()
    command.notarize = mock.MagicMock()
    command.dmgbuild = mock.MagicMock()
    command.tools.subprocess = mock.MagicMock(spec=subprocess)

    return command


def test_package_formats(package_command):
    """Packaging formats are as expected."""
    assert package_command.packaging_formats == ["app", "dmg"]
    assert package_command.default_packaging_format == "dmg"


def test_device_option(package_command):
    """The -d option can be parsed."""
    options = package_command.parse_options(["--no-notarize"])

    assert options == {
        "adhoc_sign": False,
        "identity": None,
        "notarize_app": False,
        "packaging_format": "dmg",
        "update": False,
    }


def test_package_app(package_command, first_app_with_binaries, tmp_path, capsys):
    """A macOS App can be packaged."""
    # Select a codesigning identity
    package_command.select_identity.return_value = (
        "CAFEBEEF",
        "Sekrit identity (DEADBEEF)",
    )

    # Package the app. Sign and notarize by default
    package_command.package_app(first_app_with_binaries)

    # A request has been made to sign the app
    package_command.sign_app.assert_called_once_with(
        app=first_app_with_binaries, identity="CAFEBEEF"
    )

    # The DMG has been built as expected
    package_command.dmgbuild.build_dmg.assert_called_once_with(
        filename=os.fsdecode(tmp_path / "base_path" / "dist" / "First App-0.0.1.dmg"),
        volume_name="First App 0.0.1",
        settings={
            "files": [
                os.fsdecode(
                    tmp_path
                    / "base_path"
                    / "build"
                    / "first-app"
                    / "macos"
                    / "app"
                    / "First App.app"
                )
            ],
            "symlinks": {"Applications": "/Applications"},
            "icon_locations": {
                "First App.app": (75, 75),
                "Applications": (225, 75),
            },
            "window_rect": ((600, 600), (350, 150)),
            "icon_size": 64,
            "text_size": 12,
        },
    )

    # A request was made to sign the DMG as well.
    # This ignores the calls that would have been made transitively
    # by calling sign_app()
    package_command.sign_file.assert_called_once_with(
        tmp_path / "base_path" / "dist" / "First App-0.0.1.dmg",
        identity="CAFEBEEF",
    )

    # A request was made to notarize the DMG
    package_command.notarize.assert_called_once_with(
        tmp_path / "base_path" / "dist" / "First App-0.0.1.dmg",
        team_id="DEADBEEF",
    )

    # The app doesn't specify an app icon or installer icon, so there's no
    # mention about the DMG installer icon in the console log.
    assert "DMG installer icon" not in capsys.readouterr().out


def test_package_app_no_notarization(
    package_command,
    first_app_with_binaries,
    tmp_path,
    capsys,
):
    """A macOS App can be packaged without notarization."""
    # Select a codesigning identity
    package_command.select_identity.return_value = (
        "CAFEBEEF",
        "Sekrit identity (DEADBEEF)",
    )

    # Package the app; sign by default, but disable notarization
    package_command.package_app(first_app_with_binaries, notarize_app=False)

    # A request has been made to sign the app
    package_command.sign_app.assert_called_once_with(
        app=first_app_with_binaries, identity="CAFEBEEF"
    )

    # The DMG has been built as expected
    package_command.dmgbuild.build_dmg.assert_called_once_with(
        filename=os.fsdecode(tmp_path / "base_path" / "dist" / "First App-0.0.1.dmg"),
        volume_name="First App 0.0.1",
        settings={
            "files": [
                os.fsdecode(
                    tmp_path
                    / "base_path"
                    / "build"
                    / "first-app"
                    / "macos"
                    / "app"
                    / "First App.app"
                )
            ],
            "symlinks": {"Applications": "/Applications"},
            "icon_locations": {
                "First App.app": (75, 75),
                "Applications": (225, 75),
            },
            "window_rect": ((600, 600), (350, 150)),
            "icon_size": 64,
            "text_size": 12,
        },
    )

    # A request was made to sign the DMG as well.
    # This ignores the calls that would have been made transitively
    # by calling sign_app()
    package_command.sign_file.assert_called_once_with(
        tmp_path / "base_path" / "dist" / "First App-0.0.1.dmg",
        identity="CAFEBEEF",
    )

    # A request was made to notarize the DMG
    package_command.notarize.assert_not_called()

    # The app doesn't specify an app icon or installer icon, so there's no
    # mention about the DMG installer icon in the console log.
    assert "DMG installer icon" not in capsys.readouterr().out


def test_package_app_sign_failure(package_command, first_app_with_binaries, tmp_path):
    """If the signing process can't be completed, an error is raised."""

    # Select a codesigning identity
    package_command.select_identity.return_value = (
        "CAFEBEEF",
        "Sekrit identity (DEADBEEF)",
    )

    # Raise an error when attempting to sign the app
    package_command.sign_app.side_effect = BriefcaseCommandError("Unable to code sign")

    # Attempt to package the app; it should raise an error
    with pytest.raises(BriefcaseCommandError, match=r"Unable to code sign"):
        package_command.package_app(first_app_with_binaries)

    # A request has been made to sign the app
    package_command.sign_app.assert_called_once_with(
        app=first_app_with_binaries,
        identity="CAFEBEEF",
    )

    # dmgbuild has not been called
    package_command.dmgbuild.build_dmg.assert_not_called()

    # No attempt was made to sign the dmg either
    # This ignores the calls that would have been made transitively
    # by calling sign_app()
    package_command.sign_file.assert_not_called()


def test_package_app_notarize_adhoc_signed(package_command, first_app_with_binaries):
    """A macOS App cannot be notarized if ad-hoc signing is requested."""

    # Package the app without code signing
    with pytest.raises(
        BriefcaseCommandError,
        match=r"Can't notarize an app with an ad-hoc signing identity",
    ):
        package_command.package_app(
            first_app_with_binaries,
            notarize_app=True,
            adhoc_sign=True,
        )

    # No code signing or notarization has been performed.
    assert package_command.select_identity.call_count == 0
    assert package_command.sign_app.call_count == 0
    assert package_command.sign_file.call_count == 0
    assert package_command.notarize.call_count == 0


def test_package_app_notarize_adhoc_signed_via_prompt(
    package_command, first_app_with_binaries
):
    """A macOS App cannot be notarized if ad-hoc signing is requested."""

    package_command.select_identity.return_value = (
        "-",
        (
            "Ad-hoc identity. The resulting package will run but cannot be "
            "re-distributed."
        ),
    )
    # Package the app without code signing
    with pytest.raises(
        BriefcaseCommandError,
        match=r"Can't notarize an app with an ad-hoc signing identity",
    ):
        package_command.package_app(
            first_app_with_binaries,
            notarize_app=True,
        )

    # No code signing or notarization has been performed.
    assert package_command.select_identity.call_count == 1
    assert package_command.sign_app.call_count == 0
    assert package_command.sign_file.call_count == 0
    assert package_command.notarize.call_count == 0


def test_package_app_adhoc_signed_via_prompt(
    package_command, first_app_with_binaries, tmp_path
):
    """A macOS App cannot be notarized if ad-hoc signing is requested."""

    package_command.select_identity.return_value = (
        "-",
        (
            "Ad-hoc identity. The resulting package will run but cannot be "
            "re-distributed."
        ),
    )
    package_command.package_app(
        first_app_with_binaries,
        notarize_app=False,
    )

    # A request has been made to sign the app
    package_command.sign_app.assert_called_once_with(
        app=first_app_with_binaries,
        identity="-",
    )

    # The DMG has been built as expected
    package_command.dmgbuild.build_dmg.assert_called_once_with(
        filename=os.fsdecode(tmp_path / "base_path" / "dist" / "First App-0.0.1.dmg"),
        volume_name="First App 0.0.1",
        settings={
            "files": [
                os.fsdecode(
                    tmp_path
                    / "base_path"
                    / "build"
                    / "first-app"
                    / "macos"
                    / "app"
                    / "First App.app"
                )
            ],
            "symlinks": {"Applications": "/Applications"},
            "icon_locations": {
                "First App.app": (75, 75),
                "Applications": (225, 75),
            },
            "window_rect": ((600, 600), (350, 150)),
            "icon_size": 64,
            "text_size": 12,
        },
    )

    # A request was made to sign the DMG as well.
    # This ignores the calls that would have been made transitively
    # by calling sign_app()
    package_command.sign_file.assert_called_once_with(
        tmp_path / "base_path" / "dist" / "First App-0.0.1.dmg",
        identity="-",
    )

    # No request was made to notarize
    package_command.notarize.assert_not_called()


def test_package_app_adhoc_sign(package_command, first_app_with_binaries, tmp_path):
    """A macOS App can be packaged and signed with ad-hoc identity."""

    # Package the app with an ad-hoc identity.
    # Explicitly disable notarization (can't ad-hoc notarize an app)
    package_command.package_app(
        first_app_with_binaries,
        adhoc_sign=True,
        notarize_app=False,
    )

    # A request has been made to sign the app
    package_command.sign_app.assert_called_once_with(
        app=first_app_with_binaries,
        identity="-",
    )

    # The DMG has been built as expected
    package_command.dmgbuild.build_dmg.assert_called_once_with(
        filename=os.fsdecode(tmp_path / "base_path" / "dist" / "First App-0.0.1.dmg"),
        volume_name="First App 0.0.1",
        settings={
            "files": [
                os.fsdecode(
                    tmp_path
                    / "base_path"
                    / "build"
                    / "first-app"
                    / "macos"
                    / "app"
                    / "First App.app"
                )
            ],
            "symlinks": {"Applications": "/Applications"},
            "icon_locations": {
                "First App.app": (75, 75),
                "Applications": (225, 75),
            },
            "window_rect": ((600, 600), (350, 150)),
            "icon_size": 64,
            "text_size": 12,
        },
    )

    # A request was made to sign the DMG as well.
    # This ignores the calls that would have been made transitively
    # by calling sign_app()
    package_command.sign_file.assert_called_once_with(
        tmp_path / "base_path" / "dist" / "First App-0.0.1.dmg",
        identity="-",
    )

    # No request was made to notarize
    package_command.notarize.assert_not_called()


def test_package_app_adhoc_sign_default_notarization(
    package_command, first_app_with_binaries, tmp_path
):
    """An ad-hoc signed app is not notarized by default."""

    # Package the app with an ad-hoc identity; notarization will
    # be disabled as a default
    package_command.package_app(
        first_app_with_binaries,
        adhoc_sign=True,
    )

    # A request has been made to sign the app
    package_command.sign_app.assert_called_once_with(
        app=first_app_with_binaries,
        identity="-",
    )

    # The DMG has been built as expected
    package_command.dmgbuild.build_dmg.assert_called_once_with(
        filename=os.fsdecode(tmp_path / "base_path" / "dist" / "First App-0.0.1.dmg"),
        volume_name="First App 0.0.1",
        settings={
            "files": [
                os.fsdecode(
                    tmp_path
                    / "base_path"
                    / "build"
                    / "first-app"
                    / "macos"
                    / "app"
                    / "First App.app"
                )
            ],
            "symlinks": {"Applications": "/Applications"},
            "icon_locations": {
                "First App.app": (75, 75),
                "Applications": (225, 75),
            },
            "window_rect": ((600, 600), (350, 150)),
            "icon_size": 64,
            "text_size": 12,
        },
    )

    # A request was made to sign the DMG as well.
    # This ignores the calls that would have been made transitively
    # by calling sign_app()
    package_command.sign_file.assert_called_once_with(
        tmp_path / "base_path" / "dist" / "First App-0.0.1.dmg",
        identity="-",
    )

    # No request was made to notarize
    package_command.notarize.assert_not_called()


def test_package_bare_app(package_command, first_app_with_binaries, tmp_path):
    """A macOS App can be packaged without building dmg."""
    # Select app packaging
    first_app_with_binaries.packaging_format = "app"

    # Select a code signing identity
    package_command.select_identity.return_value = (
        "CAFEBEEF",
        "Sekrit identity (DEADBEEF)",
    )

    # Package the app in app (not DMG) format
    first_app_with_binaries.packaging_format = "app"
    package_command.package_app(first_app_with_binaries)

    # A request has been made to sign the app
    package_command.sign_app.assert_called_once_with(
        app=first_app_with_binaries, identity="CAFEBEEF"
    )

    # A request has been made to notarize the app
    package_command.notarize.assert_called_once_with(
        tmp_path
        / "base_path"
        / "build"
        / "first-app"
        / "macos"
        / "app"
        / "First App.app",
        team_id="DEADBEEF",
    )

    # No dmg was built.
    assert package_command.dmgbuild.build_dmg.call_count == 0

    # If the DMG doesn't exist, it can't be signed either.
    # This ignores the calls that would have been made transitively
    # by calling sign_app()
    assert package_command.sign_file.call_count == 0

    # The packaged archive exists, and contains all the files,
    # contained in the `.app` bundle.
    archive_file = tmp_path / "base_path" / "dist" / "First App-0.0.1.app.zip"
    assert archive_file.exists()
    with ZipFile(archive_file) as archive:
        assert sorted(archive.namelist()) == [
            "First App.app/",
            "First App.app/Contents/",
            "First App.app/Contents/Frameworks/",
            "First App.app/Contents/Frameworks/Extras.framework/",
            "First App.app/Contents/Frameworks/Extras.framework/Resources/",
            "First App.app/Contents/Frameworks/Extras.framework/Resources/extras.dylib",
            "First App.app/Contents/Info.plist",
            "First App.app/Contents/Resources/",
            "First App.app/Contents/Resources/Extras.app/",
            "First App.app/Contents/Resources/Extras.app/Contents/",
            "First App.app/Contents/Resources/Extras.app/Contents/MacOS/",
            "First App.app/Contents/Resources/Extras.app/Contents/MacOS/Extras",
            "First App.app/Contents/Resources/first.other",
            "First App.app/Contents/Resources/first_dylib.dylib",
            "First App.app/Contents/Resources/first_so.so",
            "First App.app/Contents/Resources/other_binary",
            "First App.app/Contents/Resources/second.other",
            "First App.app/Contents/Resources/special.binary",
            "First App.app/Contents/Resources/subfolder/",
            "First App.app/Contents/Resources/subfolder/second_dylib.dylib",
            "First App.app/Contents/Resources/subfolder/second_so.so",
            "First App.app/Contents/Resources/unknown.binary",
        ]


def test_package_bare_app_no_notarization(package_command, first_app_with_binaries):
    """A macOS App can be packaged without building dmg, and without notarization."""
    # Select app packaging
    first_app_with_binaries.packaging_format = "app"

    # Select a code signing identity
    package_command.select_identity.return_value = (
        "CAFEBEEF",
        "Sekrit identity (DEADBEEF)",
    )

    # Package the app in app (not DMG) format, disabling notarization
    first_app_with_binaries.packaging_format = "app"
    package_command.package_app(
        first_app_with_binaries,
        notarize_app=False,
    )

    # A request has been made to sign the app
    package_command.sign_app.assert_called_once_with(
        app=first_app_with_binaries,
        identity="CAFEBEEF",
    )

    # No request has been made to notarize the app
    package_command.notarize.assert_not_called()

    # No dmg was built.
    assert package_command.dmgbuild.build_dmg.call_count == 0

    # If the DMG doesn't exist, it can't be signed either.
    # This ignores the calls that would have been made transitively
    # by calling sign_app()
    assert package_command.sign_file.call_count == 0


def test_dmg_with_installer_icon(package_command, first_app_with_binaries, tmp_path):
    """An installer icon can be specified for a DMG."""
    # Specify an installer icon, and create the matching file.
    first_app_with_binaries.installer_icon = "pretty"
    with open(tmp_path / "base_path" / "pretty.icns", "wb") as f:
        f.write(b"A pretty installer icon")

    # Package the app without signing or notarization
    package_command.package_app(
        first_app_with_binaries,
        notarize_app=False,
        adhoc_sign=True,
    )

    # The DMG has been built as expected
    package_command.dmgbuild.build_dmg.assert_called_once_with(
        filename=os.fsdecode(tmp_path / "base_path" / "dist" / "First App-0.0.1.dmg"),
        volume_name="First App 0.0.1",
        settings={
            "files": [
                os.fsdecode(
                    tmp_path
                    / "base_path"
                    / "build"
                    / "first-app"
                    / "macos"
                    / "app"
                    / "First App.app"
                )
            ],
            "symlinks": {"Applications": "/Applications"},
            "icon_locations": {
                "First App.app": (75, 75),
                "Applications": (225, 75),
            },
            "window_rect": ((600, 600), (350, 150)),
            "icon_size": 64,
            "text_size": 12,
            "icon": os.fsdecode(tmp_path / "base_path" / "pretty.icns"),
        },
    )


def test_dmg_with_missing_installer_icon(
    package_command,
    first_app_with_binaries,
    tmp_path,
    capsys,
):
    """If an installer icon is specified, but the specific file is missing, there is a
    warning."""
    # Specify an installer icon, but don't create the matching file.
    first_app_with_binaries.installer_icon = "pretty"
    first_app_with_binaries.packaging_format = "dmg"

    # Package the app without signing or notarization
    package_command.package_app(
        first_app_with_binaries,
        notarize_app=False,
        adhoc_sign=True,
    )

    # The DMG has been built as expected
    package_command.dmgbuild.build_dmg.assert_called_once_with(
        filename=os.fsdecode(tmp_path / "base_path" / "dist" / "First App-0.0.1.dmg"),
        volume_name="First App 0.0.1",
        settings={
            "files": [
                os.fsdecode(
                    tmp_path
                    / "base_path"
                    / "build"
                    / "first-app"
                    / "macos"
                    / "app"
                    / "First App.app"
                )
            ],
            "symlinks": {"Applications": "/Applications"},
            "icon_locations": {
                "First App.app": (75, 75),
                "Applications": (225, 75),
            },
            "window_rect": ((600, 600), (350, 150)),
            "icon_size": 64,
            "text_size": 12,
        },
    )

    # The warning about a missing icon was output
    assert (
        "Can't find pretty.icns to use as DMG installer icon\n"
        in capsys.readouterr().out
    )


def test_dmg_with_app_installer_icon(
    package_command,
    first_app_with_binaries,
    tmp_path,
):
    """An installer will fall back to an app icon for a DMG."""
    # Specify an app icon, and create the matching file.
    first_app_with_binaries.icon = "pretty_app"
    with open(tmp_path / "base_path" / "pretty_app.icns", "wb") as f:
        f.write(b"A pretty app icon")

    # Package the app without signing or notarization
    package_command.package_app(
        first_app_with_binaries,
        notarize_app=False,
        adhoc_sign=True,
    )

    # The DMG has been built as expected
    package_command.dmgbuild.build_dmg.assert_called_once_with(
        filename=os.fsdecode(tmp_path / "base_path" / "dist" / "First App-0.0.1.dmg"),
        volume_name="First App 0.0.1",
        settings={
            "files": [
                os.fsdecode(
                    tmp_path
                    / "base_path"
                    / "build"
                    / "first-app"
                    / "macos"
                    / "app"
                    / "First App.app"
                )
            ],
            "symlinks": {"Applications": "/Applications"},
            "icon_locations": {
                "First App.app": (75, 75),
                "Applications": (225, 75),
            },
            "window_rect": ((600, 600), (350, 150)),
            "icon_size": 64,
            "text_size": 12,
            "icon": os.fsdecode(tmp_path / "base_path" / "pretty_app.icns"),
        },
    )


def test_dmg_with_missing_app_installer_icon(
    package_command,
    first_app_with_binaries,
    tmp_path,
    capsys,
):
    """If an app icon is specified, but the specific file is missing, there is a
    warning."""
    # Specify an app icon, but don't create the matching file.
    first_app_with_binaries.icon = "pretty_app"

    # Package the app without signing or notarization
    package_command.package_app(
        first_app_with_binaries,
        notarize_app=False,
        adhoc_sign=True,
    )

    # The DMG has been built as expected
    package_command.dmgbuild.build_dmg.assert_called_once_with(
        filename=os.fsdecode(tmp_path / "base_path" / "dist" / "First App-0.0.1.dmg"),
        volume_name="First App 0.0.1",
        settings={
            "files": [
                os.fsdecode(
                    tmp_path
                    / "base_path"
                    / "build"
                    / "first-app"
                    / "macos"
                    / "app"
                    / "First App.app"
                )
            ],
            "symlinks": {"Applications": "/Applications"},
            "icon_locations": {
                "First App.app": (75, 75),
                "Applications": (225, 75),
            },
            "window_rect": ((600, 600), (350, 150)),
            "icon_size": 64,
            "text_size": 12,
        },
    )

    # The warning about a missing icon was output
    assert (
        "Can't find pretty_app.icns to use as fallback DMG installer icon\n"
        in capsys.readouterr().out
    )


def test_dmg_with_installer_background(
    package_command,
    first_app_with_binaries,
    tmp_path,
):
    """An installer can be built with an installer background."""
    # Specify an installer background, and create the matching file.
    first_app_with_binaries.installer_background = "pretty_background"
    with open(tmp_path / "base_path" / "pretty_background.png", "wb") as f:
        f.write(b"A pretty background")

    # Package the app without signing or notarization
    package_command.package_app(
        first_app_with_binaries,
        notarize_app=False,
        adhoc_sign=True,
    )

    # The DMG has been built as expected
    package_command.dmgbuild.build_dmg.assert_called_once_with(
        filename=os.fsdecode(tmp_path / "base_path" / "dist" / "First App-0.0.1.dmg"),
        volume_name="First App 0.0.1",
        settings={
            "files": [
                os.fsdecode(
                    tmp_path
                    / "base_path"
                    / "build"
                    / "first-app"
                    / "macos"
                    / "app"
                    / "First App.app"
                )
            ],
            "symlinks": {"Applications": "/Applications"},
            "icon_locations": {
                "First App.app": (75, 75),
                "Applications": (225, 75),
            },
            "window_rect": ((600, 600), (350, 150)),
            "icon_size": 64,
            "text_size": 12,
            "background": os.fsdecode(tmp_path / "base_path" / "pretty_background.png"),
        },
    )


def test_dmg_with_missing_installer_background(
    package_command,
    first_app_with_binaries,
    tmp_path,
    capsys,
):
    """If an installer image is specified, but the specific file is missing, there is a
    warning."""
    # Specify an installer background, but don't create the matching file.
    first_app_with_binaries.installer_background = "pretty_background"
    first_app_with_binaries.packaging_format = "dmg"

    # Package the app without signing or notarization
    package_command.package_app(
        first_app_with_binaries,
        notarize_app=False,
        adhoc_sign=True,
    )

    # The DMG has been built as expected
    package_command.dmgbuild.build_dmg.assert_called_once_with(
        filename=os.fsdecode(tmp_path / "base_path" / "dist" / "First App-0.0.1.dmg"),
        volume_name="First App 0.0.1",
        settings={
            "files": [
                os.fsdecode(
                    tmp_path
                    / "base_path"
                    / "build"
                    / "first-app"
                    / "macos"
                    / "app"
                    / "First App.app"
                )
            ],
            "symlinks": {"Applications": "/Applications"},
            "icon_locations": {
                "First App.app": (75, 75),
                "Applications": (225, 75),
            },
            "window_rect": ((600, 600), (350, 150)),
            "icon_size": 64,
            "text_size": 12,
        },
    )

    # The warning about a missing background was output
    assert (
        "Can't find pretty_background.png to use as DMG background\n"
        in capsys.readouterr().out
    )


def test_verify(package_command, monkeypatch):
    """If you're on macOS, you can verify tools."""
    package_command.tools.host_os = "Darwin"

    # Mock the existence of the command line tools
    mock_ensure_command_line_tools_are_installed = mock.MagicMock()
    monkeypatch.setattr(
        briefcase.integrations.xcode,
        "ensure_command_line_tools_are_installed",
        mock_ensure_command_line_tools_are_installed,
    )
    mock_confirm_xcode_license_accepted = mock.MagicMock()
    monkeypatch.setattr(
        briefcase.integrations.xcode,
        "confirm_xcode_license_accepted",
        mock_confirm_xcode_license_accepted,
    )

    package_command.verify_tools()

    assert package_command.tools.xcode_cli is not None
    mock_ensure_command_line_tools_are_installed.assert_called_once_with(
<<<<<<< HEAD
        tools=package_command.tools
    )
    mock_confirm_xcode_license_accepted.assert_called_once_with(
        tools=package_command.tools
    )
=======
        package_command.tools
    )
    mock_confirm_xcode_license_accepted.assert_called_once_with(package_command.tools)
>>>>>>> 74efd4a4
<|MERGE_RESOLUTION|>--- conflicted
+++ resolved
@@ -855,14 +855,8 @@
 
     assert package_command.tools.xcode_cli is not None
     mock_ensure_command_line_tools_are_installed.assert_called_once_with(
-<<<<<<< HEAD
         tools=package_command.tools
     )
     mock_confirm_xcode_license_accepted.assert_called_once_with(
         tools=package_command.tools
-    )
-=======
-        package_command.tools
-    )
-    mock_confirm_xcode_license_accepted.assert_called_once_with(package_command.tools)
->>>>>>> 74efd4a4
+    )