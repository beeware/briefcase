import zipfile
from unittest import mock

from briefcase.console import Console, Log
from briefcase.platforms.macOS.app import macOSAppCreateCommand


def test_install_app_support_package(first_app_config, tmp_path):
    """A support package can be downloaded and unpacked where it is needed."""
    # Write a temporary support zip file which includes the Python lib
    support_file = tmp_path / "out.zip"
    with zipfile.ZipFile(support_file, "w") as support_zip:
        support_zip.writestr("internal/file.txt", data="hello world")
        support_zip.writestr("Python/Resources/lib/module.py", data="code")

    # create app paths
    app_path = tmp_path / "macOS" / "app" / "First App" / "First App.app"
    lib_path = app_path / "Contents" / "Resources"
    support_path = lib_path / "Python" / "Support"
    support_path.mkdir(parents=True)

<<<<<<< HEAD
    # To avoid needing to generate a briefcase.toml, set an app support revision
    first_app_config.support_revision = 37

    create_command = macOSAppCreateCommand(base_path=tmp_path)
=======
    create_command = macOSAppCreateCommand(
        logger=Log(),
        console=Console(),
        base_path=tmp_path / "base_path",
        data_path=tmp_path / "briefcase",
    )
>>>>>>> f33e6970

    # Modify download_file to return the temp zipfile
    create_command.tools.download.file = mock.MagicMock(return_value=support_file)

    # Mock support package path
    create_command.support_path = mock.MagicMock(return_value=support_path)

    # Install the support package
    create_command.install_app_support_package(first_app_config)

    # Confirm that only the lib was kept
    assert (support_path / "Python" / "Resources" / "lib").exists()
    assert (support_path / "Python" / "Resources" / "lib" / "module.py").exists()
    assert not (support_path / "internal").exists()<|MERGE_RESOLUTION|>--- conflicted
+++ resolved
@@ -19,21 +19,17 @@
     support_path = lib_path / "Python" / "Support"
     support_path.mkdir(parents=True)
 
-<<<<<<< HEAD
     # To avoid needing to generate a briefcase.toml, set an app support revision
     first_app_config.support_revision = 37
 
-    create_command = macOSAppCreateCommand(base_path=tmp_path)
-=======
     create_command = macOSAppCreateCommand(
         logger=Log(),
         console=Console(),
         base_path=tmp_path / "base_path",
         data_path=tmp_path / "briefcase",
     )
->>>>>>> f33e6970
 
-    # Modify download_file to return the temp zipfile
+    # Modify file download to return the temp zipfile
     create_command.tools.download.file = mock.MagicMock(return_value=support_file)
 
     # Mock support package path
