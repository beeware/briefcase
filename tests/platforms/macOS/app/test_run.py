--- conflicted
+++ resolved
@@ -44,18 +44,9 @@
         "briefcase.platforms.macOS.get_process_id_by_command", lambda *a, **kw: 100
     )
 
-<<<<<<< HEAD
-    run_command.run_app(
-        first_app_config,
-        test_mode=False,
-        debug_mode=False,
-        debugger_host=None,
-        debugger_port=None,
-        passthrough=[],
-    )
-=======
-    run_command.run_app(first_app_config, passthrough=[])
->>>>>>> 7d2ed52c
+    run_command.run_app(
+        first_app_config, debugger_host=None, debugger_port=None, passthrough=[]
+    )
 
     # Calls were made to start the app and to start a log stream.
     bin_path = run_command.binary_path(first_app_config)
@@ -117,13 +108,8 @@
     # Run the app with args
     run_command.run_app(
         first_app_config,
-<<<<<<< HEAD
-        test_mode=False,
-        debug_mode=False,
         debugger_host=None,
         debugger_port=None,
-=======
->>>>>>> 7d2ed52c
         passthrough=["foo", "--bar"],
     )
 
@@ -175,18 +161,9 @@
     )
 
     with pytest.raises(BriefcaseCommandError):
-<<<<<<< HEAD
         run_command.run_app(
-            first_app_config,
-            test_mode=False,
-            debug_mode=False,
-            debugger_host=None,
-            debugger_port=None,
-            passthrough=[],
+            first_app_config, debugger_host=None, debugger_port=None, passthrough=[]
         )
-=======
-        run_command.run_app(first_app_config, passthrough=[])
->>>>>>> 7d2ed52c
 
     # Calls were made to start the app and to start a log stream.
     bin_path = run_command.binary_path(first_app_config)
@@ -233,18 +210,9 @@
     )
 
     with pytest.raises(BriefcaseCommandError) as exc_info:
-<<<<<<< HEAD
         run_command.run_app(
-            first_app_config,
-            test_mode=False,
-            debug_mode=False,
-            debugger_host=None,
-            debugger_port=None,
-            passthrough=[],
+            first_app_config, debugger_host=None, debugger_port=None, passthrough=[]
         )
-=======
-        run_command.run_app(first_app_config, passthrough=[])
->>>>>>> 7d2ed52c
 
     # Calls were made to start the app and to start a log stream.
     bin_path = run_command.binary_path(first_app_config)
@@ -297,18 +265,9 @@
         "briefcase.platforms.macOS.get_process_id_by_command", lambda *a, **kw: 100
     )
 
-<<<<<<< HEAD
-    run_command.run_app(
-        first_app_config,
-        test_mode=True,
-        debug_mode=False,
-        debugger_host=None,
-        debugger_port=None,
-        passthrough=[],
-    )
-=======
-    run_command.run_app(first_app_config, passthrough=[])
->>>>>>> 7d2ed52c
+    run_command.run_app(
+        first_app_config, debugger_host=None, debugger_port=None, passthrough=[]
+    )
 
     # Calls were made to start the app and to start a log stream.
     bin_path = run_command.binary_path(first_app_config)
@@ -354,18 +313,9 @@
     # Set the app to be a console app
     first_app_config.console_app = True
 
-<<<<<<< HEAD
-    run_command.run_app(
-        first_app_config,
-        test_mode=False,
-        debug_mode=False,
-        debugger_host=None,
-        debugger_port=None,
-        passthrough=[],
-    )
-=======
-    run_command.run_app(first_app_config, passthrough=[])
->>>>>>> 7d2ed52c
+    run_command.run_app(
+        first_app_config, debugger_host=None, debugger_port=None, passthrough=[]
+    )
 
     # Calls were made to start the app and to start a log stream.
     bin_path = run_command.binary_path(first_app_config)
@@ -394,13 +344,8 @@
     # Run the app with args
     run_command.run_app(
         first_app_config,
-<<<<<<< HEAD
-        test_mode=False,
-        debug_mode=False,
         debugger_host=None,
         debugger_port=None,
-=======
->>>>>>> 7d2ed52c
         passthrough=["foo", "--bar"],
     )
 
@@ -427,18 +372,9 @@
     app_process = mock.MagicMock(spec_set=subprocess.Popen)
     run_command.tools.subprocess.Popen.return_value = app_process
 
-<<<<<<< HEAD
-    run_command.run_app(
-        first_app_config,
-        test_mode=True,
-        debug_mode=False,
-        debugger_host=None,
-        debugger_port=None,
-        passthrough=[],
-    )
-=======
-    run_command.run_app(first_app_config, passthrough=[])
->>>>>>> 7d2ed52c
+    run_command.run_app(
+        first_app_config, debugger_host=None, debugger_port=None, passthrough=[]
+    )
 
     # Calls were made to start the app and to start a log stream.
     bin_path = run_command.binary_path(first_app_config)
@@ -475,18 +411,12 @@
     app_process = mock.MagicMock(spec_set=subprocess.Popen)
     run_command.tools.subprocess.Popen.return_value = app_process
 
-<<<<<<< HEAD
-    run_command.run_app(
-        first_app_config,
-        test_mode=True,
-        debug_mode=False,
+    run_command.run_app(
+        first_app_config,
         debugger_host=None,
         debugger_port=None,
         passthrough=["foo", "--bar"],
     )
-=======
-    run_command.run_app(first_app_config, passthrough=["foo", "--bar"])
->>>>>>> 7d2ed52c
 
     # Calls were made to start the app and to start a log stream.
     bin_path = run_command.binary_path(first_app_config)
@@ -519,18 +449,9 @@
 
     # Although the command raises an error, this could be because the script itself
     # raised an error.
-<<<<<<< HEAD
-    run_command.run_app(
-        first_app_config,
-        test_mode=False,
-        debug_mode=False,
-        debugger_host=None,
-        debugger_port=None,
-        passthrough=[],
-    )
-=======
-    run_command.run_app(first_app_config, passthrough=[])
->>>>>>> 7d2ed52c
+    run_command.run_app(
+        first_app_config, debugger_host=None, debugger_port=None, passthrough=[]
+    )
 
     # Calls were made to start the app and to start a log stream.
     bin_path = run_command.binary_path(first_app_config)
