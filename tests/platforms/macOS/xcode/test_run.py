<<<<<<< HEAD
import os
import subprocess
=======
# Xcode uses the same run implementation as the base app;
# Run a basic test to ensure coverage, but fall back to
# the app backend for exhaustive tests.
>>>>>>> eea908ce
from unittest import mock

from briefcase.platforms.macOS.xcode import macOSXcodeRunCommand


def test_run_app(first_app_config, tmp_path):
    "A macOS Xcode app can be started"
    command = macOSXcodeRunCommand(base_path=tmp_path)
    command.subprocess = mock.MagicMock()

    command.run_app(first_app_config)

<<<<<<< HEAD
    command.subprocess.run.assert_called_with(
        ['open', os.fsdecode(command.binary_path(first_app_config))],
        check=True
    )


def test_run_app_failed(first_app_config, tmp_path):
    "If there's a problem started the app, an exception is raised"
    command = macOSXcodeRunCommand(base_path=tmp_path)
    command.subprocess = mock.MagicMock()
    command.subprocess.run.side_effect = subprocess.CalledProcessError(
        cmd=['open', os.fsdecode(command.binary_path(first_app_config))],
        returncode=1
    )

    with pytest.raises(BriefcaseCommandError):
        command.run_app(first_app_config)

    # The run command was still invoked, though
    command.subprocess.run.assert_called_with(
        ['open', os.fsdecode(command.binary_path(first_app_config))],
        check=True
    )
=======
    # Calls were made to start the app and to start a log stream.
    bin_path = command.binary_path(first_app_config)
    command.subprocess.run.assert_has_calls([
        mock.call(
            ['open', '-n', str(bin_path)],
            check=True
        ),
        mock.call(
            [
                'log', 'stream',
                '--style', 'compact',
                '--predicate',
                'senderImagePath=="{sender}"'
                ' OR (processImagePath=="{sender}"'
                ' AND senderImagePath=="/usr/lib/libffi.dylib")'.format(
                    sender=bin_path / "Contents" / "MacOS" / "First App"
                )
            ],
            check=True,
        )
    ])
>>>>>>> eea908ce
<|MERGE_RESOLUTION|>--- conflicted
+++ resolved
@@ -1,11 +1,7 @@
-<<<<<<< HEAD
-import os
-import subprocess
-=======
 # Xcode uses the same run implementation as the base app;
 # Run a basic test to ensure coverage, but fall back to
 # the app backend for exhaustive tests.
->>>>>>> eea908ce
+import os
 from unittest import mock
 
 from briefcase.platforms.macOS.xcode import macOSXcodeRunCommand
@@ -18,36 +14,11 @@
 
     command.run_app(first_app_config)
 
-<<<<<<< HEAD
-    command.subprocess.run.assert_called_with(
-        ['open', os.fsdecode(command.binary_path(first_app_config))],
-        check=True
-    )
-
-
-def test_run_app_failed(first_app_config, tmp_path):
-    "If there's a problem started the app, an exception is raised"
-    command = macOSXcodeRunCommand(base_path=tmp_path)
-    command.subprocess = mock.MagicMock()
-    command.subprocess.run.side_effect = subprocess.CalledProcessError(
-        cmd=['open', os.fsdecode(command.binary_path(first_app_config))],
-        returncode=1
-    )
-
-    with pytest.raises(BriefcaseCommandError):
-        command.run_app(first_app_config)
-
-    # The run command was still invoked, though
-    command.subprocess.run.assert_called_with(
-        ['open', os.fsdecode(command.binary_path(first_app_config))],
-        check=True
-    )
-=======
     # Calls were made to start the app and to start a log stream.
     bin_path = command.binary_path(first_app_config)
     command.subprocess.run.assert_has_calls([
         mock.call(
-            ['open', '-n', str(bin_path)],
+            ['open', '-n', os.fsdecode(bin_path)],
             check=True
         ),
         mock.call(
@@ -63,5 +34,4 @@
             ],
             check=True,
         )
-    ])
->>>>>>> eea908ce
+    ])