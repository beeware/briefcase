# Xcode uses the same run implementation as the base app;
# Run a basic test to ensure coverage, but fall back to
# the app backend for exhaustive tests.
import subprocess
from signal import SIGTERM
from unittest import mock

import pytest

from briefcase.console import Console
from briefcase.integrations.subprocess import Subprocess
from briefcase.platforms.macOS import macOS_log_clean_filter
from briefcase.platforms.macOS.xcode import macOSXcodeRunCommand


@pytest.fixture
def run_command(tmp_path):
    command = macOSXcodeRunCommand(
        console=Console(),
        base_path=tmp_path / "base_path",
        data_path=tmp_path / "briefcase",
    )
    command.tools.home_path = tmp_path / "home"
    command.tools.subprocess = mock.MagicMock(spec_set=Subprocess)
    command._stream_app_logs = mock.MagicMock()

    # To satisfy coverage, the stop function must be invoked
    # at least once when streaming app logs.
    def mock_stream_app_logs(app, stop_func, **kwargs):
        stop_func()

    command._stream_app_logs.side_effect = mock_stream_app_logs
    command.tools.os.kill = mock.MagicMock()

    return command


def test_run_app(run_command, first_app_config, sleep_zero, tmp_path, monkeypatch):
    """A macOS Xcode app can be started."""
    # Mock a popen object that represents the log stream
    log_stream_process = mock.MagicMock(spec_set=subprocess.Popen)
    run_command.tools.subprocess.Popen.return_value = log_stream_process

    # Monkeypatch the tools get the process ID
    monkeypatch.setattr(
        "briefcase.platforms.macOS.get_process_id_by_command", lambda *a, **kw: 100
    )

<<<<<<< HEAD
    run_command.run_app(
        first_app_config,
        test_mode=False,
        debug_mode=False,
        debugger_host=None,
        debugger_port=None,
        passthrough=[],
    )
=======
    run_command.run_app(first_app_config, passthrough=[])
>>>>>>> 7d2ed52c

    # Calls were made to start the app and to start a log stream.
    bin_path = run_command.binary_path(first_app_config)
    sender = bin_path / "Contents/MacOS/First App"
    run_command.tools.subprocess.Popen.assert_called_with(
        [
            "log",
            "stream",
            "--style",
            "compact",
            "--predicate",
            f'senderImagePath=="{sender}"'
            f' OR (processImagePath=="{sender}"'
            ' AND senderImagePath=="/usr/lib/libffi.dylib")',
        ],
        stdout=subprocess.PIPE,
        stderr=subprocess.STDOUT,
        bufsize=1,
    )
    run_command.tools.subprocess.run.assert_called_with(
        ["open", "-n", bin_path],
        cwd=tmp_path / "home",
        check=True,
    )

    # The log stream was started
    run_command._stream_app_logs.assert_called_with(
        first_app_config,
        popen=log_stream_process,
        clean_filter=macOS_log_clean_filter,
        clean_output=True,
        stop_func=mock.ANY,
        log_stream=True,
    )

    # The app process was killed on exit.
    run_command.tools.os.kill.assert_called_with(100, SIGTERM)


def test_run_app_with_passthrough(
    run_command,
    first_app_config,
    sleep_zero,
    tmp_path,
    monkeypatch,
):
    """A macOS Xcode app can be started with args."""
    # Mock a popen object that represents the log stream
    log_stream_process = mock.MagicMock(spec_set=subprocess.Popen)
    run_command.tools.subprocess.Popen.return_value = log_stream_process

    # Monkeypatch the tools get the process ID
    monkeypatch.setattr(
        "briefcase.platforms.macOS.get_process_id_by_command", lambda *a, **kw: 100
    )

    # Run the app with args
    run_command.run_app(
        first_app_config,
<<<<<<< HEAD
        test_mode=False,
        debug_mode=False,
        debugger_host=None,
        debugger_port=None,
=======
>>>>>>> 7d2ed52c
        passthrough=["foo", "--bar"],
    )

    # Calls were made to start the app and to start a log stream.
    bin_path = run_command.binary_path(first_app_config)
    sender = bin_path / "Contents/MacOS/First App"
    run_command.tools.subprocess.Popen.assert_called_with(
        [
            "log",
            "stream",
            "--style",
            "compact",
            "--predicate",
            f'senderImagePath=="{sender}"'
            f' OR (processImagePath=="{sender}"'
            ' AND senderImagePath=="/usr/lib/libffi.dylib")',
        ],
        stdout=subprocess.PIPE,
        stderr=subprocess.STDOUT,
        bufsize=1,
    )
    run_command.tools.subprocess.run.assert_called_with(
        ["open", "-n", bin_path, "--args", "foo", "--bar"],
        cwd=tmp_path / "home",
        check=True,
    )

    # The log stream was started
    run_command._stream_app_logs.assert_called_with(
        first_app_config,
        popen=log_stream_process,
        clean_filter=macOS_log_clean_filter,
        clean_output=True,
        stop_func=mock.ANY,
        log_stream=True,
    )

    # The app process was killed on exit.
    run_command.tools.os.kill.assert_called_with(100, SIGTERM)


def test_run_app_test_mode(
    run_command,
    first_app_config,
    sleep_zero,
    tmp_path,
    monkeypatch,
):
    """A macOS Xcode app can be started in test mode."""
    first_app_config.test_mode = True

    # Mock a popen object that represents the log stream
    log_stream_process = mock.MagicMock(spec_set=subprocess.Popen)
    run_command.tools.subprocess.Popen.return_value = log_stream_process

    # Monkeypatch the tools get the process ID
    monkeypatch.setattr(
        "briefcase.platforms.macOS.get_process_id_by_command", lambda *a, **kw: 100
    )

<<<<<<< HEAD
    run_command.run_app(
        first_app_config,
        test_mode=True,
        debug_mode=False,
        debugger_host=None,
        debugger_port=None,
        passthrough=[],
    )
=======
    run_command.run_app(first_app_config, passthrough=[])
>>>>>>> 7d2ed52c

    # Calls were made to start the app and to start a log stream.
    bin_path = run_command.binary_path(first_app_config)
    sender = bin_path / "Contents/MacOS/First App"
    run_command.tools.subprocess.Popen.assert_called_with(
        [
            "log",
            "stream",
            "--style",
            "compact",
            "--predicate",
            f'senderImagePath=="{sender}"'
            f' OR (processImagePath=="{sender}"'
            ' AND senderImagePath=="/usr/lib/libffi.dylib")',
        ],
        stdout=subprocess.PIPE,
        stderr=subprocess.STDOUT,
        bufsize=1,
    )
    run_command.tools.subprocess.run.assert_called_with(
        ["open", "-n", bin_path],
        cwd=tmp_path / "home",
        check=True,
        env={"BRIEFCASE_MAIN_MODULE": "tests.first_app"},
    )

    # The log stream was started
    run_command._stream_app_logs.assert_called_with(
        first_app_config,
        popen=log_stream_process,
        clean_filter=macOS_log_clean_filter,
        clean_output=True,
        stop_func=mock.ANY,
        log_stream=True,
    )

    # The app process was killed on exit.
    run_command.tools.os.kill.assert_called_with(100, SIGTERM)


def test_run_app_test_mode_with_passthrough(
    run_command,
    first_app_config,
    sleep_zero,
    tmp_path,
    monkeypatch,
):
    """A macOS Xcode app can be started in test mode with args."""
    first_app_config.test_mode = True

    # Mock a popen object that represents the log stream
    log_stream_process = mock.MagicMock(spec_set=subprocess.Popen)
    run_command.tools.subprocess.Popen.return_value = log_stream_process

    # Monkeypatch the tools get the process ID
    monkeypatch.setattr(
        "briefcase.platforms.macOS.get_process_id_by_command", lambda *a, **kw: 100
    )

    # Run app in test mode with args
    run_command.run_app(
        first_app_config,
<<<<<<< HEAD
        test_mode=True,
        debug_mode=False,
        debugger_host=None,
        debugger_port=None,
=======
>>>>>>> 7d2ed52c
        passthrough=["foo", "--bar"],
    )

    # Calls were made to start the app and to start a log stream.
    bin_path = run_command.binary_path(first_app_config)
    sender = bin_path / "Contents/MacOS/First App"
    run_command.tools.subprocess.Popen.assert_called_with(
        [
            "log",
            "stream",
            "--style",
            "compact",
            "--predicate",
            f'senderImagePath=="{sender}"'
            f' OR (processImagePath=="{sender}"'
            ' AND senderImagePath=="/usr/lib/libffi.dylib")',
        ],
        stdout=subprocess.PIPE,
        stderr=subprocess.STDOUT,
        bufsize=1,
    )
    run_command.tools.subprocess.run.assert_called_with(
        ["open", "-n", bin_path, "--args", "foo", "--bar"],
        cwd=tmp_path / "home",
        check=True,
        env={"BRIEFCASE_MAIN_MODULE": "tests.first_app"},
    )

    # The log stream was started
    run_command._stream_app_logs.assert_called_with(
        first_app_config,
        popen=log_stream_process,
        clean_filter=macOS_log_clean_filter,
        clean_output=True,
        stop_func=mock.ANY,
        log_stream=True,
    )

    # The app process was killed on exit.
    run_command.tools.os.kill.assert_called_with(100, SIGTERM)<|MERGE_RESOLUTION|>--- conflicted
+++ resolved
@@ -46,18 +46,9 @@
         "briefcase.platforms.macOS.get_process_id_by_command", lambda *a, **kw: 100
     )
 
-<<<<<<< HEAD
-    run_command.run_app(
-        first_app_config,
-        test_mode=False,
-        debug_mode=False,
-        debugger_host=None,
-        debugger_port=None,
-        passthrough=[],
-    )
-=======
-    run_command.run_app(first_app_config, passthrough=[])
->>>>>>> 7d2ed52c
+    run_command.run_app(
+        first_app_config, debugger_host=None, debugger_port=None, passthrough=[]
+    )
 
     # Calls were made to start the app and to start a log stream.
     bin_path = run_command.binary_path(first_app_config)
@@ -117,13 +108,8 @@
     # Run the app with args
     run_command.run_app(
         first_app_config,
-<<<<<<< HEAD
-        test_mode=False,
-        debug_mode=False,
         debugger_host=None,
         debugger_port=None,
-=======
->>>>>>> 7d2ed52c
         passthrough=["foo", "--bar"],
     )
 
@@ -184,18 +170,9 @@
         "briefcase.platforms.macOS.get_process_id_by_command", lambda *a, **kw: 100
     )
 
-<<<<<<< HEAD
-    run_command.run_app(
-        first_app_config,
-        test_mode=True,
-        debug_mode=False,
-        debugger_host=None,
-        debugger_port=None,
-        passthrough=[],
-    )
-=======
-    run_command.run_app(first_app_config, passthrough=[])
->>>>>>> 7d2ed52c
+    run_command.run_app(
+        first_app_config, debugger_host=None, debugger_port=None, passthrough=[]
+    )
 
     # Calls were made to start the app and to start a log stream.
     bin_path = run_command.binary_path(first_app_config)
@@ -258,13 +235,8 @@
     # Run app in test mode with args
     run_command.run_app(
         first_app_config,
-<<<<<<< HEAD
-        test_mode=True,
-        debug_mode=False,
         debugger_host=None,
         debugger_port=None,
-=======
->>>>>>> 7d2ed52c
         passthrough=["foo", "--bar"],
     )
 
