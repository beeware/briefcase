--- conflicted
+++ resolved
@@ -9,14 +9,7 @@
 from briefcase.platforms.linux.appimage import LinuxAppImageCreateCommand
 
 
-<<<<<<< HEAD
 def test_support_package_url(tmp_path):
-    command = LinuxAppImageCreateCommand(base_path=tmp_path)
-
-    # Set some properties of the host system for test purposes.
-    command.host_arch = "wonky"
-=======
-def test_support_package_url(first_app_config, tmp_path):
     command = LinuxAppImageCreateCommand(
         logger=Log(),
         console=Console(),
@@ -26,8 +19,6 @@
 
     # Set some properties of the host system for test purposes.
     command.tools.host_arch = "wonky"
-    command.platform = "tester"
->>>>>>> f33e6970
 
     assert (
         command.support_package_url(52)
