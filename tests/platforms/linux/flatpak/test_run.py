--- conflicted
+++ resolved
@@ -4,6 +4,7 @@
 import pytest
 
 from briefcase.console import Console, LogLevel
+from briefcase.debuggers.base import BaseDebugger, DebuggerConnectionMode
 from briefcase.integrations.flatpak import Flatpak
 from briefcase.integrations.subprocess import Subprocess
 from briefcase.platforms.linux.flatpak import LinuxFlatpakRunCommand
@@ -31,18 +32,9 @@
     run_command.tools.flatpak.run.return_value = log_popen
 
     # Run the app
-<<<<<<< HEAD
-    run_command.run_app(
-        first_app_config,
-        test_mode=False,
-        debug_mode=False,
-        debugger_host=None,
-        debugger_port=None,
-        passthrough=[],
-    )
-=======
-    run_command.run_app(first_app_config, passthrough=[])
->>>>>>> 7d2ed52c
+    run_command.run_app(
+        first_app_config, debugger_host=None, debugger_port=None, passthrough=[]
+    )
 
     # App is executed
     run_command.tools.flatpak.run.assert_called_once_with(
@@ -70,13 +62,8 @@
     # Run the app with args
     run_command.run_app(
         first_app_config,
-<<<<<<< HEAD
-        test_mode=False,
-        debug_mode=False,
         debugger_host=None,
         debugger_port=None,
-=======
->>>>>>> 7d2ed52c
         passthrough=["foo", "--bar"],
     )
 
@@ -101,18 +88,9 @@
     run_command.tools.flatpak.run.side_effect = OSError
 
     with pytest.raises(OSError):
-<<<<<<< HEAD
         run_command.run_app(
-            first_app_config,
-            test_mode=False,
-            debug_mode=False,
-            debugger_host=None,
-            debugger_port=None,
-            passthrough=[],
+            first_app_config, debugger_host=None, debugger_port=None, passthrough=[]
         )
-=======
-        run_command.run_app(first_app_config, passthrough=[])
->>>>>>> 7d2ed52c
 
     # The run command was still invoked
     run_command.tools.flatpak.run.assert_called_once_with(
@@ -130,18 +108,9 @@
     first_app_config.console_app = True
 
     # Run the app
-<<<<<<< HEAD
-    run_command.run_app(
-        first_app_config,
-        test_mode=False,
-        debug_mode=False,
-        debugger_host=None,
-        debugger_port=None,
-        passthrough=[],
-    )
-=======
-    run_command.run_app(first_app_config, passthrough=[])
->>>>>>> 7d2ed52c
+    run_command.run_app(
+        first_app_config, debugger_host=None, debugger_port=None, passthrough=[]
+    )
 
     # App is executed
     run_command.tools.flatpak.run.assert_called_once_with(
@@ -162,13 +131,8 @@
     # Run the app with args
     run_command.run_app(
         first_app_config,
-<<<<<<< HEAD
-        test_mode=False,
-        debug_mode=False,
         debugger_host=None,
         debugger_port=None,
-=======
->>>>>>> 7d2ed52c
         passthrough=["foo", "--bar"],
     )
 
@@ -191,18 +155,9 @@
     run_command.tools.flatpak.run.side_effect = OSError
 
     with pytest.raises(OSError):
-<<<<<<< HEAD
         run_command.run_app(
-            first_app_config,
-            test_mode=False,
-            debug_mode=False,
-            debugger_host=None,
-            debugger_port=None,
-            passthrough=[],
+            first_app_config, debugger_host=None, debugger_port=None, passthrough=[]
         )
-=======
-        run_command.run_app(first_app_config, passthrough=[])
->>>>>>> 7d2ed52c
 
     # The run command was still invoked
     run_command.tools.flatpak.run.assert_called_once_with(
@@ -227,18 +182,9 @@
     run_command.tools.flatpak.run.return_value = log_popen
 
     # Run the app
-<<<<<<< HEAD
-    run_command.run_app(
-        first_app_config,
-        test_mode=True,
-        debug_mode=False,
-        debugger_host=None,
-        debugger_port=None,
-        passthrough=[],
-    )
-=======
-    run_command.run_app(first_app_config, passthrough=[])
->>>>>>> 7d2ed52c
+    run_command.run_app(
+        first_app_config, debugger_host=None, debugger_port=None, passthrough=[]
+    )
 
     # App is executed
     run_command.tools.flatpak.run.assert_called_once_with(
@@ -270,13 +216,8 @@
     # Run the app with args
     run_command.run_app(
         first_app_config,
-<<<<<<< HEAD
-        test_mode=True,
-        debug_mode=False,
         debugger_host=None,
         debugger_port=None,
-=======
->>>>>>> 7d2ed52c
         passthrough=["foo", "--bar"],
     )
 
@@ -294,6 +235,16 @@
         popen=log_popen,
         clean_output=False,
     )
+
+
+class DummyDebugger(BaseDebugger):
+    @property
+    def additional_requirements(self) -> list[str]:
+        raise NotImplementedError
+
+    @property
+    def connection_mode(self) -> DebuggerConnectionMode:
+        raise NotImplementedError
 
 
 def test_run_debug_mode(run_command, first_app_config, tmp_path):
@@ -302,11 +253,11 @@
     log_popen = mock.MagicMock()
     run_command.tools.flatpak.run.return_value = log_popen
 
-    # Run the app
-    run_command.run_app(
-        first_app_config,
-        test_mode=False,
-        debug_mode=True,
+    first_app_config.debugger = DummyDebugger()
+
+    # Run the app
+    run_command.run_app(
+        first_app_config,
         debugger_host="somehost",
         debugger_port=9999,
         passthrough=[],
