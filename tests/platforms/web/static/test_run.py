import errno
import webbrowser
from http.server import HTTPServer, SimpleHTTPRequestHandler
from unittest import mock

import pytest

from briefcase.console import Console
from briefcase.exceptions import BriefcaseCommandError
from briefcase.platforms.web.static import (
    HTTPHandler,
    LocalHTTPServer,
    StaticWebRunCommand,
)


# OSError doesn't expose errno in the constructor; create some
# custom exceptions that mock common connection errors.
class ErrnoError(OSError):
    def __init__(self, errno):
        super().__init__()
        self.errno = errno


@pytest.fixture
def run_command(tmp_path):
    command = StaticWebRunCommand(
        console=Console(),
        base_path=tmp_path / "base_path",
        data_path=tmp_path / "briefcase",
    )
    command.data_path = tmp_path / "briefcase"
    return command


def test_default_options(run_command):
    """The default options are as expected."""
    options, overrides = run_command.parse_options([])

    assert options == {
        "appname": None,
        "update": False,
        "update_requirements": False,
        "update_resources": False,
        "update_support": False,
        "update_stub": False,
        "no_update": False,
        "test_mode": False,
        "debugger": None,
        "debugger_host": "localhost",
        "debugger_port": 5678,
        "passthrough": [],
        "host": "localhost",
        "port": 8080,
        "open_browser": True,
    }
    assert overrides == {}


def test_options(run_command):
    """The extra options can be parsed."""
    options, overrides = run_command.parse_options(
        ["--host", "myhost", "--port", "1234", "--no-browser"]
    )

    assert options == {
        "appname": None,
        "update": False,
        "update_requirements": False,
        "update_resources": False,
        "update_support": False,
        "update_stub": False,
        "no_update": False,
        "test_mode": False,
        "debugger": None,
        "debugger_host": "localhost",
        "debugger_port": 5678,
        "passthrough": [],
        "host": "myhost",
        "port": 1234,
        "open_browser": False,
    }
    assert overrides == {}


def test_run(monkeypatch, run_command, first_app_built):
    """A static web app can be launched as a server."""
    # Mock server creation
    mock_server_init = mock.MagicMock(spec_set=HTTPServer)
    monkeypatch.setattr(HTTPServer, "__init__", mock_server_init)

    # Mock the socket name returned by the server.
    socket = mock.MagicMock()
    socket.getsockname.return_value = ("127.0.0.1", "8080")
    LocalHTTPServer.socket = socket

    # Mock server execution, raising a user exit.
    mock_serve_forever = mock.MagicMock(side_effect=KeyboardInterrupt())
    monkeypatch.setattr(HTTPServer, "serve_forever", mock_serve_forever)

    # Mock shutdown
    mock_shutdown = mock.MagicMock()
    monkeypatch.setattr(HTTPServer, "shutdown", mock_shutdown)

    # Mock server close
    mock_server_close = mock.MagicMock()
    monkeypatch.setattr(HTTPServer, "server_close", mock_server_close)

    # Mock the webbrowser
    mock_open_new_tab = mock.MagicMock()
    monkeypatch.setattr(webbrowser, "open_new_tab", mock_open_new_tab)

    # Run the app
    run_command.run_app(
        first_app_built,
<<<<<<< HEAD
        test_mode=False,
        debug_mode=False,
        debugger_host=None,
        debugger_port=None,
=======
>>>>>>> 7d2ed52c
        passthrough=[],
        host="localhost",
        port=8080,
        open_browser=True,
    )

    # The browser was opened
    mock_open_new_tab.assert_called_once_with("http://127.0.0.1:8080")

    # The server was started
    mock_serve_forever.assert_called_once_with()

    # The webserver was shutdown.
    mock_shutdown.assert_called_once_with()

    # The webserver was closed.
    mock_server_close.assert_called_once_with()


@pytest.mark.parametrize(
    "exception",
    [
        ErrnoError(errno.EADDRINUSE),
        ErrnoError(errno.ENOSR),
    ],
)
def test_run_with_fallback_port(
    monkeypatch,
    run_command,
    first_app_built,
    exception,
    capsys,
):
    """A static web app can be launched as a server even when the requested port is
    already in use."""
    # Mock server creation that first errors on port, then connects with port 0
    mock_server_init = mock.MagicMock(side_effect=[exception, HTTPServer])
    monkeypatch.setattr(HTTPServer, "__init__", mock_server_init)

    # Mock the socket name returned by the server.
    # This value has been auto-selected by the server.
    socket = mock.MagicMock()
    socket.getsockname.return_value = ("127.0.0.1", "12345")
    LocalHTTPServer.socket = socket

    # Mock server execution, raising a user exit.
    mock_serve_forever = mock.MagicMock(side_effect=KeyboardInterrupt())
    monkeypatch.setattr(HTTPServer, "serve_forever", mock_serve_forever)

    # Mock shutdown
    mock_shutdown = mock.MagicMock()
    monkeypatch.setattr(HTTPServer, "shutdown", mock_shutdown)

    # Mock server close
    mock_server_close = mock.MagicMock()
    monkeypatch.setattr(HTTPServer, "server_close", mock_server_close)

    # Mock the webbrowser
    mock_open_new_tab = mock.MagicMock()
    monkeypatch.setattr(webbrowser, "open_new_tab", mock_open_new_tab)

    # Run the app
    run_command.run_app(
        first_app_built,
<<<<<<< HEAD
        test_mode=False,
        debug_mode=False,
        debugger_host=None,
        debugger_port=None,
=======
>>>>>>> 7d2ed52c
        passthrough=[],
        host="localhost",
        port=8080,
        open_browser=True,
    )

    # User is warned a system-allocated port is being used
    assert "Using a system-allocated port since port 8080" in capsys.readouterr().out

    # The browser was opened
    mock_open_new_tab.assert_called_once_with("http://127.0.0.1:12345")

    # The server was started
    mock_serve_forever.assert_called_once_with()

    # The webserver was shutdown.
    mock_shutdown.assert_called_once_with()

    # The webserver was closed.
    mock_server_close.assert_called_once_with()


def test_run_with_args(monkeypatch, run_command, first_app_built):
    """A static web app can be launched as a server; passthrough args will be
    ignored."""
    # Mock server creation
    mock_server_init = mock.MagicMock(spec_set=HTTPServer)
    monkeypatch.setattr(HTTPServer, "__init__", mock_server_init)

    # Mock the socket name returned by the server.
    socket = mock.MagicMock()
    socket.getsockname.return_value = ("127.0.0.1", "8080")
    LocalHTTPServer.socket = socket

    # Mock server execution, raising a user exit.
    mock_serve_forever = mock.MagicMock(side_effect=KeyboardInterrupt())
    monkeypatch.setattr(HTTPServer, "serve_forever", mock_serve_forever)

    # Mock shutdown
    mock_shutdown = mock.MagicMock()
    monkeypatch.setattr(HTTPServer, "shutdown", mock_shutdown)

    # Mock server close
    mock_server_close = mock.MagicMock()
    monkeypatch.setattr(HTTPServer, "server_close", mock_server_close)

    # Mock the webbrowser
    mock_open_new_tab = mock.MagicMock()
    monkeypatch.setattr(webbrowser, "open_new_tab", mock_open_new_tab)

    # Run the app
    run_command.run_app(
        first_app_built,
<<<<<<< HEAD
        test_mode=False,
        debug_mode=False,
        debugger_host=None,
        debugger_port=None,
=======
>>>>>>> 7d2ed52c
        passthrough=["foo", "--bar"],
        host="localhost",
        port=8080,
        open_browser=True,
    )

    # The browser was opened
    mock_open_new_tab.assert_called_once_with("http://127.0.0.1:8080")

    # The server was started
    mock_serve_forever.assert_called_once_with()

    # The webserver was shutdown.
    mock_shutdown.assert_called_once_with()

    # The webserver was closed.
    mock_server_close.assert_called_once_with()


@pytest.mark.parametrize(
    "host, port, exception, message",
    [
        (
            "localhost",
            80,
            PermissionError(),
            r"Try using a port > 1023\.",
        ),
        (
            "localhost",
            8080,
            PermissionError(),
            r"Did you specify a valid host and port\?",
        ),
        (
            "999.999.999.999",
            8080,
            ErrnoError(errno.EADDRNOTAVAIL),
            r"999.999.999.999 is not a valid hostname.",
        ),
        (
            "999.999.999.999",
            8080,
            ErrnoError(errno.ENOSTR),
            r"999.999.999.999 is not a valid hostname.",
        ),
        (
            "localhost",
            8080,
            OSError("Unknown error"),
            r"Unknown error",
        ),
        (
            "localhost",
            99999,
            OverflowError(),
            r"Port must be in the range 0-65535.",
        ),
    ],
)
def test_cleanup_server_error(
    monkeypatch,
    run_command,
    first_app_built,
    host,
    port,
    exception,
    message,
):
    """If the server raises an error, it is cleaned up."""
    # Mock server creation, raising an error.
    mock_server_init = mock.MagicMock(side_effect=exception)
    monkeypatch.setattr(HTTPServer, "__init__", mock_server_init)

    # Mock server execution
    mock_serve_forever = mock.MagicMock()
    monkeypatch.setattr(HTTPServer, "serve_forever", mock_serve_forever)

    # Mock shutdown
    mock_shutdown = mock.MagicMock()
    monkeypatch.setattr(HTTPServer, "shutdown", mock_shutdown)

    # Mock server close
    mock_server_close = mock.MagicMock()
    monkeypatch.setattr(HTTPServer, "server_close", mock_server_close)

    # Mock the webbrowser
    mock_open_new_tab = mock.MagicMock()
    monkeypatch.setattr(webbrowser, "open_new_tab", mock_open_new_tab)

    # Run the app; an error is raised
    with pytest.raises(BriefcaseCommandError, match=message):
        run_command.run_app(
            first_app_built,
<<<<<<< HEAD
            test_mode=False,
            debug_mode=False,
            debugger_host=None,
            debugger_port=None,
=======
>>>>>>> 7d2ed52c
            passthrough=[],
            host=host,
            port=port,
            open_browser=True,
        )

    # The browser was not opened
    mock_open_new_tab.assert_not_called()

    # The server was not started
    mock_serve_forever.assert_not_called()

    # The webserver was never started, so it wasn't shut down either.
    mock_shutdown.assert_not_called()
    mock_server_close.assert_not_called()


def test_cleanup_runtime_server_error(monkeypatch, run_command, first_app_built):
    """If the server raises an error at runtime, it is cleaned up."""
    # Mock server creation, raising an error due to an already used port.
    mock_server_init = mock.MagicMock()
    monkeypatch.setattr(HTTPServer, "__init__", mock_server_init)

    # Mock the socket name returned by the server.
    socket = mock.MagicMock()
    socket.getsockname.return_value = ("127.0.0.1", "8080")
    LocalHTTPServer.socket = socket

    # Mock server execution
    mock_serve_forever = mock.MagicMock(side_effect=ValueError())
    monkeypatch.setattr(HTTPServer, "serve_forever", mock_serve_forever)

    # Mock shutdown
    mock_shutdown = mock.MagicMock()
    monkeypatch.setattr(HTTPServer, "shutdown", mock_shutdown)

    # Mock server close
    mock_server_close = mock.MagicMock()
    monkeypatch.setattr(HTTPServer, "server_close", mock_server_close)

    # Mock the webbrowser
    mock_open_new_tab = mock.MagicMock()
    monkeypatch.setattr(webbrowser, "open_new_tab", mock_open_new_tab)

    # Run the app; it raises an error
    with pytest.raises(ValueError):
        run_command.run_app(
            first_app_built,
<<<<<<< HEAD
            test_mode=False,
            debug_mode=False,
            debugger_host=None,
            debugger_port=None,
=======
>>>>>>> 7d2ed52c
            passthrough=[],
            host="localhost",
            port=8080,
            open_browser=True,
        )

    # The browser was opened
    mock_open_new_tab.assert_called_once_with("http://127.0.0.1:8080")

    # The server was started
    mock_serve_forever.assert_called_once_with()

    # The server crashed, so it won't need to be shut down
    mock_shutdown.assert_not_called()

    # The webserver was closed.
    mock_server_close.assert_called_once_with()


def test_run_without_browser(monkeypatch, run_command, first_app_built):
    """A static web app can be launched as a server."""
    # Mock server creation
    mock_server_init = mock.MagicMock()
    monkeypatch.setattr(HTTPServer, "__init__", mock_server_init)

    # Mock the socket name returned by the server.
    socket = mock.MagicMock()
    socket.getsockname.return_value = ("127.0.0.1", "8080")
    LocalHTTPServer.socket = socket

    # Mock server execution, raising a user exit.
    mock_serve_forever = mock.MagicMock(side_effect=KeyboardInterrupt())
    monkeypatch.setattr(HTTPServer, "serve_forever", mock_serve_forever)

    # Mock shutdown
    mock_shutdown = mock.MagicMock()
    monkeypatch.setattr(HTTPServer, "shutdown", mock_shutdown)

    # Mock server close
    mock_server_close = mock.MagicMock()
    monkeypatch.setattr(HTTPServer, "server_close", mock_server_close)

    # Mock the webbrowser
    mock_open_new_tab = mock.MagicMock()
    monkeypatch.setattr(webbrowser, "open_new_tab", mock_open_new_tab)

    # Run the app
    run_command.run_app(
        first_app_built,
<<<<<<< HEAD
        test_mode=False,
        debug_mode=False,
        debugger_host=None,
        debugger_port=None,
=======
>>>>>>> 7d2ed52c
        passthrough=[],
        host="localhost",
        port=8080,
        open_browser=False,
    )

    # The browser was not opened
    mock_open_new_tab.assert_not_called()

    # The server was started
    mock_serve_forever.assert_called_once_with()

    # The webserver was shut down.
    mock_shutdown.assert_called_once_with()

    # The webserver was closed.
    mock_server_close.assert_called_once_with()


def test_run_autoselect_port(monkeypatch, run_command, first_app_built):
    """A static web app can be launched as a server."""
    # Mock server creation
    mock_server_init = mock.MagicMock()
    monkeypatch.setattr(HTTPServer, "__init__", mock_server_init)

    # Mock the socket name returned by the server.
    # This value has been auto-selected by the server.
    socket = mock.MagicMock()
    socket.getsockname.return_value = ("127.0.0.1", "12345")
    LocalHTTPServer.socket = socket

    # Mock server execution, raising a user exit.
    mock_serve_forever = mock.MagicMock(side_effect=KeyboardInterrupt())
    monkeypatch.setattr(HTTPServer, "serve_forever", mock_serve_forever)

    # Mock shutdown
    mock_shutdown = mock.MagicMock()
    monkeypatch.setattr(HTTPServer, "shutdown", mock_shutdown)

    # Mock server close
    mock_server_close = mock.MagicMock()
    monkeypatch.setattr(HTTPServer, "server_close", mock_server_close)

    # Mock the webbrowser
    mock_open_new_tab = mock.MagicMock()
    monkeypatch.setattr(webbrowser, "open_new_tab", mock_open_new_tab)

    # Run the app on an autoselected port
    run_command.run_app(
        first_app_built,
<<<<<<< HEAD
        test_mode=False,
        debug_mode=False,
        debugger_host=None,
        debugger_port=None,
=======
>>>>>>> 7d2ed52c
        passthrough=[],
        host="localhost",
        port=0,
        open_browser=True,
    )

    # The browser was opened
    mock_open_new_tab.assert_called_once_with("http://127.0.0.1:12345")

    # The server was started
    mock_serve_forever.assert_called_once_with()

    # The webserver was shut down.
    mock_shutdown.assert_called_once_with()

    # The webserver was closed.
    mock_server_close.assert_called_once_with()


def test_served_paths(monkeypatch, tmp_path):
    """URLs are converted into paths in the project www folder."""
    # Mock server creation
    mock_server_init = mock.MagicMock(return_value=None)
    monkeypatch.setattr(SimpleHTTPRequestHandler, "__init__", mock_server_init)

    # Create a handler instance.
    request = mock.MagicMock()
    server = mock.MagicMock()
    handler = HTTPHandler(request, ("localhost", 8080), server)

    # We need some properties that are set on the handler instance
    # by the superclass; force set them here for test purposes.
    handler.server = server
    handler.server.base_path = tmp_path / "base_path"

    # Invoke this as a static method because we don't want to
    # instantiate a full server just to verify that URL rewriting works.
    assert handler.translate_path("/static/css/briefcase.css") == str(
        tmp_path / "base_path/static/css/briefcase.css"
    )


def test_cache_headers(monkeypatch, tmp_path):
    """Server sets no-cache headers."""
    # Mock server creation
    mock_server_init = mock.MagicMock(return_value=None)
    monkeypatch.setattr(SimpleHTTPRequestHandler, "__init__", mock_server_init)

    # Mock end_headers on the base class
    mock_end_headers = mock.MagicMock()
    monkeypatch.setattr(SimpleHTTPRequestHandler, "end_headers", mock_end_headers)

    # Create a handler instance.
    request = mock.MagicMock()
    server = mock.MagicMock()
    handler = HTTPHandler(request, ("localhost", 8080), server)

    # We need some properties that are set on the handler instance
    # by the superclass; force set them here for test purposes.
    handler.request_version = "HTTP/1.1"

    # Invoke end_headers()
    handler.end_headers()

    # end_headers was invoked on the base class...
    mock_end_headers.assert_called_once_with()

    # ...but the custom handler added cache control headers.
    assert handler._headers_buffer == [
        b"Cache-Control: no-cache, no-store, must-revalidate\r\n",
        b"Pragma: no-cache\r\n",
        b"Expires: 0\r\n",
    ]


def test_log_requests_to_logger(monkeypatch):
    """The request handler logs messages to the server's logger."""
    monkeypatch.setattr(
        SimpleHTTPRequestHandler, "handle", mock.Mock(return_value=None)
    )
    server = mock.MagicMock()
    handler = HTTPHandler(mock.MagicMock(), ("localhost", 8080), server)
    handler.log_date_time_string = mock.Mock(return_value="now")
    handler.log_message("hello\033")
    server.logger.info.assert_called_once_with("localhost - - [now] hello\\x1b")


def test_test_mode(run_command, first_app_built):
    """Test mode raises an error (at least for now)."""
    first_app_built.test_mode = True

    # Run the app
    with pytest.raises(
        BriefcaseCommandError,
        match=r"Briefcase can't run web apps in test mode.",
    ):
        run_command.run_app(
            first_app_built,
<<<<<<< HEAD
            test_mode=True,
            debug_mode=False,
            debugger_host=None,
            debugger_port=None,
            passthrough=[],
            host="localhost",
            port=8080,
            open_browser=True,
        )


def test_debug_mode(run_command, first_app_built):
    """Debug mode raises an error (at least for now)."""
    # Run the app
    with pytest.raises(
        BriefcaseCommandError,
        match=r"Briefcase can't run web apps in debug mode.",
    ):
        run_command.run_app(
            first_app_built,
            test_mode=False,
            debug_mode=True,
            debugger_host="somehost",
            debugger_port=9999,
=======
>>>>>>> 7d2ed52c
            passthrough=[],
            host="localhost",
            port=8080,
            open_browser=True,
        )<|MERGE_RESOLUTION|>--- conflicted
+++ resolved
@@ -6,6 +6,7 @@
 import pytest
 
 from briefcase.console import Console
+from briefcase.debuggers.base import BaseDebugger, DebuggerConnectionMode
 from briefcase.exceptions import BriefcaseCommandError
 from briefcase.platforms.web.static import (
     HTTPHandler,
@@ -113,13 +114,8 @@
     # Run the app
     run_command.run_app(
         first_app_built,
-<<<<<<< HEAD
-        test_mode=False,
-        debug_mode=False,
         debugger_host=None,
         debugger_port=None,
-=======
->>>>>>> 7d2ed52c
         passthrough=[],
         host="localhost",
         port=8080,
@@ -184,13 +180,8 @@
     # Run the app
     run_command.run_app(
         first_app_built,
-<<<<<<< HEAD
-        test_mode=False,
-        debug_mode=False,
         debugger_host=None,
         debugger_port=None,
-=======
->>>>>>> 7d2ed52c
         passthrough=[],
         host="localhost",
         port=8080,
@@ -244,13 +235,8 @@
     # Run the app
     run_command.run_app(
         first_app_built,
-<<<<<<< HEAD
-        test_mode=False,
-        debug_mode=False,
         debugger_host=None,
         debugger_port=None,
-=======
->>>>>>> 7d2ed52c
         passthrough=["foo", "--bar"],
         host="localhost",
         port=8080,
@@ -345,13 +331,8 @@
     with pytest.raises(BriefcaseCommandError, match=message):
         run_command.run_app(
             first_app_built,
-<<<<<<< HEAD
-            test_mode=False,
-            debug_mode=False,
             debugger_host=None,
             debugger_port=None,
-=======
->>>>>>> 7d2ed52c
             passthrough=[],
             host=host,
             port=port,
@@ -400,13 +381,8 @@
     with pytest.raises(ValueError):
         run_command.run_app(
             first_app_built,
-<<<<<<< HEAD
-            test_mode=False,
-            debug_mode=False,
             debugger_host=None,
             debugger_port=None,
-=======
->>>>>>> 7d2ed52c
             passthrough=[],
             host="localhost",
             port=8080,
@@ -456,13 +432,8 @@
     # Run the app
     run_command.run_app(
         first_app_built,
-<<<<<<< HEAD
-        test_mode=False,
-        debug_mode=False,
         debugger_host=None,
         debugger_port=None,
-=======
->>>>>>> 7d2ed52c
         passthrough=[],
         host="localhost",
         port=8080,
@@ -513,13 +484,8 @@
     # Run the app on an autoselected port
     run_command.run_app(
         first_app_built,
-<<<<<<< HEAD
-        test_mode=False,
-        debug_mode=False,
         debugger_host=None,
         debugger_port=None,
-=======
->>>>>>> 7d2ed52c
         passthrough=[],
         host="localhost",
         port=0,
@@ -618,9 +584,6 @@
     ):
         run_command.run_app(
             first_app_built,
-<<<<<<< HEAD
-            test_mode=True,
-            debug_mode=False,
             debugger_host=None,
             debugger_port=None,
             passthrough=[],
@@ -630,8 +593,20 @@
         )
 
 
+class DummyDebugger(BaseDebugger):
+    @property
+    def additional_requirements(self) -> list[str]:
+        raise NotImplementedError
+
+    @property
+    def connection_mode(self) -> DebuggerConnectionMode:
+        raise NotImplementedError
+
+
 def test_debug_mode(run_command, first_app_built):
     """Debug mode raises an error (at least for now)."""
+    first_app_built.debugger = DummyDebugger()
+
     # Run the app
     with pytest.raises(
         BriefcaseCommandError,
@@ -639,12 +614,8 @@
     ):
         run_command.run_app(
             first_app_built,
-            test_mode=False,
-            debug_mode=True,
             debugger_host="somehost",
             debugger_port=9999,
-=======
->>>>>>> 7d2ed52c
             passthrough=[],
             host="localhost",
             port=8080,
