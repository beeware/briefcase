import datetime
import json
import os
import platform
import sys
import time
from pathlib import Path
from unittest import mock

import httpx
import pytest

from briefcase.console import Console, LogLevel
from briefcase.debuggers.base import BaseDebugger, DebuggerConnectionMode
from briefcase.exceptions import BriefcaseCommandError
from briefcase.integrations.android_sdk import ADB, AndroidSDK
from briefcase.integrations.java import JDK
from briefcase.integrations.subprocess import Subprocess
from briefcase.platforms.android.gradle import (
    GradleRunCommand,
    android_log_clean_filter,
)

from ....utils import create_file


@pytest.fixture
def jdk():
    jdk = mock.MagicMock()
    jdk.java_home = Path("/path/to/java")
    return jdk


@pytest.fixture
def run_command(tmp_path, first_app_config, jdk):
    command = GradleRunCommand(
        console=Console(),
        base_path=tmp_path / "base_path",
        data_path=tmp_path / "briefcase",
    )
    command.tools.mock_adb = mock.MagicMock(spec_set=ADB)
    command.tools.mock_adb.pidof = mock.MagicMock(return_value="777")
    command.tools.java = mock.MagicMock(spec=JDK)
    command.tools.java.java_home = "/path/to/java"
    command.tools.android_sdk = AndroidSDK(
        command.tools,
        root_path=Path("/path/to/android_sdk"),
    )
    command.tools.android_sdk.adb = mock.MagicMock(return_value=command.tools.mock_adb)

    command.tools.os = mock.MagicMock(spec_set=os)
    command.tools.os.environ = {}
    command.tools.httpx = mock.MagicMock(spec_set=httpx)
    command.tools.subprocess = mock.MagicMock(spec_set=Subprocess)
    command.tools.sys = mock.MagicMock(spec_set=sys)

    command._stream_app_logs = mock.MagicMock()

    command.base_path.mkdir(parents=True)
    return command


def test_binary_path(run_command, first_app_config, tmp_path):
    assert (
        run_command.binary_path(first_app_config)
        == tmp_path
        / "base_path"
        / "build"
        / "first-app"
        / "android"
        / "gradle"
        / "app"
        / "build"
        / "outputs"
        / "apk"
        / "debug"
        / "app-debug.apk"
    )


def test_device_option(run_command):
    """The -d option can be parsed."""
    options, overrides = run_command.parse_options(["-d", "myphone"])

    assert options == {
        "device_or_avd": "myphone",
        "appname": None,
        "update": False,
        "update_requirements": False,
        "update_resources": False,
        "update_support": False,
        "update_stub": False,
        "no_update": False,
        "test_mode": False,
        "debugger": None,
        "debugger_host": "localhost",
        "debugger_port": 5678,
        "passthrough": [],
        "extra_emulator_args": None,
        "shutdown_on_exit": False,
    }
    assert overrides == {}


def test_extra_emulator_args_option(run_command):
    """The -d option can be parsed."""
    options, overrides = run_command.parse_options(
        ["--Xemulator=-no-window", "--Xemulator=-no-audio"]
    )

    assert options == {
        "device_or_avd": None,
        "appname": None,
        "update": False,
        "update_requirements": False,
        "update_resources": False,
        "update_support": False,
        "update_stub": False,
        "no_update": False,
        "test_mode": False,
        "debugger": None,
        "debugger_host": "localhost",
        "debugger_port": 5678,
        "passthrough": [],
        "extra_emulator_args": ["-no-window", "-no-audio"],
        "shutdown_on_exit": False,
    }
    assert overrides == {}


def test_shutdown_on_exit_option(run_command):
    """The -d option can be parsed."""
    options, overrides = run_command.parse_options(["--shutdown-on-exit"])

    assert options == {
        "device_or_avd": None,
        "appname": None,
        "update": False,
        "update_requirements": False,
        "update_resources": False,
        "update_support": False,
        "update_stub": False,
        "no_update": False,
        "test_mode": False,
        "debugger": None,
        "debugger_host": "localhost",
        "debugger_port": 5678,
        "passthrough": [],
        "extra_emulator_args": None,
        "shutdown_on_exit": True,
    }
    assert overrides == {}


def test_unsupported_template_version(run_command, first_app_generated):
    """Error raised if template's target version is not supported."""
    run_command.apps = {"first-app": first_app_generated}

    # Skip verifying tools
    run_command.verify_tools = mock.MagicMock()

    # Mock the build command previously called
    create_file(run_command.binary_path(first_app_generated), content="")

    run_command.verify_app = mock.MagicMock(wraps=run_command.verify_app)

    run_command._briefcase_toml.update(
        {first_app_generated: {"briefcase": {"target_epoch": "0.3.16"}}}
    )

    with pytest.raises(
        BriefcaseCommandError,
        match="The app template used to generate this app is not compatible",
    ):
        run_command(first_app_generated.app_name)

    run_command.verify_app.assert_called_once_with(first_app_generated)


def test_run_existing_device(run_command, first_app_config):
    """An app can be run on an existing device."""
    # Set up device selection to return a running physical device.
    run_command.tools.android_sdk.select_target_device = mock.MagicMock(
        return_value=("exampleDevice", "ExampleDevice", None)
    )

    # Set up the log streamer to return a known stream
    log_popen = mock.MagicMock()
    run_command.tools.mock_adb.logcat.return_value = log_popen

    # To satisfy coverage, the stop function must be invoked at least once
    # when invoking stream_output.
    def mock_stream_output(app, stop_func, **kwargs):
        stop_func()

    run_command._stream_app_logs.side_effect = mock_stream_output

    # Set up app config to have a `-` in the `bundle`, to ensure it gets
    # normalized into a `_` via `package_name`.
    first_app_config.bundle = "com.ex-ample"

    # Invoke run_app
    run_command.run_app(
        first_app_config,
        device_or_avd="exampleDevice",
<<<<<<< HEAD
        test_mode=False,
        debug_mode=False,
        debugger_host=None,
        debugger_port=None,
=======
>>>>>>> 7d2ed52c
        passthrough=[],
    )

    # select_target_device was invoked with a specific device
    run_command.tools.android_sdk.select_target_device.assert_called_once_with(
        "exampleDevice"
    )

    # The ADB wrapper is created
    run_command.tools.android_sdk.adb.assert_called_once_with(device="exampleDevice")

    # The adb wrapper is invoked with the expected arguments
    run_command.tools.mock_adb.install_apk.assert_called_once_with(
        run_command.binary_path(first_app_config)
    )
    run_command.tools.mock_adb.force_stop_app.assert_called_once_with(
        f"{first_app_config.package_name}.{first_app_config.module_name}",
    )

    run_command.tools.mock_adb.start_app.assert_called_once_with(
        f"{first_app_config.package_name}.{first_app_config.module_name}",
        "org.beeware.android.MainActivity",
        [],
        {},
    )

    run_command.tools.mock_adb.pidof.assert_called_once_with(
        f"{first_app_config.package_name}.{first_app_config.module_name}",
        quiet=2,
    )
    run_command.tools.mock_adb.logcat.assert_called_once_with(pid="777")

    run_command._stream_app_logs.assert_called_once_with(
        first_app_config,
        popen=log_popen,
        clean_filter=android_log_clean_filter,
        clean_output=False,
        stop_func=mock.ANY,
        log_stream=True,
    )

    # The emulator was not killed at the end of the test
    run_command.tools.mock_adb.kill.assert_not_called()


def test_run_with_passthrough(run_command, first_app_config):
    """An app can be run with passthrough args."""
    # Set up device selection to return a running physical device.
    run_command.tools.android_sdk.select_target_device = mock.MagicMock(
        return_value=("exampleDevice", "ExampleDevice", None)
    )

    # Set up the log streamer to return a known stream
    log_popen = mock.MagicMock()
    run_command.tools.mock_adb.logcat.return_value = log_popen

    # To satisfy coverage, the stop function must be invoked at least once
    # when invoking stream_output.
    def mock_stream_output(app, stop_func, **kwargs):
        stop_func()

    run_command._stream_app_logs.side_effect = mock_stream_output

    # Set up app config to have a `-` in the `bundle`, to ensure it gets
    # normalized into a `_` via `package_name`.
    first_app_config.bundle = "com.ex-ample"

    # Invoke run_app with args.
    run_command.run_app(
        first_app_config,
        device_or_avd="exampleDevice",
<<<<<<< HEAD
        test_mode=False,
        debug_mode=False,
        debugger_host=None,
        debugger_port=None,
=======
>>>>>>> 7d2ed52c
        passthrough=["foo", "--bar"],
    )

    # select_target_device was invoked with a specific device
    run_command.tools.android_sdk.select_target_device.assert_called_once_with(
        "exampleDevice"
    )

    # The ADB wrapper is created
    run_command.tools.android_sdk.adb.assert_called_once_with(device="exampleDevice")

    # The adb wrapper is invoked with the expected arguments
    run_command.tools.mock_adb.install_apk.assert_called_once_with(
        run_command.binary_path(first_app_config)
    )
    run_command.tools.mock_adb.force_stop_app.assert_called_once_with(
        f"{first_app_config.package_name}.{first_app_config.module_name}",
    )

    run_command.tools.mock_adb.start_app.assert_called_once_with(
        f"{first_app_config.package_name}.{first_app_config.module_name}",
        "org.beeware.android.MainActivity",
        ["foo", "--bar"],
        {},
    )

    run_command.tools.mock_adb.pidof.assert_called_once_with(
        f"{first_app_config.package_name}.{first_app_config.module_name}",
        quiet=2,
    )
    run_command.tools.mock_adb.logcat.assert_called_once_with(pid="777")

    run_command._stream_app_logs.assert_called_once_with(
        first_app_config,
        popen=log_popen,
        clean_filter=android_log_clean_filter,
        clean_output=False,
        stop_func=mock.ANY,
        log_stream=True,
    )

    # The emulator was not killed at the end of the test
    run_command.tools.mock_adb.kill.assert_not_called()


def test_run_slow_start(run_command, first_app_config, monkeypatch):
    """If the app is slow to start, multiple calls to pidof will be made."""
    run_command.tools.android_sdk.select_target_device = mock.MagicMock(
        return_value=("exampleDevice", "ExampleDevice", None)
    )

    # Set up the log streamer to return a known stream
    log_popen = mock.MagicMock()
    run_command.tools.mock_adb.logcat.return_value = log_popen

    # Mock the pidof call taking 3 attempts to return
    run_command.tools.mock_adb.pidof.side_effect = [None, None, "888"]
    monkeypatch.setattr(time, "sleep", mock.MagicMock())

    run_command.run_app(
        first_app_config,
        device_or_avd="exampleDevice",
<<<<<<< HEAD
        test_mode=False,
        debug_mode=False,
        debugger_host=None,
        debugger_port=None,
=======
>>>>>>> 7d2ed52c
        passthrough=[],
    )

    assert (
        run_command.tools.mock_adb.pidof.mock_calls
        == [mock.call("com.example.first_app", quiet=2)] * 3
    )
    assert time.sleep.mock_calls == [mock.call(0.01)] * 2
    run_command.tools.mock_adb.logcat.assert_called_once_with(pid="888")

    run_command._stream_app_logs.assert_called_once_with(
        first_app_config,
        popen=log_popen,
        clean_filter=android_log_clean_filter,
        clean_output=False,
        stop_func=mock.ANY,
        log_stream=True,
    )


def test_run_crash_at_start(run_command, first_app_config, monkeypatch):
    """If the app crashes before a PID can be read, a log dump is shown."""
    run_command.tools.android_sdk.select_target_device = mock.MagicMock(
        return_value=("exampleDevice", "ExampleDevice", None)
    )

    # Mock the pidof call failing multiple times before a timeout.
    run_command.tools.mock_adb.pidof.side_effect = [None] * 5
    monkeypatch.setattr(time, "sleep", mock.MagicMock())

    # It's the eternal september...
    device_start_datetime = datetime.datetime(2022, 9, 9, 7, 6, 42)
    pid_lookup_start_datetime = datetime.datetime(2022, 9, 8, 7, 6, 42)

    # Mock time progression so PID lookup loops 5 times
    mock_datetime = mock.MagicMock(spec=datetime.datetime)
    # Mock datetime.now() at +0s, +0.5s, +1.5s,... +5.5s
    mock_datetime.now.side_effect = [
        pid_lookup_start_datetime + datetime.timedelta(seconds=delay)
        for delay in [0] + [x + 0.5 for x in range(0, 6)]
    ]
    monkeypatch.setattr(datetime, "datetime", mock_datetime)

    # Mock the device start datetime
    run_command.tools.mock_adb.datetime.return_value = device_start_datetime

    with pytest.raises(
        BriefcaseCommandError, match=r"Problem starting app 'first-app'"
    ):
        run_command.run_app(
            first_app_config,
            device_or_avd="exampleDevice",
<<<<<<< HEAD
            test_mode=False,
            debug_mode=False,
            debugger_host=None,
            debugger_port=None,
=======
>>>>>>> 7d2ed52c
            passthrough=[],
        )

    assert (
        run_command.tools.mock_adb.pidof.mock_calls
        == [mock.call("com.example.first_app", quiet=2)] * 5
    )
    assert time.sleep.mock_calls == [mock.call(0.01)] * 5

    # The PID was never found, so logs can't be streamed
    run_command.tools.mock_adb.logcat.assert_not_called()

    # But we will get a log dump from logcat_tail
    run_command.tools.mock_adb.logcat_tail.assert_called_once_with(
        since=device_start_datetime
    )


def test_run_created_emulator(run_command, first_app_config):
    """The user can choose to run on a newly created emulator."""
    # Set up device selection to return a completely new emulator
    run_command.tools.android_sdk.select_target_device = mock.MagicMock(
        return_value=(None, None, None)
    )
    run_command.tools.android_sdk.create_emulator = mock.MagicMock(
        return_value="newDevice"
    )
    run_command.tools.android_sdk.verify_avd = mock.MagicMock()
    run_command.tools.android_sdk.start_emulator = mock.MagicMock(
        return_value=("emulator-3742", "New Device")
    )

    # Set up the log streamer to return a known stream
    log_popen = mock.MagicMock()
    run_command.tools.mock_adb.logcat.return_value = log_popen

    # Invoke run_app
<<<<<<< HEAD
    run_command.run_app(
        first_app_config,
        test_mode=False,
        debug_mode=False,
        debugger_host=None,
        debugger_port=None,
        passthrough=[],
    )
=======
    run_command.run_app(first_app_config, passthrough=[])
>>>>>>> 7d2ed52c

    # A new emulator was created
    run_command.tools.android_sdk.create_emulator.assert_called_once_with()

    # No attempt was made to verify the AVD (it is pre-verified through
    # the creation process)
    run_command.tools.android_sdk.verify_avd.assert_not_called()

    # The emulator was started
    run_command.tools.android_sdk.start_emulator.assert_called_once_with(
        "newDevice", None
    )

    # The ADB wrapper is created
    run_command.tools.android_sdk.adb.assert_called_once_with(device="emulator-3742")

    # The adb wrapper is invoked with the expected arguments
    run_command.tools.mock_adb.install_apk.assert_called_once_with(
        run_command.binary_path(first_app_config)
    )
    run_command.tools.mock_adb.force_stop_app.assert_called_once_with(
        f"{first_app_config.package_name}.{first_app_config.module_name}",
    )

    run_command.tools.mock_adb.start_app.assert_called_once_with(
        f"{first_app_config.package_name}.{first_app_config.module_name}",
        "org.beeware.android.MainActivity",
        [],
        {},
    )

    run_command.tools.mock_adb.logcat.assert_called_once_with(pid="777")

    run_command._stream_app_logs.assert_called_once_with(
        first_app_config,
        popen=log_popen,
        clean_filter=android_log_clean_filter,
        clean_output=False,
        stop_func=mock.ANY,
        log_stream=True,
    )


def test_run_idle_device(run_command, first_app_config):
    """The user can choose to run on an idle device."""
    # Set up device selection to return a new device that has an AVD,
    # but not a device ID.
    run_command.tools.android_sdk.select_target_device = mock.MagicMock(
        return_value=(None, "Idle Device", "idleDevice")
    )

    run_command.tools.android_sdk.create_emulator = mock.MagicMock()
    run_command.tools.android_sdk.verify_avd = mock.MagicMock()
    run_command.tools.android_sdk.start_emulator = mock.MagicMock(
        return_value=("emulator-3742", "Idle Device")
    )

    # Set up the log streamer to return a known stream
    log_popen = mock.MagicMock()
    run_command.tools.mock_adb.logcat.return_value = log_popen

    # Invoke run_app
<<<<<<< HEAD
    run_command.run_app(
        first_app_config,
        test_mode=False,
        debug_mode=False,
        debugger_host=None,
        debugger_port=None,
        passthrough=[],
    )
=======
    run_command.run_app(first_app_config, passthrough=[])
>>>>>>> 7d2ed52c

    # No attempt was made to create a new emulator
    run_command.tools.android_sdk.create_emulator.assert_not_called()

    # The AVD has been verified
    run_command.tools.android_sdk.verify_avd.assert_called_with("idleDevice")

    # The emulator was started
    run_command.tools.android_sdk.start_emulator.assert_called_once_with(
        "idleDevice", None
    )

    # The ADB wrapper is created
    run_command.tools.android_sdk.adb.assert_called_once_with(device="emulator-3742")

    # The adb wrapper is invoked with the expected arguments
    run_command.tools.mock_adb.install_apk.assert_called_once_with(
        run_command.binary_path(first_app_config)
    )
    run_command.tools.mock_adb.force_stop_app.assert_called_once_with(
        f"{first_app_config.package_name}.{first_app_config.module_name}",
    )

    run_command.tools.mock_adb.start_app.assert_called_once_with(
        f"{first_app_config.package_name}.{first_app_config.module_name}",
        "org.beeware.android.MainActivity",
        [],
        {},
    )

    run_command.tools.mock_adb.logcat.assert_called_once_with(pid="777")

    run_command._stream_app_logs.assert_called_once_with(
        first_app_config,
        popen=log_popen,
        clean_filter=android_log_clean_filter,
        clean_output=False,
        stop_func=mock.ANY,
        log_stream=True,
    )


def test_log_file_extra(run_command, monkeypatch):
    """Android commands register a log file extra to list SDK packages."""
    mock_android_sdk_verify = mock.MagicMock(return_value=run_command.tools.android_sdk)
    monkeypatch.setattr(AndroidSDK, "verify", mock_android_sdk_verify)
    monkeypatch.setattr(AndroidSDK, "verify_emulator", mock.MagicMock())

    # Even if one command triggers another, the sdkmanager should only be run once.
    run_command.update_command.verify_tools()
    run_command.verify_tools()

    # Android SDK tool was verified
    mock_android_sdk_verify.assert_has_calls([mock.call(tools=run_command.tools)] * 2)
    assert isinstance(run_command.tools.android_sdk, AndroidSDK)

    # list_packages() was not called
    run_command.tools.subprocess.check_output.assert_not_called()

    # list_packages() is called when saving the log
    run_command.tools.console.save_log = True
    run_command.tools.console.save_log_to_file(run_command)

    sdk_manager = Path(
        f"/path/to/android_sdk/cmdline-tools/{AndroidSDK.SDK_MANAGER_VER}"
        f"/bin/sdkmanager{'.bat' if platform.system() == 'Windows' else ''}"
    )
    run_command.tools.subprocess.check_output.assert_called_once_with(
        [sdk_manager, "--list_installed"],
        env={
            "ANDROID_HOME": str(run_command.tools.android_sdk.root_path),
            "ANDROID_SDK_ROOT": str(run_command.tools.android_sdk.root_path),
            "JAVA_HOME": str(run_command.tools.java.java_home),
        },
    )


def test_run_test_mode(run_command, first_app_config):
    """An app can be run in test mode."""
    first_app_config.test_mode = True

    # Set up device selection to return a running physical device.
    run_command.tools.android_sdk.select_target_device = mock.MagicMock(
        return_value=("exampleDevice", "ExampleDevice", None)
    )

    # Set up the log streamer to return a known stream
    log_popen = mock.MagicMock()
    run_command.tools.mock_adb.logcat.return_value = log_popen

    # To satisfy coverage, the stop function must be invoked at least once
    # when invoking stream_output.
    def mock_stream_output(app, stop_func, **kwargs):
        stop_func()

    run_command._stream_app_logs.side_effect = mock_stream_output

    # Set up app config to have a `-` in the `bundle`, to ensure it gets
    # normalized into a `_` via `package_name`.
    first_app_config.bundle = "com.ex-ample"

    # Invoke run_app
    run_command.run_app(
        first_app_config,
        device_or_avd="exampleDevice",
<<<<<<< HEAD
        test_mode=True,
        debug_mode=False,
        debugger_host=None,
        debugger_port=None,
=======
>>>>>>> 7d2ed52c
        passthrough=[],
        shutdown_on_exit=True,
    )

    # select_target_device was invoked with a specific device
    run_command.tools.android_sdk.select_target_device.assert_called_once_with(
        "exampleDevice"
    )

    # The ADB wrapper is created
    run_command.tools.android_sdk.adb.assert_called_once_with(device="exampleDevice")

    # The adb wrapper is invoked with the expected arguments
    run_command.tools.mock_adb.install_apk.assert_called_once_with(
        run_command.binary_path(first_app_config)
    )
    run_command.tools.mock_adb.force_stop_app.assert_called_once_with(
        f"{first_app_config.package_name}.{first_app_config.module_name}",
    )

    run_command.tools.mock_adb.start_app.assert_called_once_with(
        f"{first_app_config.package_name}.{first_app_config.module_name}",
        "org.beeware.android.MainActivity",
        [],
        {},
    )

    run_command.tools.mock_adb.pidof.assert_called_once_with(
        f"{first_app_config.package_name}.{first_app_config.module_name}",
        quiet=2,
    )
    run_command.tools.mock_adb.logcat.assert_called_once_with(pid="777")

    run_command._stream_app_logs.assert_called_once_with(
        first_app_config,
        popen=log_popen,
        clean_filter=android_log_clean_filter,
        clean_output=False,
        stop_func=mock.ANY,
        log_stream=True,
    )

    # The emulator was killed at the end of the test
    run_command.tools.mock_adb.kill.assert_called_once_with()


def test_run_test_mode_with_passthrough(run_command, first_app_config):
    """An app can be run in test mode with passthrough args."""
    first_app_config.test_mode = True

    # Set up device selection to return a running physical device.
    run_command.tools.android_sdk.select_target_device = mock.MagicMock(
        return_value=("exampleDevice", "ExampleDevice", None)
    )

    # Set up the log streamer to return a known stream
    log_popen = mock.MagicMock()
    run_command.tools.mock_adb.logcat.return_value = log_popen

    # To satisfy coverage, the stop function must be invoked at least once
    # when invoking stream_output.
    def mock_stream_output(app, stop_func, **kwargs):
        stop_func()

    run_command._stream_app_logs.side_effect = mock_stream_output

    # Set up app config to have a `-` in the `bundle`, to ensure it gets
    # normalized into a `_` via `package_name`.
    first_app_config.bundle = "com.ex-ample"

    # Invoke run_app in test mode with args.
    run_command.run_app(
        first_app_config,
        device_or_avd="exampleDevice",
<<<<<<< HEAD
        test_mode=True,
        debug_mode=False,
        debugger_host=None,
        debugger_port=None,
=======
>>>>>>> 7d2ed52c
        passthrough=["foo", "--bar"],
        shutdown_on_exit=True,
    )

    # select_target_device was invoked with a specific device
    run_command.tools.android_sdk.select_target_device.assert_called_once_with(
        "exampleDevice"
    )

    # The ADB wrapper is created
    run_command.tools.android_sdk.adb.assert_called_once_with(device="exampleDevice")

    # The adb wrapper is invoked with the expected arguments
    run_command.tools.mock_adb.install_apk.assert_called_once_with(
        run_command.binary_path(first_app_config)
    )
    run_command.tools.mock_adb.force_stop_app.assert_called_once_with(
        f"{first_app_config.package_name}.{first_app_config.module_name}",
    )

    run_command.tools.mock_adb.start_app.assert_called_once_with(
        f"{first_app_config.package_name}.{first_app_config.module_name}",
        "org.beeware.android.MainActivity",
        ["foo", "--bar"],
        {},
    )

    run_command.tools.mock_adb.pidof.assert_called_once_with(
        f"{first_app_config.package_name}.{first_app_config.module_name}",
        quiet=2,
    )
    run_command.tools.mock_adb.logcat.assert_called_once_with(pid="777")

    run_command._stream_app_logs.assert_called_once_with(
        first_app_config,
        popen=log_popen,
        clean_filter=android_log_clean_filter,
        clean_output=False,
        stop_func=mock.ANY,
        log_stream=True,
    )

    # The emulator was killed at the end of the test
    run_command.tools.mock_adb.kill.assert_called_once_with()


def test_run_test_mode_created_emulator(run_command, first_app_config):
    """The user can choose to run in test mode on a newly created emulator."""
    first_app_config.test_mode = True

    # Set up device selection to return a completely new emulator
    run_command.tools.android_sdk.select_target_device = mock.MagicMock(
        return_value=(None, None, None)
    )
    run_command.tools.android_sdk.create_emulator = mock.MagicMock(
        return_value="newDevice"
    )
    run_command.tools.android_sdk.verify_avd = mock.MagicMock()
    run_command.tools.android_sdk.start_emulator = mock.MagicMock(
        return_value=("emulator-3742", "New Device")
    )

    # Set up the log streamer to return a known stream
    log_popen = mock.MagicMock()
    run_command.tools.mock_adb.logcat.return_value = log_popen

    # Invoke run_app
    run_command.run_app(
        first_app_config,
<<<<<<< HEAD
        test_mode=True,
        debug_mode=False,
        debugger_host=None,
        debugger_port=None,
=======
>>>>>>> 7d2ed52c
        passthrough=[],
        extra_emulator_args=["-no-window", "-no-audio"],
        shutdown_on_exit=True,
    )

    # A new emulator was created
    run_command.tools.android_sdk.create_emulator.assert_called_once_with()

    # No attempt was made to verify the AVD (it is pre-verified through
    # the creation process)
    run_command.tools.android_sdk.verify_avd.assert_not_called()

    # The emulator was started
    run_command.tools.android_sdk.start_emulator.assert_called_once_with(
        "newDevice",
        ["-no-window", "-no-audio"],
    )

    # The ADB wrapper is created
    run_command.tools.android_sdk.adb.assert_called_once_with(device="emulator-3742")

    # The adb wrapper is invoked with the expected arguments
    run_command.tools.mock_adb.install_apk.assert_called_once_with(
        run_command.binary_path(first_app_config)
    )
    run_command.tools.mock_adb.force_stop_app.assert_called_once_with(
        f"{first_app_config.package_name}.{first_app_config.module_name}",
    )

    run_command.tools.mock_adb.start_app.assert_called_once_with(
        f"{first_app_config.package_name}.{first_app_config.module_name}",
        "org.beeware.android.MainActivity",
        [],
        {},
    )

    run_command.tools.mock_adb.logcat.assert_called_once_with(pid="777")

    run_command._stream_app_logs.assert_called_once_with(
        first_app_config,
        popen=log_popen,
        clean_filter=android_log_clean_filter,
        clean_output=False,
        stop_func=mock.ANY,
        log_stream=True,
    )

    # The emulator was killed at the end of the test
    run_command.tools.mock_adb.kill.assert_called_once_with()


def test_run_debug_mode(run_command, first_app_config, tmp_path):
    """An app can be run in debug mode."""
    # Set up device selection to return a running physical device.
    run_command.tools.android_sdk.select_target_device = mock.MagicMock(
        return_value=("exampleDevice", "ExampleDevice", None)
    )

    # Set up the log streamer to return a known stream
    log_popen = mock.MagicMock()
    run_command.tools.mock_adb.logcat.return_value = log_popen

    # To satisfy coverage, the stop function must be invoked at least once
    # when invoking stream_output.
    def mock_stream_output(app, stop_func, **kwargs):
        stop_func()

    run_command._stream_app_logs.side_effect = mock_stream_output

    # Set up app config to have a `-` in the `bundle`, to ensure it gets
    # normalized into a `_` via `package_name`.
    first_app_config.bundle = "com.ex-ample"

    # Invoke run_app with args.
    run_command.run_app(
        first_app_config,
        device_or_avd="exampleDevice",
        test_mode=False,
        debug_mode=True,
        debugger_host="somehost",
        debugger_port=9999,
        passthrough=[],
    )

    # select_target_device was invoked with a specific device
    run_command.tools.android_sdk.select_target_device.assert_called_once_with(
        "exampleDevice"
    )

    # The ADB wrapper is created
    run_command.tools.android_sdk.adb.assert_called_once_with(device="exampleDevice")

    # The adb wrapper is invoked with the expected arguments
    run_command.tools.mock_adb.install_apk.assert_called_once_with(
        run_command.binary_path(first_app_config)
    )
    run_command.tools.mock_adb.force_stop_app.assert_called_once_with(
        f"{first_app_config.package_name}.{first_app_config.module_name}",
    )

    run_command.tools.mock_adb.start_app.assert_called_once_with(
        f"{first_app_config.package_name}.{first_app_config.module_name}",
        "org.beeware.android.MainActivity",
        [],
        {
            "BRIEFCASE_DEBUGGER": json.dumps(
                {
                    "host": "somehost",
                    "port": 9999,
                    "app_path_mappings": {
                        "device_sys_path_regex": "app$",
                        "device_subfolders": ["first_app"],
                        "host_folders": [str(tmp_path / "base_path/src/first_app")],
                    },
                    "app_packages_path_mappings": {
                        "sys_path_regex": "requirements$",
                        "host_folder": str(
                            tmp_path
                            / "base_path/build/first-app/android/gradle/app/build/python/pip/debug/common"
                        ),
                    },
                }
            )
        },
    )

    run_command.tools.mock_adb.pidof.assert_called_once_with(
        f"{first_app_config.package_name}.{first_app_config.module_name}",
        quiet=2,
    )
    run_command.tools.mock_adb.logcat.assert_called_once_with(pid="777")

    run_command._stream_app_logs.assert_called_once_with(
        first_app_config,
        popen=log_popen,
        test_mode=False,
        clean_filter=android_log_clean_filter,
        clean_output=False,
        stop_func=mock.ANY,
        log_stream=True,
    )

    # The emulator was not killed at the end of the test
    run_command.tools.mock_adb.kill.assert_not_called()


class ServerDebugger(BaseDebugger):
    def additional_requirements(self) -> list[str]:
        raise NotImplementedError

    @property
    def connection_mode(self) -> DebuggerConnectionMode:
        return DebuggerConnectionMode.SERVER


class ClientDebugger(BaseDebugger):
    def additional_requirements(self) -> list[str]:
        raise NotImplementedError

    @property
    def connection_mode(self) -> DebuggerConnectionMode:
        return DebuggerConnectionMode.CLIENT


@pytest.mark.parametrize(
    "debugger",
    [
        ServerDebugger(),
        ClientDebugger(),
    ],
)
def test_run_debug_mode_localhost(run_command, first_app_config, tmp_path, debugger):
    """An app can be run in debug mode."""
    run_command.console.verbosity = LogLevel.DEBUG

    # Set up device selection to return a running physical device.
    run_command.tools.android_sdk.select_target_device = mock.MagicMock(
        return_value=("exampleDevice", "ExampleDevice", None)
    )

    # Set up the log streamer to return a known stream
    log_popen = mock.MagicMock()
    run_command.tools.mock_adb.logcat.return_value = log_popen

    # To satisfy coverage, the stop function must be invoked at least once
    # when invoking stream_output.
    def mock_stream_output(app, stop_func, **kwargs):
        stop_func()

    run_command._stream_app_logs.side_effect = mock_stream_output

    # Set up app config to have a `-` in the `bundle`, to ensure it gets
    # normalized into a `_` via `package_name`.
    first_app_config.bundle = "com.ex-ample"

    # Set up the debugger
    first_app_config.debugger = debugger

    # Invoke run_app with args.
    run_command.run_app(
        first_app_config,
        device_or_avd="exampleDevice",
        test_mode=False,
        debug_mode=True,
        debugger_host="localhost",
        debugger_port=9999,
        passthrough=[],
    )

    # select_target_device was invoked with a specific device
    run_command.tools.android_sdk.select_target_device.assert_called_once_with(
        "exampleDevice"
    )

    # The ADB wrapper is created
    run_command.tools.android_sdk.adb.assert_called_once_with(device="exampleDevice")

    # The adb wrapper is invoked with the expected arguments
    run_command.tools.mock_adb.install_apk.assert_called_once_with(
        run_command.binary_path(first_app_config)
    )
    run_command.tools.mock_adb.force_stop_app.assert_called_once_with(
        f"{first_app_config.package_name}.{first_app_config.module_name}",
    )

    run_command.tools.mock_adb.start_app.assert_called_once_with(
        f"{first_app_config.package_name}.{first_app_config.module_name}",
        "org.beeware.android.MainActivity",
        [],
        {
            "BRIEFCASE_DEBUG": "1",
            "BRIEFCASE_DEBUGGER": json.dumps(
                {
                    "host": "localhost",
                    "port": 9999,
                    "app_path_mappings": {
                        "device_sys_path_regex": "app$",
                        "device_subfolders": ["first_app"],
                        "host_folders": [str(tmp_path / "base_path/src/first_app")],
                    },
                    "app_packages_path_mappings": {
                        "sys_path_regex": "requirements$",
                        "host_folder": str(
                            tmp_path
                            / "base_path/build/first-app/android/gradle/app/build/python/pip/debug/common"
                        ),
                    },
                }
            ),
        },
    )

    run_command.tools.mock_adb.pidof.assert_called_once_with(
        f"{first_app_config.package_name}.{first_app_config.module_name}",
        quiet=2,
    )
    run_command.tools.mock_adb.logcat.assert_called_once_with(pid="777")

    if isinstance(debugger, ServerDebugger):
        run_command.tools.mock_adb.forward.assert_called_once_with(
            9999,
            9999,
        )
        run_command.tools.mock_adb.forward_remove.assert_called_once_with(
            9999,
        )
    elif isinstance(debugger, ClientDebugger):
        run_command.tools.mock_adb.reverse.assert_called_once_with(
            9999,
            9999,
        )
        run_command.tools.mock_adb.reverse_remove.assert_called_once_with(
            9999,
        )

    run_command._stream_app_logs.assert_called_once_with(
        first_app_config,
        popen=log_popen,
        test_mode=False,
        clean_filter=android_log_clean_filter,
        clean_output=False,
        stop_func=mock.ANY,
        log_stream=True,
    )

    # The emulator was not killed at the end of the test
    run_command.tools.mock_adb.kill.assert_not_called()<|MERGE_RESOLUTION|>--- conflicted
+++ resolved
@@ -203,13 +203,8 @@
     run_command.run_app(
         first_app_config,
         device_or_avd="exampleDevice",
-<<<<<<< HEAD
-        test_mode=False,
-        debug_mode=False,
         debugger_host=None,
         debugger_port=None,
-=======
->>>>>>> 7d2ed52c
         passthrough=[],
     )
 
@@ -281,13 +276,8 @@
     run_command.run_app(
         first_app_config,
         device_or_avd="exampleDevice",
-<<<<<<< HEAD
-        test_mode=False,
-        debug_mode=False,
         debugger_host=None,
         debugger_port=None,
-=======
->>>>>>> 7d2ed52c
         passthrough=["foo", "--bar"],
     )
 
@@ -350,13 +340,8 @@
     run_command.run_app(
         first_app_config,
         device_or_avd="exampleDevice",
-<<<<<<< HEAD
-        test_mode=False,
-        debug_mode=False,
         debugger_host=None,
         debugger_port=None,
-=======
->>>>>>> 7d2ed52c
         passthrough=[],
     )
 
@@ -409,13 +394,8 @@
         run_command.run_app(
             first_app_config,
             device_or_avd="exampleDevice",
-<<<<<<< HEAD
-            test_mode=False,
-            debug_mode=False,
             debugger_host=None,
             debugger_port=None,
-=======
->>>>>>> 7d2ed52c
             passthrough=[],
         )
 
@@ -453,18 +433,9 @@
     run_command.tools.mock_adb.logcat.return_value = log_popen
 
     # Invoke run_app
-<<<<<<< HEAD
     run_command.run_app(
-        first_app_config,
-        test_mode=False,
-        debug_mode=False,
-        debugger_host=None,
-        debugger_port=None,
-        passthrough=[],
-    )
-=======
-    run_command.run_app(first_app_config, passthrough=[])
->>>>>>> 7d2ed52c
+        first_app_config, debugger_host=None, debugger_port=None, passthrough=[]
+    )
 
     # A new emulator was created
     run_command.tools.android_sdk.create_emulator.assert_called_once_with()
@@ -527,18 +498,9 @@
     run_command.tools.mock_adb.logcat.return_value = log_popen
 
     # Invoke run_app
-<<<<<<< HEAD
     run_command.run_app(
-        first_app_config,
-        test_mode=False,
-        debug_mode=False,
-        debugger_host=None,
-        debugger_port=None,
-        passthrough=[],
-    )
-=======
-    run_command.run_app(first_app_config, passthrough=[])
->>>>>>> 7d2ed52c
+        first_app_config, debugger_host=None, debugger_port=None, passthrough=[]
+    )
 
     # No attempt was made to create a new emulator
     run_command.tools.android_sdk.create_emulator.assert_not_called()
@@ -644,13 +606,8 @@
     run_command.run_app(
         first_app_config,
         device_or_avd="exampleDevice",
-<<<<<<< HEAD
-        test_mode=True,
-        debug_mode=False,
         debugger_host=None,
         debugger_port=None,
-=======
->>>>>>> 7d2ed52c
         passthrough=[],
         shutdown_on_exit=True,
     )
@@ -725,13 +682,8 @@
     run_command.run_app(
         first_app_config,
         device_or_avd="exampleDevice",
-<<<<<<< HEAD
-        test_mode=True,
-        debug_mode=False,
         debugger_host=None,
         debugger_port=None,
-=======
->>>>>>> 7d2ed52c
         passthrough=["foo", "--bar"],
         shutdown_on_exit=True,
     )
@@ -801,13 +753,8 @@
     # Invoke run_app
     run_command.run_app(
         first_app_config,
-<<<<<<< HEAD
-        test_mode=True,
-        debug_mode=False,
         debugger_host=None,
         debugger_port=None,
-=======
->>>>>>> 7d2ed52c
         passthrough=[],
         extra_emulator_args=["-no-window", "-no-audio"],
         shutdown_on_exit=True,
@@ -859,6 +806,16 @@
     run_command.tools.mock_adb.kill.assert_called_once_with()
 
 
+class DummyDebugger(BaseDebugger):
+    @property
+    def additional_requirements(self) -> list[str]:
+        raise NotImplementedError
+
+    @property
+    def connection_mode(self) -> DebuggerConnectionMode:
+        raise NotImplementedError
+
+
 def test_run_debug_mode(run_command, first_app_config, tmp_path):
     """An app can be run in debug mode."""
     # Set up device selection to return a running physical device.
@@ -880,13 +837,12 @@
     # Set up app config to have a `-` in the `bundle`, to ensure it gets
     # normalized into a `_` via `package_name`.
     first_app_config.bundle = "com.ex-ample"
+    first_app_config.debugger = DummyDebugger()
 
     # Invoke run_app with args.
     run_command.run_app(
         first_app_config,
         device_or_avd="exampleDevice",
-        test_mode=False,
-        debug_mode=True,
         debugger_host="somehost",
         debugger_port=9999,
         passthrough=[],
@@ -1005,13 +961,12 @@
 
     # Set up the debugger
     first_app_config.debugger = debugger
+    first_app_config.debugger = DummyDebugger()
 
     # Invoke run_app with args.
     run_command.run_app(
         first_app_config,
         device_or_avd="exampleDevice",
-        test_mode=False,
-        debug_mode=True,
         debugger_host="localhost",
         debugger_port=9999,
         passthrough=[],
