import json
import subprocess
from unittest import mock

import pytest

from briefcase.console import Console, LogLevel
from briefcase.integrations.subprocess import Subprocess
from briefcase.platforms.windows.app import WindowsAppRunCommand


@pytest.fixture
def run_command(tmp_path):
    command = WindowsAppRunCommand(
        console=Console(),
        base_path=tmp_path / "base_path",
        data_path=tmp_path / "briefcase",
    )
    command.tools.home_path = tmp_path / "home"
    command.tools.subprocess = mock.MagicMock(spec_set=Subprocess)

    command._stream_app_logs = mock.MagicMock()

    return command


def test_run_gui_app(run_command, first_app_config, tmp_path):
    """A Windows GUI app can be started."""
    # Set up the log streamer to return a known stream
    log_popen = mock.MagicMock()
    run_command.tools.subprocess.Popen.return_value = log_popen

    # Run the app
<<<<<<< HEAD
    run_command.run_app(
        first_app_config,
        test_mode=False,
        debug_mode=False,
        debugger_host=None,
        debugger_port=None,
        passthrough=[],
    )
=======
    run_command.run_app(first_app_config, passthrough=[])
>>>>>>> 7d2ed52c

    # The process was started
    run_command.tools.subprocess.Popen.assert_called_with(
        [tmp_path / "base_path/build/first-app/windows/app/src/First App.exe"],
        cwd=tmp_path / "home",
        encoding="UTF-8",
        stdout=subprocess.PIPE,
        stderr=subprocess.STDOUT,
        bufsize=1,
    )

    # The streamer was started
    run_command._stream_app_logs.assert_called_once_with(
        first_app_config,
        popen=log_popen,
        clean_output=False,
    )


def test_run_gui_app_with_passthrough(run_command, first_app_config, tmp_path):
    """A Windows GUI app can be started in debug mode with args."""
    run_command.console.verbosity = LogLevel.DEBUG

    # Set up the log streamer to return a known stream
    log_popen = mock.MagicMock()
    run_command.tools.subprocess.Popen.return_value = log_popen

    # Run the app with args
    run_command.run_app(
        first_app_config,
<<<<<<< HEAD
        test_mode=False,
        debug_mode=False,
        debugger_host=None,
        debugger_port=None,
=======
>>>>>>> 7d2ed52c
        passthrough=["foo", "--bar"],
    )

    # The process was started
    run_command.tools.subprocess.Popen.assert_called_with(
        [
            tmp_path / "base_path/build/first-app/windows/app/src/First App.exe",
            "foo",
            "--bar",
        ],
        cwd=tmp_path / "home",
        encoding="UTF-8",
        stdout=subprocess.PIPE,
        stderr=subprocess.STDOUT,
        bufsize=1,
        env={"BRIEFCASE_DEBUG": "1"},
    )

    # The streamer was started
    run_command._stream_app_logs.assert_called_once_with(
        first_app_config,
        popen=log_popen,
        clean_output=False,
    )


def test_run_gui_app_failed(run_command, first_app_config, tmp_path):
    """If there's a problem starting the GUI app, an exception is raised."""

    run_command.tools.subprocess.Popen.side_effect = OSError

    with pytest.raises(OSError):
<<<<<<< HEAD
        run_command.run_app(
            first_app_config,
            test_mode=False,
            debug_mode=False,
            debugger_host=None,
            debugger_port=None,
            passthrough=[],
        )
=======
        run_command.run_app(first_app_config, passthrough=[])
>>>>>>> 7d2ed52c

    # Popen was still invoked, though
    run_command.tools.subprocess.Popen.assert_called_with(
        [tmp_path / "base_path/build/first-app/windows/app/src/First App.exe"],
        cwd=tmp_path / "home",
        encoding="UTF-8",
        stdout=subprocess.PIPE,
        stderr=subprocess.STDOUT,
        bufsize=1,
    )

    # No attempt to stream was made
    run_command._stream_app_logs.assert_not_called()


def test_run_console_app(run_command, first_app_config, tmp_path):
    """A Windows GUI app can be started."""
    first_app_config.console_app = True

    # Set up the log streamer to return a known stream
    log_popen = mock.MagicMock()
    run_command.tools.subprocess.Popen.return_value = log_popen

    # Run the app
<<<<<<< HEAD
    run_command.run_app(
        first_app_config,
        test_mode=False,
        debug_mode=False,
        debugger_host=None,
        debugger_port=None,
        passthrough=[],
    )
=======
    run_command.run_app(first_app_config, passthrough=[])
>>>>>>> 7d2ed52c

    # The process was started
    run_command.tools.subprocess.run.assert_called_with(
        [tmp_path / "base_path/build/first-app/windows/app/src/first-app.exe"],
        cwd=tmp_path / "home",
        encoding="UTF-8",
        bufsize=1,
        stream_output=False,
    )

    # There is no streamer
    run_command._stream_app_logs.assert_not_called()


def test_run_console_app_with_passthrough(run_command, first_app_config, tmp_path):
    """A Windows console app can be started in debug mode with args."""
    run_command.console.verbosity = LogLevel.DEBUG

    first_app_config.console_app = True

    # Run the app with args
    run_command.run_app(
        first_app_config,
<<<<<<< HEAD
        test_mode=False,
        debug_mode=False,
        debugger_host=None,
        debugger_port=None,
=======
>>>>>>> 7d2ed52c
        passthrough=["foo", "--bar"],
    )

    # The process was started
    run_command.tools.subprocess.run.assert_called_with(
        [
            tmp_path / "base_path/build/first-app/windows/app/src/first-app.exe",
            "foo",
            "--bar",
        ],
        cwd=tmp_path / "home",
        encoding="UTF-8",
        bufsize=1,
        stream_output=False,
        env={"BRIEFCASE_DEBUG": "1"},
    )

    # There is no streamer
    run_command._stream_app_logs.assert_not_called()


def test_run_console_app_failed(run_command, first_app_config, tmp_path):
    """If there's a problem starting the console app, an exception is raised."""
    first_app_config.console_app = True

    run_command.tools.subprocess.run.side_effect = OSError

    with pytest.raises(OSError):
<<<<<<< HEAD
        run_command.run_app(
            first_app_config,
            test_mode=False,
            debug_mode=False,
            debugger_host=None,
            debugger_port=None,
            passthrough=[],
        )
=======
        run_command.run_app(first_app_config, passthrough=[])
>>>>>>> 7d2ed52c

    # Popen was still invoked, though
    run_command.tools.subprocess.run.assert_called_with(
        [tmp_path / "base_path/build/first-app/windows/app/src/first-app.exe"],
        cwd=tmp_path / "home",
        encoding="UTF-8",
        bufsize=1,
        stream_output=False,
    )

    # No attempt to stream was made
    run_command._stream_app_logs.assert_not_called()


@pytest.mark.parametrize("is_console_app", [True, False])
def test_run_app_test_mode(run_command, first_app_config, is_console_app, tmp_path):
    """A Windows app can be started in test mode."""
    # Test mode apps are always streamed
    first_app_config.console_app = is_console_app
    first_app_config.test_mode = True

    # Set up the log streamer to return a known stream
    log_popen = mock.MagicMock()
    run_command.tools.subprocess.Popen.return_value = log_popen

    # Run the app
<<<<<<< HEAD
    run_command.run_app(
        first_app_config,
        test_mode=True,
        debug_mode=False,
        debugger_host=None,
        debugger_port=None,
        passthrough=[],
    )
=======
    run_command.run_app(first_app_config, passthrough=[])
>>>>>>> 7d2ed52c

    # The process was started
    exe_name = "first-app" if is_console_app else "First App"
    run_command.tools.subprocess.Popen.assert_called_with(
        [tmp_path / f"base_path/build/first-app/windows/app/src/{exe_name}.exe"],
        cwd=tmp_path / "home",
        encoding="UTF-8",
        stdout=subprocess.PIPE,
        stderr=subprocess.STDOUT,
        bufsize=1,
        env={"BRIEFCASE_MAIN_MODULE": "tests.first_app"},
    )

    # The streamer was started
    run_command._stream_app_logs.assert_called_once_with(
        first_app_config,
        popen=log_popen,
        clean_output=False,
    )


@pytest.mark.parametrize("is_console_app", [True, False])
def test_run_app_test_mode_with_passthrough(
    run_command,
    first_app_config,
    is_console_app,
    tmp_path,
):
    """A Windows app can be started in test mode with args."""
    # Test mode apps are always streamed
    first_app_config.console_app = is_console_app
    first_app_config.test_mode = True

    # Set up the log streamer to return a known stream
    log_popen = mock.MagicMock()
    run_command.tools.subprocess.Popen.return_value = log_popen

    # Run the app with args
    run_command.run_app(
        first_app_config,
<<<<<<< HEAD
        test_mode=True,
        debug_mode=False,
        debugger_host=None,
        debugger_port=None,
=======
>>>>>>> 7d2ed52c
        passthrough=["foo", "--bar"],
    )

    # The process was started
    exe_name = "first-app" if is_console_app else "First App"
    run_command.tools.subprocess.Popen.assert_called_with(
        [
            tmp_path / f"base_path/build/first-app/windows/app/src/{exe_name}.exe",
            "foo",
            "--bar",
        ],
        cwd=tmp_path / "home",
        encoding="UTF-8",
        stdout=subprocess.PIPE,
        stderr=subprocess.STDOUT,
        bufsize=1,
        env={"BRIEFCASE_MAIN_MODULE": "tests.first_app"},
    )

    # The streamer was started
    run_command._stream_app_logs.assert_called_once_with(
        first_app_config,
        popen=log_popen,
        clean_output=False,
    )


def test_run_gui_app_debug_mode(run_command, first_app_config, tmp_path):
    """A Windows app can be started in debug mode."""
    # Set up the log streamer to return a known stream
    log_popen = mock.MagicMock()
    run_command.tools.subprocess.Popen.return_value = log_popen

    # Run the app
    run_command.run_app(
        first_app_config,
        test_mode=False,
        debug_mode=True,
        debugger_host="somehost",
        debugger_port=9999,
        passthrough=[],
    )

    # The process was started
    run_command.tools.subprocess.Popen.assert_called_with(
        [tmp_path / "base_path/build/first-app/windows/app/src/First App.exe"],
        cwd=tmp_path / "home",
        encoding="UTF-8",
        stdout=subprocess.PIPE,
        stderr=subprocess.STDOUT,
        bufsize=1,
        env={
            "BRIEFCASE_DEBUGGER": json.dumps(
                {
                    "host": "somehost",
                    "port": 9999,
                    "app_path_mappings": {
                        "device_sys_path_regex": "app$",
                        "device_subfolders": ["first_app"],
                        "host_folders": [str(tmp_path / "base_path/src/first_app")],
                    },
                    "app_packages_path_mappings": None,
                }
            )
        },
    )

    # The streamer was started
    run_command._stream_app_logs.assert_called_once_with(
        first_app_config,
        popen=log_popen,
        test_mode=False,
        clean_output=False,
    )<|MERGE_RESOLUTION|>--- conflicted
+++ resolved
@@ -5,6 +5,7 @@
 import pytest
 
 from briefcase.console import Console, LogLevel
+from briefcase.debuggers.base import BaseDebugger, DebuggerConnectionMode
 from briefcase.integrations.subprocess import Subprocess
 from briefcase.platforms.windows.app import WindowsAppRunCommand
 
@@ -31,18 +32,9 @@
     run_command.tools.subprocess.Popen.return_value = log_popen
 
     # Run the app
-<<<<<<< HEAD
-    run_command.run_app(
-        first_app_config,
-        test_mode=False,
-        debug_mode=False,
-        debugger_host=None,
-        debugger_port=None,
-        passthrough=[],
-    )
-=======
-    run_command.run_app(first_app_config, passthrough=[])
->>>>>>> 7d2ed52c
+    run_command.run_app(
+        first_app_config, debugger_host=None, debugger_port=None, passthrough=[]
+    )
 
     # The process was started
     run_command.tools.subprocess.Popen.assert_called_with(
@@ -73,13 +65,8 @@
     # Run the app with args
     run_command.run_app(
         first_app_config,
-<<<<<<< HEAD
-        test_mode=False,
-        debug_mode=False,
         debugger_host=None,
         debugger_port=None,
-=======
->>>>>>> 7d2ed52c
         passthrough=["foo", "--bar"],
     )
 
@@ -112,18 +99,9 @@
     run_command.tools.subprocess.Popen.side_effect = OSError
 
     with pytest.raises(OSError):
-<<<<<<< HEAD
         run_command.run_app(
-            first_app_config,
-            test_mode=False,
-            debug_mode=False,
-            debugger_host=None,
-            debugger_port=None,
-            passthrough=[],
+            first_app_config, debugger_host=None, debugger_port=None, passthrough=[]
         )
-=======
-        run_command.run_app(first_app_config, passthrough=[])
->>>>>>> 7d2ed52c
 
     # Popen was still invoked, though
     run_command.tools.subprocess.Popen.assert_called_with(
@@ -148,18 +126,9 @@
     run_command.tools.subprocess.Popen.return_value = log_popen
 
     # Run the app
-<<<<<<< HEAD
-    run_command.run_app(
-        first_app_config,
-        test_mode=False,
-        debug_mode=False,
-        debugger_host=None,
-        debugger_port=None,
-        passthrough=[],
-    )
-=======
-    run_command.run_app(first_app_config, passthrough=[])
->>>>>>> 7d2ed52c
+    run_command.run_app(
+        first_app_config, debugger_host=None, debugger_port=None, passthrough=[]
+    )
 
     # The process was started
     run_command.tools.subprocess.run.assert_called_with(
@@ -183,13 +152,8 @@
     # Run the app with args
     run_command.run_app(
         first_app_config,
-<<<<<<< HEAD
-        test_mode=False,
-        debug_mode=False,
         debugger_host=None,
         debugger_port=None,
-=======
->>>>>>> 7d2ed52c
         passthrough=["foo", "--bar"],
     )
 
@@ -218,18 +182,9 @@
     run_command.tools.subprocess.run.side_effect = OSError
 
     with pytest.raises(OSError):
-<<<<<<< HEAD
         run_command.run_app(
-            first_app_config,
-            test_mode=False,
-            debug_mode=False,
-            debugger_host=None,
-            debugger_port=None,
-            passthrough=[],
+            first_app_config, debugger_host=None, debugger_port=None, passthrough=[]
         )
-=======
-        run_command.run_app(first_app_config, passthrough=[])
->>>>>>> 7d2ed52c
 
     # Popen was still invoked, though
     run_command.tools.subprocess.run.assert_called_with(
@@ -256,18 +211,9 @@
     run_command.tools.subprocess.Popen.return_value = log_popen
 
     # Run the app
-<<<<<<< HEAD
-    run_command.run_app(
-        first_app_config,
-        test_mode=True,
-        debug_mode=False,
-        debugger_host=None,
-        debugger_port=None,
-        passthrough=[],
-    )
-=======
-    run_command.run_app(first_app_config, passthrough=[])
->>>>>>> 7d2ed52c
+    run_command.run_app(
+        first_app_config, debugger_host=None, debugger_port=None, passthrough=[]
+    )
 
     # The process was started
     exe_name = "first-app" if is_console_app else "First App"
@@ -308,13 +254,8 @@
     # Run the app with args
     run_command.run_app(
         first_app_config,
-<<<<<<< HEAD
-        test_mode=True,
-        debug_mode=False,
         debugger_host=None,
         debugger_port=None,
-=======
->>>>>>> 7d2ed52c
         passthrough=["foo", "--bar"],
     )
 
@@ -342,17 +283,27 @@
     )
 
 
+class DummyDebugger(BaseDebugger):
+    @property
+    def additional_requirements(self) -> list[str]:
+        raise NotImplementedError
+
+    @property
+    def connection_mode(self) -> DebuggerConnectionMode:
+        raise NotImplementedError
+
+
 def test_run_gui_app_debug_mode(run_command, first_app_config, tmp_path):
     """A Windows app can be started in debug mode."""
     # Set up the log streamer to return a known stream
     log_popen = mock.MagicMock()
     run_command.tools.subprocess.Popen.return_value = log_popen
 
+    first_app_config.debugger = DummyDebugger()
+
     # Run the app
     run_command.run_app(
         first_app_config,
-        test_mode=False,
-        debug_mode=True,
         debugger_host="somehost",
         debugger_port=9999,
         passthrough=[],
