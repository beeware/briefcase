--- conflicted
+++ resolved
@@ -8,6 +8,7 @@
 import pytest
 
 from briefcase.console import Console
+from briefcase.debuggers.base import BaseDebugger, DebuggerConnectionMode
 from briefcase.integrations.subprocess import Subprocess
 from briefcase.platforms.windows.visualstudio import WindowsVisualStudioRunCommand
 
@@ -35,57 +36,43 @@
     run_command.tools.subprocess.Popen.return_value = log_popen
 
     # Run the app
-<<<<<<< HEAD
-    run_command.run_app(
-        first_app_config,
-        test_mode=False,
-        debug_mode=False,
+    run_command.run_app(
+        first_app_config, debugger_host=None, debugger_port=None, passthrough=[]
+    )
+
+    # Popen was called
+    run_command.tools.subprocess.Popen.assert_called_with(
+        [
+            tmp_path
+            / "base_path/build/first-app/windows/visualstudio/x64/Release/First App.exe"
+        ],
+        cwd=tmp_path / "home",
+        encoding="UTF-8",
+        stdout=subprocess.PIPE,
+        stderr=subprocess.STDOUT,
+        bufsize=1,
+    )
+
+    # The streamer was started
+    run_command._stream_app_logs.assert_called_once_with(
+        first_app_config,
+        popen=log_popen,
+        clean_output=False,
+    )
+
+
+def test_run_app_with_args(run_command, first_app_config, tmp_path):
+    """A windows Visual Studio project app can be started with args."""
+
+    # Set up the log streamer to return a known stream with a good returncode
+    log_popen = mock.MagicMock()
+    run_command.tools.subprocess.Popen.return_value = log_popen
+
+    # Run the app with args
+    run_command.run_app(
+        first_app_config,
         debugger_host=None,
         debugger_port=None,
-        passthrough=[],
-    )
-=======
-    run_command.run_app(first_app_config, passthrough=[])
->>>>>>> 7d2ed52c
-
-    # Popen was called
-    run_command.tools.subprocess.Popen.assert_called_with(
-        [
-            tmp_path
-            / "base_path/build/first-app/windows/visualstudio/x64/Release/First App.exe"
-        ],
-        cwd=tmp_path / "home",
-        encoding="UTF-8",
-        stdout=subprocess.PIPE,
-        stderr=subprocess.STDOUT,
-        bufsize=1,
-    )
-
-    # The streamer was started
-    run_command._stream_app_logs.assert_called_once_with(
-        first_app_config,
-        popen=log_popen,
-        clean_output=False,
-    )
-
-
-def test_run_app_with_args(run_command, first_app_config, tmp_path):
-    """A windows Visual Studio project app can be started with args."""
-
-    # Set up the log streamer to return a known stream with a good returncode
-    log_popen = mock.MagicMock()
-    run_command.tools.subprocess.Popen.return_value = log_popen
-
-    # Run the app with args
-    run_command.run_app(
-        first_app_config,
-<<<<<<< HEAD
-        test_mode=False,
-        debug_mode=False,
-        debugger_host=None,
-        debugger_port=None,
-=======
->>>>>>> 7d2ed52c
         passthrough=["foo", "--bar"],
     )
 
@@ -121,18 +108,9 @@
     run_command.tools.subprocess.Popen.return_value = log_popen
 
     # Run the app in test mode
-<<<<<<< HEAD
-    run_command.run_app(
-        first_app_config,
-        test_mode=True,
-        debug_mode=False,
-        debugger_host=None,
-        debugger_port=None,
-        passthrough=[],
-    )
-=======
-    run_command.run_app(first_app_config, passthrough=[])
->>>>>>> 7d2ed52c
+    run_command.run_app(
+        first_app_config, debugger_host=None, debugger_port=None, passthrough=[]
+    )
 
     # Popen was called
     run_command.tools.subprocess.Popen.assert_called_with(
@@ -167,13 +145,8 @@
     # Run the app with args
     run_command.run_app(
         first_app_config,
-<<<<<<< HEAD
-        test_mode=True,
-        debug_mode=False,
         debugger_host=None,
         debugger_port=None,
-=======
->>>>>>> 7d2ed52c
         passthrough=["foo", "--bar"],
     )
 
@@ -201,6 +174,16 @@
     )
 
 
+class DummyDebugger(BaseDebugger):
+    @property
+    def additional_requirements(self) -> list[str]:
+        raise NotImplementedError
+
+    @property
+    def connection_mode(self) -> DebuggerConnectionMode:
+        raise NotImplementedError
+
+
 def test_run_app_debug_mode(run_command, first_app_config, tmp_path):
     """A windows Visual Studio project app can be started in debug mode."""
 
@@ -211,8 +194,6 @@
     # Run the app in test mode
     run_command.run_app(
         first_app_config,
-        test_mode=False,
-        debug_mode=True,
         debugger_host="somehost",
         debugger_port=9999,
         passthrough=[],
