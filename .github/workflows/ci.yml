--- conflicted
+++ resolved
@@ -150,19 +150,5 @@
     strategy:
       fail-fast: false
       matrix:
-<<<<<<< HEAD
         framework: [ "toga", "pyside2", "pyside6", "ppb", "pygame" ]
-        runner-os: [ "macos-latest", "ubuntu-latest", "windows-latest" ]
-=======
-        framework: [ "toga", "pyside2", "pyside6", "ppb" ]
-        runner-os: [ "macos-latest", "ubuntu-22.04", "windows-latest" ]
-
-        # PySide2 is uninstallable on most modern Linux/Python combos, as
-        # there's either (a) no wheel for the system python version, or (b) the
-        # wheel is a manylinux_2_28 wheel. That's a very narrow window of
-        # support; most current linux distro ship with Py3.11 or newer; the ones
-        # that don't aren't always manylinux_2_28 compatible.
-        exclude:
-          - framework: "pyside2"
-            runner-os: "ubuntu-22.04"
->>>>>>> dbdd91e1
+        runner-os: [ "macos-latest", "ubuntu-22.04", "windows-latest" ]